{
  "name": "openelis-global-react-app",
  "version": "0.1.0",
  "private": true,
  "dependencies": {
<<<<<<< HEAD
    "@carbon/icons-react": "^11.17.0",
=======
    "@carbon/charts": "^1.5.2",
    "@carbon/charts-react": "^1.5.2",
>>>>>>> 5358acaa
    "@carbon/react": "^1.15.0",
    "@carbon/themes": "11.10.0",
    "@fortawesome/fontawesome-svg-core": "^1.2.28",
    "@fortawesome/free-regular-svg-icons": "^5.13.0",
    "@fortawesome/free-solid-svg-icons": "^5.13.0",
    "@fortawesome/react-fontawesome": "^0.1.9",
    "@mui/icons-material": "^5.11.11",
    "@testing-library/jest-dom": "^4.2.4",
    "@testing-library/react": "^9.5.0",
    "@testing-library/user-event": "^7.2.1",
    "cors": "^2.8.5",
<<<<<<< HEAD
    "formik": "^2.2.9",
    "formik-error-focus": "2.0.0",
    "react": "^17.0.2",
    "react-confirm-alert": "^2.7.0",
    "react-data-table-component": "^7.5.3",
    "react-dom": "^17.0.2",
=======
    "d3": "^7.6.1",
    "dayjs": "^1.10.4",
    "formik": "^2.2.9",
    "formik-error-focus": "2.0.0",
    "lodash-es": "^4.17.15",
    "qs": "6.11.0",
    "react": "^16.13.1",
    "react-confirm-alert": "^2.7.0",
    "react-dom": "^16.13.1",
    "react-i18next": "11.x",
>>>>>>> 5358acaa
    "react-idle-timer": "^4.6.4",
    "react-intl": "^5.20.12",
    "react-router-dom": "^5.2.0",
    "react-scripts": "5.0.1",
<<<<<<< HEAD
    "sass": "1.55.0",
    "styled-components": "^5.3.6",
    "swr": "^2.0.0",
    "web-vitals": "^2.1.4",
    "yup": "^0.29.2"
=======
    "rxjs": "6.x",
    "single-spa": "5.x",
    "swr": "2.0.3",
    "web-vitals": "^2.1.4",
    "yup": "^0.29.2",
    "sass": "^1.54.3",
    "sass-loader": "^12.3.0",
    "style-loader": "^3.3.1"
>>>>>>> 5358acaa
  },
  "scripts": {
    "start": "GENERATE_SOURCEMAP=false HTTPS=true react-scripts start",
    "build": "react-scripts build",
    "test": "react-scripts test",
    "eject": "react-scripts eject"
  },
  "eslintConfig": {
    "extends": [
      "react-app",
      "react-app/jest"
    ]
  },
  "browserslist": {
    "production": [
      ">0.2%",
      "not dead",
      "not op_mini all"
    ],
    "development": [
      "last 1 chrome version",
      "last 1 firefox version",
      "last 1 safari version"
    ]
  },
<<<<<<< HEAD
  "devDependencies": {
    "carbon-components-svelte": "^0.72.3"
=======
  "resolutions": {
    "**/@types/react": "16.14.5"
  },
  "devDependencies": {
    "sass": "^1.57.1"
>>>>>>> 5358acaa
  }
}<|MERGE_RESOLUTION|>--- conflicted
+++ resolved
@@ -3,13 +3,11 @@
   "version": "0.1.0",
   "private": true,
   "dependencies": {
-<<<<<<< HEAD
-    "@carbon/icons-react": "^11.17.0",
-=======
     "@carbon/charts": "^1.5.2",
     "@carbon/charts-react": "^1.5.2",
->>>>>>> 5358acaa
+    "@carbon/icons-react": "^11.17.0",
     "@carbon/react": "^1.15.0",
+    "@carbon/themes": "11.10.0",
     "@carbon/themes": "11.10.0",
     "@fortawesome/fontawesome-svg-core": "^1.2.28",
     "@fortawesome/free-regular-svg-icons": "^5.13.0",
@@ -20,45 +18,30 @@
     "@testing-library/react": "^9.5.0",
     "@testing-library/user-event": "^7.2.1",
     "cors": "^2.8.5",
-<<<<<<< HEAD
-    "formik": "^2.2.9",
-    "formik-error-focus": "2.0.0",
     "react": "^17.0.2",
-    "react-confirm-alert": "^2.7.0",
-    "react-data-table-component": "^7.5.3",
-    "react-dom": "^17.0.2",
-=======
     "d3": "^7.6.1",
     "dayjs": "^1.10.4",
     "formik": "^2.2.9",
     "formik-error-focus": "2.0.0",
     "lodash-es": "^4.17.15",
     "qs": "6.11.0",
-    "react": "^16.13.1",
     "react-confirm-alert": "^2.7.0",
-    "react-dom": "^16.13.1",
+    "react-data-table-component": "^7.5.3",
+    "react-dom": "^17.0.2",
     "react-i18next": "11.x",
->>>>>>> 5358acaa
     "react-idle-timer": "^4.6.4",
     "react-intl": "^5.20.12",
     "react-router-dom": "^5.2.0",
     "react-scripts": "5.0.1",
-<<<<<<< HEAD
-    "sass": "1.55.0",
-    "styled-components": "^5.3.6",
-    "swr": "^2.0.0",
-    "web-vitals": "^2.1.4",
-    "yup": "^0.29.2"
-=======
     "rxjs": "6.x",
     "single-spa": "5.x",
     "swr": "2.0.3",
+    "styled-components": "^5.3.6",
     "web-vitals": "^2.1.4",
     "yup": "^0.29.2",
     "sass": "^1.54.3",
     "sass-loader": "^12.3.0",
     "style-loader": "^3.3.1"
->>>>>>> 5358acaa
   },
   "scripts": {
     "start": "GENERATE_SOURCEMAP=false HTTPS=true react-scripts start",
@@ -84,15 +67,10 @@
       "last 1 safari version"
     ]
   },
-<<<<<<< HEAD
-  "devDependencies": {
-    "carbon-components-svelte": "^0.72.3"
-=======
   "resolutions": {
     "**/@types/react": "16.14.5"
   },
   "devDependencies": {
     "sass": "^1.57.1"
->>>>>>> 5358acaa
   }
 }
{
    "language.select.label": "English",
    "label.button.submit": "Submit",
<<<<<<< HEAD
    "label.button.changepassword" : "Change Password",
=======
    "label.button.save": "Save",
    "label.button.search" : "Search",
>>>>>>> 68a5360f
    "login.title": "Login",
    "login.subtitle": "Login",
    "login.msg.username": "Username",
    "login.msg.password": "Password",
    "login.msg.username.missing": "A username is required",
    "login.msg.password.missing": "A password is required",
    "login.notice.message": "Notice: Access to this service is for authorized personnel only. If you do not have the expressed authorization of the administrator, you must exit now. This organization prohibits unauthorized access, disclosure, duplication, modification, diversion, destruction, loss, misuse, or theft of its information.",
<<<<<<< HEAD
    "error.invalidcredentials": "Username or Password are incorrect"
=======
    "patient.label.modify" : "Add/Modify Patient" ,
    "patient.label.info" : "Patient Information",
    "breadcrumb.home" : "Home"
>>>>>>> 68a5360f
}<|MERGE_RESOLUTION|>--- conflicted
+++ resolved
@@ -1,12 +1,9 @@
 {
     "language.select.label": "English",
     "label.button.submit": "Submit",
-<<<<<<< HEAD
     "label.button.changepassword" : "Change Password",
-=======
     "label.button.save": "Save",
     "label.button.search" : "Search",
->>>>>>> 68a5360f
     "login.title": "Login",
     "login.subtitle": "Login",
     "login.msg.username": "Username",
@@ -14,11 +11,8 @@
     "login.msg.username.missing": "A username is required",
     "login.msg.password.missing": "A password is required",
     "login.notice.message": "Notice: Access to this service is for authorized personnel only. If you do not have the expressed authorization of the administrator, you must exit now. This organization prohibits unauthorized access, disclosure, duplication, modification, diversion, destruction, loss, misuse, or theft of its information.",
-<<<<<<< HEAD
-    "error.invalidcredentials": "Username or Password are incorrect"
-=======
+    "error.invalidcredentials": "Username or Password are incorrect",
     "patient.label.modify" : "Add/Modify Patient" ,
     "patient.label.info" : "Patient Information",
     "breadcrumb.home" : "Home"
->>>>>>> 68a5360f
 }
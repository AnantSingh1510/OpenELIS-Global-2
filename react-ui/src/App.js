--- conflicted
+++ resolved
@@ -163,10 +163,6 @@
                   logout={this.logout}
                   isLoggedIn={this.isLoggedIn}
                 />
-<<<<<<< HEAD
-                  <SecureRoute path="/result" exact component={() => <Result />} role="Global Administrator" config={this.state.config} onAuth={this.onAuth} logout={this.logout} isLoggedIn={this.isLoggedIn} />
-                  <SecureRoute path="/AccessionResults" exact component={() => <Admin />} role="Global Administrator" config={this.state.config} onAuth={this.onAuth} logout={this.logout} isLoggedIn={this.isLoggedIn} />
-=======
                 <SecureRoute
                   path="/PatientHistory"
                   exact
@@ -177,7 +173,8 @@
                   logout={this.logout}
                   isLoggedIn={this.isLoggedIn}
                 />
->>>>>>> 5358acaa
+                  <SecureRoute path="/result" exact component={() => <Result />} role="Global Administrator" config={this.state.config} onAuth={this.onAuth} logout={this.logout} isLoggedIn={this.isLoggedIn} />
+                  <SecureRoute path="/AccessionResults" exact component={() => <Admin />} role="Global Administrator" config={this.state.config} onAuth={this.onAuth} logout={this.logout} isLoggedIn={this.isLoggedIn} />
               </Switch>
             </Layout>
           </Router>

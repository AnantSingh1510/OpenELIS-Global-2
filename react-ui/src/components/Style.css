--- conflicted
+++ resolved
@@ -334,13 +334,13 @@
     margin-bottom: 20px;
 }
 
-<<<<<<< HEAD
 .exampleDiv {
   background-color: #f1f1f1;
   overflow: auto;
   text-align: justify;
   padding: 0.6875rem 1rem;
-=======
+}
+
 .error {
   font-size: 12px; 
 	  color: red;
@@ -351,5 +351,4 @@
 	    content: " ";
 	    font-size: 10px;
 	  } */
->>>>>>> b4819ba1
 }
--- conflicted
+++ resolved
@@ -219,7 +219,6 @@
                       </SideNav>
                     </>
                   )}
-<<<<<<< HEAD
                   <li className="userDetails">
                     <Select
                       id="selector"
@@ -284,23 +283,7 @@
                       <SideNavMenuItem href="/validationStudy">Study</SideNavMenuItem>
                       <SideNavMenuItem href="/validation">Search</SideNavMenuItem>
                     </SideNavMenu>
-
-                    <SideNavMenu aria-label="Reports" title="Reports">
-                      <SideNavMenuItem href="/RoutineReports">Routine</SideNavMenuItem>
-                      <SideNavMenuItem href="/StudyReports">Study</SideNavMenuItem>
-                    </SideNavMenu>
-                    <SideNavMenuItem href="/admin">Admin</SideNavMenuItem>
-
-                  <SideNavMenuItem target="_blank" href={"http://ozone.uwdigi.org:8069/"}><FormattedMessage id="admin.billing"/></SideNavMenuItem>
-
-          
-                       </SideNavItems>
-          </SideNav>
-                </>
-=======
-
                 </Header>
->>>>>>> b4819ba1
               )}
             />
           </Theme>

import React from 'react'
import config from "../../config.json";
import { FormattedMessage, injectIntl } from 'react-intl'
import '../Style.css'
<<<<<<< HEAD
import { useEffect, useState } from "react";
import ReflexTestManagement from './ReflexTestManagement'
=======
import ReflexTestManagement from './reflexTests/ReflexTestManagement'
>>>>>>> 5358acaa
import PathRoute from "../utils/PathRoute"
import {
    SideNav,
    SideNavItems,
    SideNavMenu,
    SideNavMenuItem
} from '@carbon/react';

class Admin extends React.Component {

    constructor(props) {
        super(props)
        this.state = {
        }
    }

    render() {
        return (
            <>
                <SideNav
                    aria-label="Side navigation"
                    expanded={true}
                    
                >
                    <SideNavItems className="adminSideNav">
                        <SideNavMenu title="Test Management">
                            <SideNavMenuItem href="#reflex" >Manage Testing Algorithms and Reflex tests</SideNavMenuItem>
                            <SideNavMenuItem href="#1"> Link</SideNavMenuItem>
                            <SideNavMenuItem href="#2">Link</SideNavMenuItem>
                        </SideNavMenu>
                        <SideNavMenu title="User Management">
                            <SideNavMenuItem href="#3">Link</SideNavMenuItem>
                            <SideNavMenuItem href="#4">Link</SideNavMenuItem>
                            <SideNavMenuItem href="#5">Link</SideNavMenuItem>
                        </SideNavMenu>
                        <SideNavMenu title="Organization Management">
                            <SideNavMenuItem href="#6">Link</SideNavMenuItem>
                            <SideNavMenuItem href="#7">Link</SideNavMenuItem>
                            <SideNavMenuItem href="#8">Link</SideNavMenuItem>
                        </SideNavMenu>
                        <SideNavMenuItem target="_blank" href={config.serverBaseUrl + "/MasterListsPage"}><FormattedMessage id="admin.legacy"/></SideNavMenuItem>
                    </SideNavItems>
                </SideNav>

                <PathRoute path="#reflex">
                    <ReflexTestManagement />
                </PathRoute>
            </>

        );

    }
}

export default injectIntl(Admin)<|MERGE_RESOLUTION|>--- conflicted
+++ resolved
@@ -2,12 +2,8 @@
 import config from "../../config.json";
 import { FormattedMessage, injectIntl } from 'react-intl'
 import '../Style.css'
-<<<<<<< HEAD
 import { useEffect, useState } from "react";
-import ReflexTestManagement from './ReflexTestManagement'
-=======
 import ReflexTestManagement from './reflexTests/ReflexTestManagement'
->>>>>>> 5358acaa
 import PathRoute from "../utils/PathRoute"
 import {
     SideNav,

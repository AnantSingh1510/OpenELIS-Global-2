--- conflicted
+++ resolved
@@ -1,10 +1,5 @@
-<<<<<<< HEAD
-import { useState, useEffect, useRef } from "react";
-import { Form, Stack, TextInput, Select, SelectItem, Button, IconButton, Toggle, Loading, RadioButtonGroup, RadioButton } from '@carbon/react';
-=======
 import {useContext, useState, useEffect, useRef } from "react";
 import { Form, Stack, TextInput, Select, SelectItem, Button, InlineLoading, IconButton, Search, Toggle, Switch, Loading, RadioButtonGroup, RadioButton } from '@carbon/react';
->>>>>>> fcf8ff7a
 import { Add, Subtract } from '@carbon/react/icons';
 import Autocomplete from "./AutoComplete";
 import RuleBuilderFormValues from "../../formModel/innitialValues/RuleBuilderFormValues";

import config from '../../config.json';


export const getFromOpenElisServer = (endPoint, callback) => {
    fetch(config.serverBaseUrl + endPoint,

        {
            //includes the browser sessionId in the Header for Authentication on the backend server
            credentials: "include",
            method: "GET"

        }
    )
        .then(response => response.json()).then(jsonResp => {
            callback(jsonResp);
            //console.log(JSON.stringify(jsonResp))
        }).catch(error => {
            console.log(error)
        })
}

export const postToOpenElisServer = (endPoint, payLoad, callback) => {
    fetch(config.serverBaseUrl + endPoint,

        {
            //includes the browser sessionId in the Header for Authentication on the backend server
            credentials: "include",
            method: "POST",
            headers: {
                'Content-Type': 'application/json',
                "X-CSRF-Token": localStorage.getItem("CSRF")
            },
            body: payLoad
        }
    )
        .then(response => response.status).then(status => {
<<<<<<< HEAD
            // console.log("util:postToOpenElisServer:" + status);
            callback(status);
=======
            
            callback(status);
            //console.log(JSON.stringify(jsonResp))
>>>>>>> d3a28448
        }).catch(error => {
            console.log(error)
        })
}

//provides Synchronous calls to the api
export const getFromOpeElisServerSync = (endPoint, callback) => {
    const request = new XMLHttpRequest()
    request.open('GET', config.serverBaseUrl + endPoint, false);
    request.setRequestHeader("credentials", "include");
    request.send();
    callback(JSON.parse(request.response));
}<|MERGE_RESOLUTION|>--- conflicted
+++ resolved
@@ -34,14 +34,10 @@
         }
     )
         .then(response => response.status).then(status => {
-<<<<<<< HEAD
+
             // console.log("util:postToOpenElisServer:" + status);
             callback(status);
-=======
-            
-            callback(status);
-            //console.log(JSON.stringify(jsonResp))
->>>>>>> d3a28448
+
         }).catch(error => {
             console.log(error)
         })

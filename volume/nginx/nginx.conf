worker_processes 1;

events { worker_connections 1024; }
http {
	server {
	    listen 80;
	    server_name _;
    	return 301 https://$host$request_uri;
	}
	
    server {
<<<<<<< HEAD
        listen [::]:443 ssl;
        listen 443 ssl default;
	    server_name __;
        
        ssl_certificate /etc/nginx/serverCerts/cert.crt;
		ssl_certificate_key /etc/nginx/serverCerts/cert.key;
		ssl_password_file /etc/nginx/private/key_pass;
=======
	    listen 80;
	    server_name _;
    	return 301 https://$host$request_uri;
	}

    server {
        listen [::]:443 ssl;
        listen 443 ssl default;
	    server_name $host;
        
        ssl_certificate /etc/nginx/certs/apache-selfsigned.crt;
        ssl_certificate_key /etc/nginx/keys/apache-selfsigned.key;

         proxy_set_header X-Forwarded-For $proxy_protocol_addr; # To forward the original client's IP address 
         proxy_set_header X-Forwarded-Proto $scheme; # to forward the  original protocol (HTTP or HTTPS)
         proxy_set_header Host $host; # to forward the original host requested by the client
      
         absolute_redirect off;

>>>>>>> 5358acaa
        location / {
            proxy_pass https://frontend.openelis.org:3000;
            proxy_redirect     off;
        }
        
        location /api/ {
            proxy_pass         https://oe.openelis.org:8443/api/;
            proxy_redirect     off;
            proxy_set_header   Host $host;
            proxy_set_header   X-Real-IP $remote_addr;
            proxy_set_header   X-Forwarded-For $proxy_add_x_forwarded_for;
            proxy_set_header   X-Forwarded-Host $server_name;
        }
    }
}<|MERGE_RESOLUTION|>--- conflicted
+++ resolved
@@ -9,7 +9,6 @@
 	}
 	
     server {
-<<<<<<< HEAD
         listen [::]:443 ssl;
         listen 443 ssl default;
 	    server_name __;
@@ -17,27 +16,6 @@
         ssl_certificate /etc/nginx/serverCerts/cert.crt;
 		ssl_certificate_key /etc/nginx/serverCerts/cert.key;
 		ssl_password_file /etc/nginx/private/key_pass;
-=======
-	    listen 80;
-	    server_name _;
-    	return 301 https://$host$request_uri;
-	}
-
-    server {
-        listen [::]:443 ssl;
-        listen 443 ssl default;
-	    server_name $host;
-        
-        ssl_certificate /etc/nginx/certs/apache-selfsigned.crt;
-        ssl_certificate_key /etc/nginx/keys/apache-selfsigned.key;
-
-         proxy_set_header X-Forwarded-For $proxy_protocol_addr; # To forward the original client's IP address 
-         proxy_set_header X-Forwarded-Proto $scheme; # to forward the  original protocol (HTTP or HTTPS)
-         proxy_set_header Host $host; # to forward the original host requested by the client
-      
-         absolute_redirect off;
-
->>>>>>> 5358acaa
         location / {
             proxy_pass https://frontend.openelis.org:3000;
             proxy_redirect     off;

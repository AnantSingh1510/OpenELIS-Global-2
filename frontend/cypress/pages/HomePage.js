import LoginPage from "./LoginPage";
import PatientEntryPage from "./PatientEntryPage";
import OrderEntityPage from "./OrderEntityPage";
import ModifyOrderPage from "./ModifyOrderPage";
import WorkPlan from "./WorkPlan";
import NonConform from "./NonConformPage";
import Result from "./ResultsPage";
import Validation from "./Validation";
import BatchOrderEntry from "./BatchOrderEntryPage";
import DashBoardPage from "./DashBoard";


class HomePage {
  constructor() {}

  visit() {
    cy.visit("/");
  }

  goToSign() {
    return new LoginPage();
  }

  goToOrderPage() {
    this.openNavigationMenu();
    cy.get("#menu_sample_dropdown").click();
    cy.get("#menu_sample_add_nav").click();
    return new OrderEntityPage();
  }

  openNavigationMenu() {
    cy.get("header#mainHeader > button[title='Open menu']", {
      timeout: 30000,
    }).click();
  }

  goToBatchOrderEntry() {
    this.openNavigationMenu();
    cy.get("#menu_sample_dropdown").click();
    cy.get("#menu_sample_batch_entry_nav").click();
    return new BatchOrderEntry();
  }

  goToPatientEntry() {
    this.openNavigationMenu();
    cy.get("#menu_patient_dropdown").click();
    cy.get("#menu_patient_add_or_edit_nav").click();
    return new PatientEntryPage();
  }

  goToModifyOrderPage() {
    this.openNavigationMenu();
    cy.get("#menu_sample_dropdown").click();
    cy.get("#menu_sample_edit_nav").click();
    return new ModifyOrderPage();
  }
  goToWorkPlanPlanByTest() {
    this.openNavigationMenu();
    cy.get("#menu_workplan_dropdown").click();
    cy.get("#menu_workplan_test_nav").click();
    return new WorkPlan();
  }

  goToWorkPlanPlanByPanel() {
    this.openNavigationMenu();
    cy.get("#menu_workplan_dropdown").click();
    cy.get("#menu_workplan_panel_nav").click();
    return new WorkPlan();
  }

  goToWorkPlanPlanByUnit() {
    this.openNavigationMenu();
    cy.get("#menu_workplan_dropdown").click();
    cy.get("#menu_workplan_bench_nav").click();
    return new WorkPlan();
  }

  goToWorkPlanPlanByPriority() {
    this.openNavigationMenu();
    cy.get("#menu_workplan_dropdown").click();
    cy.get("#menu_workplan_priority_nav").click();
    return new WorkPlan();
  }

  goToReportNCE() {
    this.openNavigationMenu();
    cy.get("#menu_nonconformity_dropdown").click();
    cy.get("#menu_non_conforming_report_nav").click();
    return new NonConform();
  }

  goToViewNCE() {
    this.openNavigationMenu();
    cy.get("#menu_nonconformity_dropdown").click();
    cy.get("#menu_non_conforming_view_nav").click();
    return new NonConform();
  }
  goToCorrectiveActions() {
    this.openNavigationMenu();
    cy.get("#menu_nonconformity_dropdown").click();
    cy.get("#menu_non_conforming_corrective_actions_nav").click();
    return new NonConform();
  }

<<<<<<< HEAD
  goToResultsByUnit() {
    this.openNavigationMenu();
    cy.get("#menu_results").click();
    cy.get("#menu_results_logbook").click();
    return new Result();
  }

  goToResultsByOrder() {
    this.openNavigationMenu();
    cy.get("#menu_results").click();
    cy.get("#menu_results_accession").click();
    return new Result();
  }

  goToResultsByPatient() {
    this.openNavigationMenu();
    cy.get("#menu_results").click();
    cy.get("#menu_results_patient").click();
    return new Result();
  }

  goToResultsForRefferedOut() {
    this.openNavigationMenu();
    cy.get("#menu_results").click();
    cy.get("#menu_results_referred ").click();
    return new Result();
  }

  goToResultsByRangeOrder() {
    this.openNavigationMenu();
    cy.get("#menu_results").click();
    cy.get("#menu_results_range").click();
    return new Result();
  }

  goToResultsByTestAndStatus() {
    this.openNavigationMenu();
    cy.get("#menu_results").click();
    cy.get("#menu_results_status").click();
    return new Result();
  }

  goToValidationByRoutine() {
    this.openNavigationMenu();
    cy.get('#menu_resultvalidation').click();
    cy.get('#menu_resultvalidation_routine ').click();
    return new Validation();
  }
  goToValidationByOrder() {
    this.openNavigationMenu();
    cy.get("#menu_resultvalidation").click();
    cy.get('#menu_accession_validation ').click();
    return new Validation();
  }
  goToValidationByRangeOrder() {
    this.openNavigationMenu();
    cy.get("#menu_resultvalidation").click();
    cy.get('#menu_accession_validation_range ').click();
    return new Validation();
=======
  goToPathologyDashboard() {
    this.openNavigationMenu();
    cy.get("#menu_pathology_dropdown").click();
    cy.get("#menu_pathologydashboard_nav").click();
    return new DashBoardPage();
  }

  goToImmunoChemistryDashboard() {
    this.openNavigationMenu();
    cy.get("#menu_immunochem_dropdown").click();
    cy.get("#menu_immunochemdashboard_nav").click();
    return new DashBoardPage();
>>>>>>> 6e4c62be
  }
}

export default HomePage;<|MERGE_RESOLUTION|>--- conflicted
+++ resolved
@@ -102,7 +102,6 @@
     return new NonConform();
   }
 
-<<<<<<< HEAD
   goToResultsByUnit() {
     this.openNavigationMenu();
     cy.get("#menu_results").click();
@@ -162,7 +161,7 @@
     cy.get("#menu_resultvalidation").click();
     cy.get('#menu_accession_validation_range ').click();
     return new Validation();
-=======
+    
   goToPathologyDashboard() {
     this.openNavigationMenu();
     cy.get("#menu_pathology_dropdown").click();
@@ -175,7 +174,6 @@
     cy.get("#menu_immunochem_dropdown").click();
     cy.get("#menu_immunochemdashboard_nav").click();
     return new DashBoardPage();
->>>>>>> 6e4c62be
   }
 }
 

import LoginPage from "../pages/LoginPage";

const login = new LoginPage();

describe("Failing or Succeeding to Login", function () {
<<<<<<< HEAD
  before("User visits login page", () => {
    cy.intercept("/api/OpenELIS-Global/LoginPage").as("backend");
=======
  beforeEach("User visits login page", () => {
>>>>>>> ef131e6c
    login.visit();
    cy.wait("@backend", {
      //wait up to configured time minutes for application to startup
      timeout: Cypress.env("STARTUP_WAIT_MILLISECONDS"),
    });
    // login.acceptSelfAssignedCert();
  });

  afterEach("Close Browser", () => {
    cy.clearLocalStorage();
  });
  it("Attempts to login without providing username and password", function () {
    login.signIn();
  });

  it("Attempts to login with only a username", function () {
    cy.fixture("Users").then((users) => {
      let user = users[3];
      login.enterUsername(user.username);
      login.signIn();
    });
  });

  it("Attempts to login with only a password", function () {
    cy.wait(500);
    cy.fixture("Users").then((users) => {
      let user = users[3];
      login.enterPassword(user.password);
      login.signIn();
    });
  });
  it("Should validate user authentication", function () {
    cy.wait(500);
    cy.fixture("Users").then((users) => {
      users.forEach((user) => {
        login.enterUsername(user.username);
        login.enterPassword(user.password);
        login.signIn();

        if (user.correctPass === true) {
          cy.get("header#mainHeader > button[title='Open menu']")
            .should("exist")
            .and(
              "span:nth-of-type(3) > .cds--btn.cds--btn--icon-only.cds--btn--primary.cds--header__action > svg > path:nth-of-type(1)",
              "exist",
            );
        } else {
          cy.get("div[role='status']").should("be.visible");
        }
      });
    });
  });
});<|MERGE_RESOLUTION|>--- conflicted
+++ resolved
@@ -3,12 +3,8 @@
 const login = new LoginPage();
 
 describe("Failing or Succeeding to Login", function () {
-<<<<<<< HEAD
-  before("User visits login page", () => {
+  beforeEach("User visits login page", () => {
     cy.intercept("/api/OpenELIS-Global/LoginPage").as("backend");
-=======
-  beforeEach("User visits login page", () => {
->>>>>>> ef131e6c
     login.visit();
     cy.wait("@backend", {
       //wait up to configured time minutes for application to startup

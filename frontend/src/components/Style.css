--- conflicted
+++ resolved
@@ -449,7 +449,6 @@
 .my-custom-table tbody tr:nth-child(odd) {
   background-color: #f9f9f9;
 }
-<<<<<<< HEAD
 
 .cds--side-nav__link-text {
   width: 100%;
@@ -480,7 +479,8 @@
 
 .cds--side-nav__link:hover {
   background-color: var(--cds-background-hover, #072655);
-=======
+}
+
 @media screen and (max-width:792px) {
   .banner h5{
     font-size: 2vw;
@@ -488,5 +488,4 @@
   .banner p {
     font-size: 1.5vw;
   }
->>>>>>> 7ef98eb5
 }
--- conflicted
+++ resolved
@@ -492,12 +492,12 @@
   .banner p {
     font-size: 1.4vw;
   }
-  .formInlineDiv {
+  .formInlineDiv{
     grid-template-columns: 1fr;
   }
 }
 @media screen and (max-width: 550px) {
-  .adminPageContent {
+  .adminPageContent{
     margin-left: 15%;
   }
 }
@@ -507,14 +507,12 @@
     flex-direction: column;
   }
 }
-@media screen and (max-width: 500px) {
-  .adminPageContent {
+@media screen and (max-width:500px) {
+  .adminPageContent{
     margin-left: 17%;
   }
 }
 
-<<<<<<< HEAD
-=======
 @media screen and (max-width:320px) {
   .logo {
     height: 35px;
@@ -528,15 +526,9 @@
     font-size: 1.6vw;
   }
 }
->>>>>>> acc0b1c3
 
 @media screen and (max-width:375px) {
   .headerPanel {
     width: 14rem !important;
-<<<<<<< HEAD
-  }
-}
-=======
    }
- }
->>>>>>> acc0b1c3
+ }
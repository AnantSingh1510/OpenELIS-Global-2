--- conflicted
+++ resolved
@@ -1,7 +1,4 @@
 import React from "react";
-<<<<<<< HEAD
-import { Tile, ClickableTile, ExpandableTile, TileAboveTheFoldContent, TileBelowTheFoldContent, Loading } from "@carbon/react";
-=======
 import {
   Tile,
   ClickableTile,
@@ -19,7 +16,6 @@
   Pagination,
   Link,
 } from "@carbon/react";
->>>>>>> 7aef6339
 import "./Dashboard.css";
 import { Minimize, Maximize } from "@carbon/react/icons";
 import { useState, useEffect, useRef } from "react";
@@ -193,31 +189,6 @@
     },
   ];
 
-<<<<<<< HEAD
-  const handleClick = (buttonId: any) =>{
-    alert(`You Pressed Button ${buttonId}`);
-  }
-  return (
-    <>
-      {loading && <Loading description="Loading Dasboard..." />}  
-      
-      <div className="dashboard-container">
-      {tileList.map((tile, index) => (  
-         <ExpandableTile id="expandable-tile-1" className="dashboard-tile" tileCollapsedIconText="Interact to Expand tile" 
-            tileExpandedIconText="Interact to Collapse tile">
-            <TileAboveTheFoldContent className="dashboard-tile">
-             <h3 className="tile-title">{tile.title}</h3>
-             <p className="tile-subtitle">{tile.subTitle}</p>
-             <p className="tile-value">{tile.value}</p>
-            </TileAboveTheFoldContent>
-
-           <TileBelowTheFoldContent className="expandable-below-tile">
-             <div style={{height: '400px' }}>Below the fold content here</div>
-           </TileBelowTheFoldContent>
-         </ExpandableTile>
-       ))}
-      </div>
-=======
   const averageTimeTileList: Array<Tile> = [
     {
       title: "Reception To Validation Average Time",
@@ -414,7 +385,6 @@
           </Tile>
         </div>
       )}
->>>>>>> 7aef6339
     </>
   );
 };

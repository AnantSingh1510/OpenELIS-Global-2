--- conflicted
+++ resolved
@@ -1,31 +1,16 @@
 import React from "react";
-<<<<<<< HEAD
-import { Link, Tile, ClickableTile, Loading } from "@carbon/react";
+import { Tile, ClickableTile, Loading } from "@carbon/react";
 import "./Dashboard.css";
 import { ArrowUpRight } from "@carbon/react/icons";
 import { useState, useEffect, useRef } from "react";
 import { getFromOpenElisServer } from "../utils/Utils.js";
+import { FormattedMessage } from "react-intl";
 interface DashBoardProps {}
 
 interface Tile {
-  title: string;
-  subTitle: string;
+  title: string | JSX.Element;
+  subTitle: string | JSX.Element;
   value: number;
-=======
-import { Icon, Link, Grid, Tile, ClickableTile, Column, ExpandableTile, TileAboveTheFoldContent, TileBelowTheFoldContent, Loading, InlineLoading } from '@carbon/react';
-import './Dashboard.css';
-import { ArrowUpRight } from '@carbon/react/icons';
-import { useContext, useState, useEffect, useRef } from "react";
-import { getFromOpenElisServer } from '../utils/Utils.js';
-import { FormattedMessage } from 'react-intl'
-interface DashBoardProps {
-}
-
-interface Tile {
-    title: string | JSX.Element,
-    subTitle: string | JSX.Element,
-    value: number
->>>>>>> 6faab21e
 }
 
 const HomeDashBoard: React.FC<DashBoardProps> = () => {
@@ -60,56 +45,61 @@
     }
   };
 
-<<<<<<< HEAD
   const tileList: Array<Tile> = [
     {
-      title: "In Progress",
-      subTitle: "Awaiting Result Entry",
+      title: <FormattedMessage id="dashboard.in.progress.label" />,
+      subTitle: <FormattedMessage id="dashboard.in.progress.subtitle.label" />,
       value: counts.ordersInProgress,
     },
     {
-      title: "Ready For Validation",
-      subTitle: "Awaiting Review",
+      title: <FormattedMessage id="dashboard.validation.ready.label" />,
+      subTitle: (
+        <FormattedMessage id="dashboard.validation.ready.subtitle.label" />
+      ),
       value: counts.ordersReadyForValidation,
     },
     {
-      title: "Orders Completed Today",
-      subTitle: "Total Orders Completed Today",
+      title: <FormattedMessage id="dashboard.complete.orders.label" />,
+      subTitle: <FormattedMessage id="dashboard.orders.subtitle.label" />,
       value: counts.ordersCompletedToday,
     },
     {
-      title: "Patiallly Completed Today",
-      subTitle: "Total Orders Completed Today",
+      title: <FormattedMessage id="dashboard.partially.completed.label" />,
+      subTitle: (
+        <FormattedMessage id="dashboard.partially.completed..subtitle.label" />
+      ),
       value: counts.patiallyCompletedToday,
     },
     {
-      title: "Orders Entered By User",
-      subTitle: "Entered by user Today",
+      title: <FormattedMessage id="dashboard.user.orders.label" />,
+      subTitle: <FormattedMessage id="dashboard.user.orders.subtitle.label" />,
       value: counts.orderEnterdByUserToday,
     },
     {
-      title: "Orders Rejected",
-      subTitle: "Rejected By Lab Today",
+      title: <FormattedMessage id="dashboard.rejected.orders" />,
+      subTitle: <FormattedMessage id="dashboard.rejected.orders.subtitle" />,
       value: counts.ordersRejectedToday,
     },
     {
-      title: "Un Printed Results",
-      subTitle: "Un Prited Results Today",
+      title: <FormattedMessage id="dashboard.unprints.results.label" />,
+      subTitle: (
+        <FormattedMessage id="dashboard.unprints.results.subtitle.label" />
+      ),
       value: counts.unPritendResults,
     },
     {
-      title: "Incoming Orders",
-      subTitle: "Electronic Orders",
+      title: <FormattedMessage id="sidenav.label.incomingorder" />,
+      subTitle: <FormattedMessage id="label.electronic.orders" />,
       value: counts.incomigOrders,
     },
     {
-      title: "Average Turn Around time",
+      title: <FormattedMessage id="dashboard.avg.turn.around.label" />,
       subTitle: "Reception to Validation",
       value: counts.averageTurnAroudTime,
     },
     {
-      title: "Delayed Turn Around",
-      subTitle: "More Than 96 hours",
+      title: <FormattedMessage id="dashboard.turn.around.label" />,
+      subTitle: <FormattedMessage id="dashboard.turn.around.subtitle.label" />,
       value: counts.delayedTurnAround,
     },
   ];
@@ -124,40 +114,6 @@
             <p className="tile-value">{tile.value}</p>
             <div className="tile-icon">
               <ArrowUpRight size={20} className="clickable-icon" />
-=======
-    const tileList: Array<Tile> = [
-        { title: <FormattedMessage id="dashboard.in.progress.label"/>, subTitle: <FormattedMessage id="dashboard.in.progress.subtitle.label"/>, value: counts.ordersInProgress },
-        { title: <FormattedMessage id="dashboard.validation.ready.label"/>, subTitle: <FormattedMessage id="dashboard.validation.ready.subtitle.label"/>, value: counts.ordersReadyForValidation },
-        { title: <FormattedMessage id="dashboard.complete.orders.label"/>, subTitle: <FormattedMessage id="dashboard.orders.subtitle.label"/>, value: counts.ordersCompletedToday },
-        { title: <FormattedMessage id="dashboard.partially.completed.label"/>, subTitle: <FormattedMessage id="dashboard.partially.completed..subtitle.label"/>, value: counts.patiallyCompletedToday },
-        { title: <FormattedMessage id="dashboard.user.orders.label"/>, subTitle: <FormattedMessage id="dashboard.user.orders.subtitle.label"/>, value: counts.orderEnterdByUserToday },
-        { title: <FormattedMessage id="dashboard.rejected.orders"/>, subTitle: <FormattedMessage id="dashboard.rejected.orders.subtitle"/>, value: counts.ordersRejectedToday },
-        { title: <FormattedMessage id="dashboard.unprints.results.label"/>, subTitle: <FormattedMessage id="dashboard.unprints.results.subtitle.label"/>, value: counts.unPritendResults },
-        { title: <FormattedMessage  id="sidenav.label.incomingorder"/>, subTitle: <FormattedMessage id="label.electronic.orders"/>, value: counts.incomigOrders },
-        { title: <FormattedMessage id="dashboard.avg.turn.around.label"/>, subTitle: 'Reception to Validation', value: counts.averageTurnAroudTime },
-        { title: <FormattedMessage id="dashboard.turn.around.label"/>, subTitle: <FormattedMessage id="dashboard.turn.around.subtitle.label"/>, value: counts.delayedTurnAround },
-    ];
-    return (
-        <>
-            {loading && (
-                <Loading description="Loading Dasboard..." />
-            )}
-            <div className="dashboard-container">
-                {tileList.map((tile, index) => (
-                    <ClickableTile key={index} className="dashboard-tile">
-                        <h3 className="tile-title">{tile.title}</h3>
-                        <p className="tile-subtitle">{tile.subTitle}</p>
-                        <p className="tile-value">{tile.value}</p>
-                        <div className="tile-icon">
-                            <Link href="#">
-                                <ArrowUpRight size={20}
-                                    className="clickable-icon"
-                                />
-                            </Link>
-                        </div>
-                    </ClickableTile>
-                ))}
->>>>>>> 6faab21e
             </div>
           </ClickableTile>
         ))}

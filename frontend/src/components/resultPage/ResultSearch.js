<<<<<<< HEAD
import React from "react";
import "../Style.css";
import { injectIntl } from "react-intl";
import ResultSearchPage from "../common/SearchResultForm";
=======
import React from 'react'
import '../Style.css'
import { injectIntl } from 'react-intl'
import ResultSearchPage from './SearchResultForm';
>>>>>>> 6faab21e

function ResultSearch() {
  return (
    <>
      <div className="resultPageContent">
        <ResultSearchPage />
      </div>
    </>
  );
}

export default injectIntl(ResultSearch);<|MERGE_RESOLUTION|>--- conflicted
+++ resolved
@@ -1,14 +1,7 @@
-<<<<<<< HEAD
 import React from "react";
 import "../Style.css";
 import { injectIntl } from "react-intl";
-import ResultSearchPage from "../common/SearchResultForm";
-=======
-import React from 'react'
-import '../Style.css'
-import { injectIntl } from 'react-intl'
-import ResultSearchPage from './SearchResultForm';
->>>>>>> 6faab21e
+import ResultSearchPage from "./SearchResultForm";
 
 function ResultSearch() {
   return (

--- conflicted
+++ resolved
@@ -33,10 +33,7 @@
 import { NotificationContext } from "../layout/Layout";
 import SearchPatientForm from "../patient/SearchPatientForm";
 import { ConfigurationContext } from "../layout/Layout";
-<<<<<<< HEAD
-=======
 import config from "../../config.json";
->>>>>>> 9797c368
 
 function ResultSearchPage() {
   const [resultForm, setResultForm] = useState({ testResult: [] });

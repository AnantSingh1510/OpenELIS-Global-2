import React, { useContext, useEffect, useState, useRef } from "react";
import { FormattedMessage, injectIntl } from "react-intl";
import "../Style.css";
import {
  getFromOpenElisServer,
  postToOpenElisServerJsonResponse,
  convertAlphaNumLabNumForDisplay,
} from "../utils/Utils";
import {
  Form,
  TextInput,
  TextArea,
  Checkbox,
  Button,
  Grid,
  Column,
  DatePicker,
  DatePickerInput,
  Stack,
  Pagination,
  Select,
  SelectItem,
  Loading,
} from "@carbon/react";
import CustomLabNumberInput from "../common/CustomLabNumberInput";
import DataTable from "react-data-table-component";
import { Formik, Field } from "formik";
import SearchResultFormValues from "../formModel/innitialValues/SearchResultFormValues";
import { AlertDialog, NotificationKinds } from "../common/CustomNotification";
import { NotificationContext } from "../layout/Layout";
import SearchPatientForm from "../patient/SearchPatientForm";
import { ConfigurationContext } from "../layout/Layout";
import config from "../../config.json";

function ResultSearchPage() {
  const [resultForm, setResultForm] = useState({ testResult: [] });
  return (
    <>
      <SearchResultForm setResults={setResultForm} />
      <SearchResults results={resultForm} />
    </>
  );
}

export function SearchResultForm(props) {
  const { notificationVisible, setNotificationVisible, setNotificationBody } =
    useContext(NotificationContext);

  const [tests, setTests] = useState([]);
  const [analysisStatusTypes, setAnalysisStatusTypes] = useState([]);
  const [sampleStatusTypes, setSampleStatusTypes] = useState([]);
  const [loading, setLoading] = useState(false);
  const [searchBy, setSearchBy] = useState({ type: "", doRange: false });
  const [patient, setPatient] = useState({ patientPK: "" });
  const [testSections, setTestSections] = useState([]);
  const [searchFormValues, setSearchFormValues] = useState(
    SearchResultFormValues,
  );
  const [nextPage, setNextPage] = useState(null);
  const [previousPage, setPreviousPage] = useState(null);
  const [pagination, setPagination] = useState(false);
  const [url, setUrl] = useState("");
  const componentMounted = useRef(false);

  const setResultsWithId = (results) => {
    if (results.testResult) {
      var i = 0;
      if (results.testResult) {
        results.testResult.forEach((item) => (item.id = "" + i++));
      }
      props.setResults?.(results);
      setLoading(false);
      if (results.paging) {
        var { totalPages, currentPage } = results.paging;
        if (totalPages > 1) {
          setPagination(true);
          if (parseInt(currentPage) < parseInt(totalPages)) {
            setNextPage(parseInt(currentPage) + 1);
          } else {
            setNextPage(null);
          }
          if (parseInt(currentPage) > 1) {
            setPreviousPage(parseInt(currentPage) - 1);
          } else {
            setPreviousPage(null);
          }
        }
      }
    } else {
      props.setResults?.({ testResult: [] });
      setNotificationBody({
        title: <FormattedMessage id="notification.title" />,
        message: "No results found!",
        kind: NotificationKinds.warning,
      });
      setNotificationVisible(true);
      setLoading(false);
    }
  };


  const loadNextResultsPage = () => {
    setLoading(true);
    getFromOpenElisServer(url + "&page=" + nextPage, setResultsWithId);
  };

  const loadPreviousResultsPage = () => {
    setLoading(true);
    getFromOpenElisServer(url + "&page=" + previousPage, setResultsWithId);
  };

  const getSelectedPatient = (patient) => {
    setNextPage(null);
    setPreviousPage(null);
    setPagination(false);
    setPatient(patient);
  };
  useEffect(() => {
    querySearch(searchFormValues);
  }, [patient]);

  const querySearch = (values) => {
    setLoading(true);
    props.setResults({ testResult: [] });

    let accessionNumber =
      values.accessionNumber !== ""
        ? values.accessionNumber
        : values.startLabNo;
    let labNo = accessionNumber !== undefined ? accessionNumber : "";
    const endLabNo = values.endLabNo !== undefined ? values.endLabNo : "";
    values.unitType = values.unitType ? values.unitType : "";

    let searchEndPoint =
      "/rest/ReactLogbookResultsByRange?" +
      "labNumber=" +
      labNo +
      "&upperRangeAccessionNumber=" +
      endLabNo +
      "&patientPK=" +
      patient.patientPK +
      "&testSectionId=" +
      values.unitType +
      "&collectionDate=" +
      values.collectionDate +
      "&recievedDate=" +
      values.recievedDate +
      "&selectedTest=" +
      values.testName +
      "&selectedSampleStatus=" +
      values.sampleStatusType +
      "&selectedAnalysisStatus=" +
      values.analysisStatus +
      "&doRange=" +
      searchBy.doRange +
      "&finished=" +
      true;
    setUrl(searchEndPoint);

    getFromOpenElisServer(searchEndPoint, setResultsWithId);
  };

  const handleSubmit = (values) => {
    setNextPage(null);
    setPreviousPage(null);
    setPagination(false);
    querySearch(values);
  };

  const getTests = (tests) => {
    if (componentMounted.current) {
      setTests(tests);
    }
  };

  const getAnalysisStatusTypes = (analysisStatusTypes) => {
    if (componentMounted.current) {
      setAnalysisStatusTypes(analysisStatusTypes);
    }
  };

  const getSampleStatusTypes = (sampleStatusTypes) => {
    if (componentMounted.current) {
      setSampleStatusTypes(sampleStatusTypes);
    }
  };

  const fetchTestSections = (response) => {
    setTestSections(response);
  };

  const submitOnSelect = (e) => {
    setNextPage(null);
    setPreviousPage(null);
    setPagination(false);
    var values = { unitType: e.target.value };
    handleSubmit(values);
  };

  useEffect(() => {
    componentMounted.current = true;
    getFromOpenElisServer("/rest/test-list", getTests);
    getFromOpenElisServer(
      "/rest/analysis-status-types",
      getAnalysisStatusTypes,
    );
    getFromOpenElisServer("/rest/sample-status-types", getSampleStatusTypes);
    getFromOpenElisServer("/rest/user-test-sections", fetchTestSections);
    let displayFormType = new URLSearchParams(window.location.search).get(
      "type",
    );
    let doRange = new URLSearchParams(window.location.search).get("doRange");
    setSearchBy({
      type: displayFormType,
      doRange: doRange,
    });
  }, []);

  useEffect(() => {
    let accessionNumber = new URLSearchParams(window.location.search).get(
      "accessionNumber",
    );
    if (accessionNumber) {
      let searchValues = {
        ...searchFormValues,
        accessionNumber: accessionNumber,
      };
      setSearchFormValues(searchValues);
      querySearch(searchValues);
    }
    setNextPage(null);
    setPreviousPage(null);
    setPagination(false);
  }, [searchBy]);

  return (
    <>
      {notificationVisible === true ? <AlertDialog /> : ""}
      {loading && <Loading></Loading>}
      <Formik
        initialValues={searchFormValues}
        //validationSchema={}
        onSubmit={handleSubmit}
        onChange
        enableReinitialize={true}
      >
        {({
          values,
          //   errors,
          //   touched,
          handleChange,
          setFieldValue,
          //   handleBlur,
          handleSubmit,
        }) => (
          <Form
            onSubmit={handleSubmit}
            onChange={handleChange}
            //onBlur={handleBlur}
          >
            <Stack gap={2}>
              <Grid>
                <Column lg={16}>
                  <h4>
                    <FormattedMessage id="label.button.search" />
                  </h4>
                </Column>
                {searchBy.type === "order" && (
                  <>
                    <Column lg={6}>
                      <Field name="accessionNumber">
                        {({ field }) => (
                          <CustomLabNumberInput
                            placeholder="Enter Accession No."
                            name={field.name}
                            id={field.name}
                            value={values[field.name]}
                            labelText={
                              <FormattedMessage id="search.label.accession" />
                            }
                            onChange={(e, rawValue) => {
                              setFieldValue(field.name, rawValue);
                            }}
                          />
                        )}
                      </Field>
                    </Column>
                    <Column lg={10} />
                  </>
                )}

                {searchBy.type === "range" && (
                  <>
                    <Column lg={6}>
                      <Field name="startLabNo">
                        {({ field }) => (
                          <TextInput
                            placeholder={"Enter LabNo"}
                            name={field.name}
                            id={field.name}
                            labelText={
                              <FormattedMessage id="search.label.fromaccession" />
                            }
                          />
                        )}
                      </Field>
                    </Column>
                    <Column lg={6}>
                      <Field name="endLabNo">
                        {({ field }) => (
                          <TextInput
                            placeholder={"Enter LabNo"}
                            name={field.name}
                            id={field.name}
                            labelText={
                              <FormattedMessage id="search.label.toaccession" />
                            }
                          />
                        )}
                      </Field>
                    </Column>
                    <Column lg={4} />
                  </>
                )}

                {searchBy.type === "date" && (
                  <>
                    <Column lg={3}>
                      <Field name="collectionDate">
                        {({ field }) => (
                          <TextInput
                            placeholder={"Collection Date(dd/mm/yyyy)"}
                            name={field.name}
                            id={field.name}
                            labelText={
                              <FormattedMessage id="search.label.collectiondate" />
                            }
                          />
                        )}
                      </Field>
                    </Column>
                    <Column lg={3}>
                      <Field name="recievedDate">
                        {({ field }) => (
                          <TextInput
                            placeholder={"Received Date(dd/mm/yyyy)"}
                            name={field.name}
                            id={field.name}
                            labelText={
                              <FormattedMessage id="search.label.recieveddate" />
                            }
                          />
                        )}
                      </Field>
                    </Column>
                    <Column lg={3}>
                      <Field name="testName">
                        {({ field }) => (
                          <Select
                            labelText={
                              <FormattedMessage id="search.label.test" />
                            }
                            name={field.name}
                            id={field.name}
                          >
                            <SelectItem text="" value="" />
                            {tests.map((test, index) => {
                              return (
                                <SelectItem
                                  key={index}
                                  text={test.value}
                                  value={test.id}
                                />
                              );
                            })}
                          </Select>
                        )}
                      </Field>
                    </Column>
                    <Column lg={3}>
                      <Field name="analysisStatus">
                        {({ field }) => (
                          <Select
                            labelText={
                              <FormattedMessage id="search.label.analysis" />
                            }
                            name={field.name}
                            id={field.name}
                          >
                            <SelectItem text="" value="" />
                            {analysisStatusTypes.map((test, index) => {
                              return (
                                <SelectItem
                                  key={index}
                                  text={test.value}
                                  value={test.id}
                                />
                              );
                            })}
                          </Select>
                        )}
                      </Field>
                    </Column>
                    <Column lg={3}>
                      <Field name="sampleStatusType">
                        {({ field }) => (
                          <Select
                            labelText={
                              <FormattedMessage id="search.label.sample" />
                            }
                            name={field.name}
                            id={field.name}
                          >
                            <SelectItem text="" value="" />
                            {sampleStatusTypes.map((test, index) => {
                              return (
                                <SelectItem
                                  key={index}
                                  text={test.value}
                                  value={test.id}
                                />
                              );
                            })}
                          </Select>
                        )}
                      </Field>
                    </Column>
                    <Column lg={1} />
                  </>
                )}

                {searchBy.type !== "patient" && searchBy.type !== "unit" && (
                  <Column lg={16}>
                    <Button
                      style={{ marginTop: "16px" }}
                      type="submit"
                      id="submit"
                    >
                      <FormattedMessage id="label.button.search" />
                    </Button>
                  </Column>
                )}
              </Grid>
            </Stack>
          </Form>
        )}
      </Formik>
      {searchBy.type === "patient" && (
        <SearchPatientForm
          getSelectedPatient={getSelectedPatient}
        ></SearchPatientForm>
      )}

      {searchBy.type === "unit" && (
        <>
          <Grid>
            <Column lg={6}>
              <Select
                labelText={<FormattedMessage id="search.label.testunit" />}
                name="unitType"
                id="unitType"
                onChange={submitOnSelect}
              >
                <SelectItem text="" value="" />
                {testSections.map((test, index) => {
                  return (
                    <SelectItem key={index} text={test.value} value={test.id} />
                  );
                })}
              </Select>
            </Column>
            <Column lg={10} />
          </Grid>
        </>
      )}

      <>
        {pagination && (
          <Grid>
            <Column lg={12} />
<<<<<<< HEAD
            <Column lg={1}>
=======
            <Column lg={2}>
>>>>>>> ec48f571
              <Button
                type=""
                id="loadpreviousresults"
                onClick={loadPreviousResultsPage}
                disabled={previousPage != null ? false : true}
              >
<<<<<<< HEAD
                <FormattedMessage id="Load Previous" />
              </Button>
            </Column>
            <Column lg={1} />
            <Column lg={1}>
              <Button
                type=""
                id="loadpreviousresults"
                disabled={nextPage != null ? false : true}
                onClick={loadNextResultsPage}
              >
                <FormattedMessage id="Load Next" />
=======
                <FormattedMessage id="button.label.loadprevious" />
              </Button>
            </Column>
            <Column lg={2}>
              <Button
                type=""
                id="loadnextresults"
                disabled={nextPage != null ? false : true}
                onClick={loadNextResultsPage}
              >
                <FormattedMessage id="button.label.loadnext" />
>>>>>>> ec48f571
              </Button>
            </Column>
          </Grid>
        )}
      </>
    </>
  );
}

export function SearchResults(props) {
  const { notificationVisible, setNotificationBody, setNotificationVisible } =
    useContext(NotificationContext);
  const { configurationProperties } = useContext(ConfigurationContext);

  const [page, setPage] = useState(1);
  const [pageSize, setPageSize] = useState(20);
  const [acceptAsIs, setAcceptAsIs] = useState([]);
  const [referalOrganizations, setReferalOrganizations] = useState([]);
  const [methods, setMethods] = useState([]);
  const [referralReasons, setReferralReasons] = useState([]);
  const [rejectReasons, setRejectReasons] = useState([]);
  const [rejectedItems, setRejectedItems] = useState({});
  const saveStatus = "";

  const componentMounted = useRef(true);

  useEffect(() => {
    componentMounted.current = true;

    getFromOpenElisServer(
      "/rest/displayList/REFERRAL_ORGANIZATIONS",
      loadReferalOrganizations,
    );
    getFromOpenElisServer("/rest/displayList/METHODS", loadMethods);
    getFromOpenElisServer(
      "/rest/displayList/REFERRAL_REASONS",
      loadReferalReasons,
    );
    getFromOpenElisServer(
      "/rest/displayList/REJECTION_REASONS",
      loadRejectReasons,
    );
    if (props.results.testResult.length > 0) {
      var defaultRejectedItems = {};
      props.results.testResult.forEach((result) => {
        defaultRejectedItems[result.id] = false;
      });
      setRejectedItems(defaultRejectedItems);
    }
    return () => {
      componentMounted.current = false;
    };
  }, []);

  const loadReferalOrganizations = (values) => {
    if (componentMounted.current) {
      setReferalOrganizations(values);
    }
  };

  const loadMethods = (values) => {
    if (componentMounted.current) {
      setMethods(values);
    }
  };

  const loadReferalReasons = (values) => {
    if (componentMounted.current) {
      setReferralReasons(values);
    }
  };

  const loadRejectReasons = (values) => {
    if (componentMounted.current) {
      setRejectReasons(values);
    }
  };

  const addRejectResult = () => {
    const resultColumn = {
      name: "Reject",
      cell: (row, index, column, id) => {
        return renderCell(row, index, column, id);
      },
      width: "12rem",
    };

    if (configurationProperties.allowResultRejection == "true") {
      if (columns) {
        const updatedList = [
          ...columns.slice(0, 8),
          resultColumn,
          ...columns.slice(8),
        ];
        columns = updatedList;
      }
    }
  };

  var columns = [
    {
      name: "Sample Info",
      cell: (row, index, column, id) => {
        return renderCell(row, index, column, id);
      },
      sortable: true,
      width: "15rem",
    },
    {
      name: "Test Date",
      selector: (row) => row.testDate,
      sortable: true,
      width: "7rem",
    },

    {
      name: "Analyzer Result",
      selector: (row) => row.analysisMethod,
      sortable: true,
      width: "7rem",
    },
    {
      name: "Test Name",
      selector: (row) => row.testName,
      sortable: true,
      width: "8rem",
    },
    {
      name: "Normal Range",
      selector: (row) => row.normalRange,
      sortable: true,
      width: "8rem",
    },
    {
      name: "Accept",
      cell: (row, index, column, id) => {
        return renderCell(row, index, column, id);
      },
      width: "5rem",
    },
    {
      name: "Result",
      cell: (row, index, column, id) => {
        return renderCell(row, index, column, id);
      },
      width: "10rem",
    },
    {
      name: "Current Result",
      cell: (row, index, column, id) => {
        return renderCell(row, index, column, id);
      },
      width: "8rem",
    },
    {
      name: "Notes",
      cell: (row, index, column, id) => {
        return renderCell(row, index, column, id);
      },
      width: "7rem",
    },
  ];

  const renderCell = (row, index, column, id) => {
    let formatLabNum = configurationProperties.AccessionFormat === "ALPHANUM";

    console.log("renderCell: index: " + index + ", id: " + id);
    switch (column.name) {
      case "Sample Info":
        // return <input id={"results_" + id} type="text" size="6"></input>
        return (
          <>
            <div className="sampleInfo">
              <TextArea
                value={
                  (formatLabNum
                    ? convertAlphaNumLabNumForDisplay(row.accessionNumber)
                    : row.accessionNumber) +
                  "-" +
                  row.sequenceNumber +
                  "\n" +
                  row.patientName +
                  "\n" +
                  row.patientInfo
                }
                disabled={true}
                type="text"
                labelText=""
                rows={3}
              ></TextArea>
            </div>
            {row.nonconforming && (
              <picture>
                <img
                  src={config.serverBaseUrl + "/images/nonconforming.gif"}
                  alt="nonconforming"
                  width="20"
                  height="15"
                />
              </picture>
            )}
          </>
        );

      case "Accept":
        return (
          <>
            <Field name="forceTechApproval">
              {() => (
                <Checkbox
                  id={"testResult" + row.id + ".forceTechApproval"}
                  name={"testResult[" + row.id + "].forceTechApproval"}
                  labelText=""
                  //defaultChecked={acceptAsIs}
                  onChange={(e) => handleAcceptAsIsChange(e, row.id)}
                />
              )}
            </Field>
          </>
        );

      case "Reject":
        return (
          <>
            <Grid>
              <Column lg={16}>
                <Field name="reject">
                  {() => (
                    <Checkbox
                      id={"testResult" + row.id + ".rejected"}
                      name={"testResult[" + row.id + "].rejected"}
                      labelText=""
                      onChange={(e) => handleRejectCheckBoxChange(e, row.id)}
                    />
                  )}
                </Field>
              </Column>
              {rejectedItems[row.id] == true && (
                <Column lg={16}>
                  <Select
                    id={"rejectReasonId" + row.id}
                    name={"testResult[" + row.id + "].rejectReasonId"}
                    //noLabel={true}
                    labelText={"Reason"}
                    onChange={(e) => handleChange(e, row.id)}
                  >
                    {/* {...updateShadowResult(e, this, param.rowId)} */}
                    <SelectItem text="" value="" />
                    {rejectReasons.map((reason, reason_index) => (
                      <SelectItem
                        text={reason.value}
                        value={reason.id}
                        key={reason_index}
                      />
                    ))}
                  </Select>
                </Column>
              )}
            </Grid>
          </>
        );

      case "Notes":
        return (
          <>
            <div className="note">
              <TextArea
                id={"testResult" + row.id + ".note"}
                name={"testResult[" + row.id + "].note"}
                //value={props.results.testResult[row.id]?.pastNotes}
                disabled={false}
                type="text"
                labelText=""
                rows={1}
                onChange={(e) => handleChange(e, row.id)}
              ></TextArea>
            </div>
          </>
        );

      case "Result":
        switch (row.resultType) {
          case "M":
          case "C":
          case "D":
            return (
              <Select
                className="result"
                id={"resultValue" + row.id}
                name={"testResult[" + row.id + "].resultValue"}
                noLabel={true}
                onChange={(e) => validateResults(e, row.id)}
              >
                {/* {...updateShadowResult(e, this, param.rowId)} */}
                <SelectItem text="" value="" />
                {row.dictionaryResults.map(
                  (dictionaryResult, dictionaryResult_index) => (
                    <SelectItem
                      text={dictionaryResult.value}
                      value={dictionaryResult.id}
                      key={dictionaryResult_index}
                    />
                  ),
                )}
              </Select>
            );

          case "N":
            return (
              <TextInput
                id={"ResultValue" + row.id}
                name={"testResult[" + row.id + "].resultValue"}
                labelText=""
                type="number"
                onChange={(e) => handleChange(e, row.id)}
              />
            );

          case "R":
            return (
              <TextArea
                id={"ResultValue" + row.id}
                name={"testResult[" + row.id + "].resultValue"}
                style={{ width: "10px", height: "20px" }}
                labelText=""
                onChange={(e) => handleChange(e, row.id)}
              />
            );

          case "A":
            return (
              <TextArea
                id={"ResultValue" + row.id}
                name={"testResult[" + row.id + "].resultValue"}
                style={{ width: "10px", height: "20px" }}
                labelText=""
                onChange={(e) => handleChange(e, row.id)}
              />
            );

          default:
            return row.resultValue;
        }

      case "Current Result":
        switch (row.resultType) {
          case "M":
          case "C":
          case "D":
            return (
              <>
                {
                  row.dictionaryResults.find(
                    (result) => result.id == row.resultValue,
                  )?.value
                }
              </>
            );

          default:
            return row.resultValue;
        }
      default:
        return;
    }
  };

  const renderReferral = ({ data }) => (
    <>
      <Grid>
        <Column lg={3}>
          <TextArea
            id={"testResult" + data.id + ".pastNotes"}
            name={"testResult[" + data.id + "].pastNotes"}
            value={data.pastNotes}
            disabled={true}
            type="text"
            labelText={<FormattedMessage id="referral.testresult.pastnote"/>}
            rows={2}
          ></TextArea>
        </Column>
        <Column lg={2}>
          <Select
            id={"testMethod" + data.id}
            name={"testResult[" + data.id + "].testMethod"}
            labelText={<FormattedMessage id= "referral.label.testmethod"/>}
            onChange={(e) => handleChange(e, data.id)}
            value={data.method}
          >
            <SelectItem text="" value="" />
            {methods.map((method, method_index) => (
              <SelectItem
                text={method.value}
                value={method.id}
                key={method_index}
              />
            ))}
          </Select>
        </Column>
        <Column lg={3}>
          <Select
            id={"referralReason" + data.id}
            name={"testResult[" + data.id + "].referralReason"}
            // noLabel={true}
            labelText={<FormattedMessage id= "referral.label.reason"/>}
            onChange={(e) => handleChange(e, data.id)}
          >
            {/* {...updateShadowResult(e, this, param.rowId)} */}
            <SelectItem text="" value="" />
            {referralReasons.map((reason, reason_index) => (
              <SelectItem
                text={reason.value}
                value={reason.id}
                key={reason_index}
              />
            ))}
          </Select>
        </Column>
        <Column lg={3}>
          <Select
            id={"institute" + data.id}
            name={"testResult[" + data.id + "].institute"}
            // noLabel={true}
            labelText={<FormattedMessage id ="referral.label.institute"/>}
            onChange={(e) => handleChange(e, data.id)}
          >
            {/* {...updateShadowResult(e, this, param.rowId)} */}

            <SelectItem text="" value="" />
            {referalOrganizations.map((org, org_index) => (
              <SelectItem text={org.value} value={org.id} key={org_index} />
            ))}
          </Select>
        </Column>
        <Column lg={3}>
          <Select
            id={"testToPerform" + data.id}
            name={"testResult[" + data.id + "].testToPerform"}
            // noLabel={true}
            labelText={<FormattedMessage id="referral.label.testtoperform"/>}
            onChange={(e) => handleChange(e, data.id)}
          >
            {/* {...updateShadowResult(e, this, param.rowId)} */}

            <SelectItem text={data.testName} value={data.id} />
          </Select>
        </Column>
        <Column lg={2}>
          <DatePicker
            datePickerType="single"
            id={"sentDate_" + data.id}
            name={"testResult[" + data.id + "].sentDate_"}
            onChange={(date) => handleDatePickerChange(date, data.id)}
          >
            <DatePickerInput
              placeholder="mm/dd/yyyy"
              labelText={<FormattedMessage id="referral.label.sentdate"/>}
              id="date-picker-single"
            />
          </DatePicker>
        </Column>
      </Grid>
    </>
  );

  const validateResults = (e, rowId) => {
    console.log("validateResults:" + e.target.value);
    // e.target.value;
    handleChange(e, rowId);
  };

  const handleChange = (e, rowId) => {
    const { name, id, value } = e.target;
    console.log("handleChange:" + id + ":" + name + ":" + value + ":" + rowId);
    // setState({value: e.target.value})
    // console.log('State updated to ', e.target.value);
    var form = props.results;
    var jp = require("jsonpath");
    jp.value(form, name, value);
    var isModified = "testResult[" + rowId + "].isModified";
    jp.value(form, isModified, "true");
  };

  const handleRejectCheckBoxChange = (e, rowId) => {
    const { name, checked } = e.target;
    var form = props.results;
    var jp = require("jsonpath");
    jp.value(form, name, checked);
    var shadowRejected = "testResult[" + rowId + "].shadowRejected";
    jp.value(form, shadowRejected, checked);
    var isModified = "testResult[" + rowId + "].isModified";
    jp.value(form, isModified, "true");

    var allrejectedItems = { ...rejectedItems };
    allrejectedItems[rowId] = checked;
    setRejectedItems(allrejectedItems);

    var message =
      "Rejecting the result will permanently delete test results \n" +
      "The results will no longer be available.";
    setNotificationBody({
      title: <FormattedMessage id="notification.title" />,
      message: message,
      kind: NotificationKinds.warning,
    });
    if (checked) {
      setNotificationVisible(true);
    }
  };

  const handleDatePickerChange = (date, rowId) => {
    console.log("handleDatePickerChange:" + date);
    const d = new Date(date).toLocaleDateString("fr-FR");
    var form = props.results;
    var jp = require("jsonpath");
    jp.value(form, "testResult[" + rowId + "].sentDate_", d);
    var isModified = "testResult[" + rowId + "].isModified";
    jp.value(form, isModified, "true");
  };

  const handleAcceptAsIsChange = (e, rowId) => {
    console.log("handleAcceptAsIsChange:" + acceptAsIs[rowId]);
    handleChange(e, rowId);
    if (acceptAsIs[rowId] == undefined) {
      var message =
        `Checking this box will indicate that you accept the results unconditionally.\n` +
        `Expected uses:\n` +
        `1. The test has been redone and the result is the same.\n` +
        `2. There is no result for the test but you do not want to cancel it.\n` +
        `3. The result was changed and the technician wants to give the biologist the option to add a note during the validation step explaining the reason of the change.\n` +
        `In  either case, leave a note explaining why you are taking this action.\n`;

      // message=`Incorrect Username/Password Used \n Please try again…`

      alert(message);

      setNotificationBody({
        title: <FormattedMessage id="notification.title" />,
        message: message,
        kind: NotificationKinds.warning,
      });
      setNotificationVisible(true);
    }
    var newAcceptAsIs = acceptAsIs;
    newAcceptAsIs[rowId] = !acceptAsIs[rowId];
    setAcceptAsIs(newAcceptAsIs);
  };

  const handleSave = (values) => {
    //console.log("handleSave:" + values);
    values.status = saveStatus;
    var searchEndPoint = "/rest/ReactLogbookResultsUpdate";
    props.results.testResult.forEach((result) => {
      result.reportable = result.reportable === "N" ? false : true;
      delete result.result;
    });
    postToOpenElisServerJsonResponse(
      searchEndPoint,
      JSON.stringify(props.results),
      setResponse,
    );
  };

  const setResponse = (resp) => {
    console.log("setStatus" + JSON.stringify(resp));
    if (resp) {
      setNotificationBody({
        title: <FormattedMessage id="notification.title" />,
        message: createMesssage(resp),
        kind: NotificationKinds.success,
      });
    } else {
      setNotificationBody({
        title: <FormattedMessage id="notification.title" />,
        message: "Error while Saving",
        kind: NotificationKinds.error,
      });
    }
    setNotificationVisible(true);
  };

  const createMesssage = (resp) => {
    var message = "";
    if (resp.reflex.length > 0) {
      message += "Reflex Tests : " + resp.reflex.join(", ");
    }
    if (resp.calculated.length > 0) {
      message += "Calculated Tests : " + resp.calculated.join(", ");
    }
    if (message === "") {
      message += "Saved Succesfully";
    }
    return message;
  };

  const handlePageChange = (pageInfo) => {
    if (page != pageInfo.page) {
      setPage(pageInfo.page);
    }
    if (pageSize != pageInfo.pageSize) {
      setPageSize(pageInfo.pageSize);
    }
  };

  return (
    <>
      {notificationVisible === true ? <AlertDialog /> : ""}
      {addRejectResult()}
      <>
        {props.results.testResult.length > 0 && (
          <Grid style={{ marginTop: "20px" }} className="gridBoundary">
            <Column lg={3} />
            <Column lg={7}>
              <picture>
                <img
                  src={config.serverBaseUrl + "/images/nonconforming.gif"}
                  alt="nonconforming"
                  width="25"
                  height="20"
                />
              </picture>
              <b>
                {" "}
                <FormattedMessage id="validation.label.nonconform" />
              </b>
            </Column>
          </Grid>
        )}
        <Formik
          initialValues={SearchResultFormValues}
          //validationSchema={}
          onSubmit
          onChange
        >
          {({
            // values,
            // errors,
            // touched,
            handleChange,
            //handleBlur,
            // handleSubmit,
          }) => (
            <Form
              onChange={handleChange}
              //onBlur={handleBlur}
            >
              <DataTable
                data={props.results.testResult.slice(
                  (page - 1) * pageSize,
                  page * pageSize,
                )}
                columns={columns}
                isSortable
                expandableRows
                expandableRowsComponent={renderReferral}
              ></DataTable>
              <Pagination
                onChange={handlePageChange}
                page={page}
                pageSize={pageSize}
                pageSizes={[10, 20, 50, 100]}
                totalItems={props.results.testResult?.length}
              ></Pagination>

              <Button type="button" id="submit" onClick={handleSave}>
                <FormattedMessage id="label.button.save" />
              </Button>
            </Form>
          )}
        </Formik>
      </>
    </>
  );
}

export default injectIntl(ResultSearchPage);<|MERGE_RESOLUTION|>--- conflicted
+++ resolved
@@ -478,31 +478,13 @@
         {pagination && (
           <Grid>
             <Column lg={12} />
-<<<<<<< HEAD
-            <Column lg={1}>
-=======
             <Column lg={2}>
->>>>>>> ec48f571
               <Button
                 type=""
                 id="loadpreviousresults"
                 onClick={loadPreviousResultsPage}
                 disabled={previousPage != null ? false : true}
               >
-<<<<<<< HEAD
-                <FormattedMessage id="Load Previous" />
-              </Button>
-            </Column>
-            <Column lg={1} />
-            <Column lg={1}>
-              <Button
-                type=""
-                id="loadpreviousresults"
-                disabled={nextPage != null ? false : true}
-                onClick={loadNextResultsPage}
-              >
-                <FormattedMessage id="Load Next" />
-=======
                 <FormattedMessage id="button.label.loadprevious" />
               </Button>
             </Column>
@@ -514,7 +496,6 @@
                 onClick={loadNextResultsPage}
               >
                 <FormattedMessage id="button.label.loadnext" />
->>>>>>> ec48f571
               </Button>
             </Column>
           </Grid>

import React, { useContext, useEffect, useState, createRef } from "react";
import config from "../config.json";
import "./Style.css";
import qs from "qs";
import { FormattedMessage, injectIntl } from "react-intl";
import {
  Form,
  Section,
  Heading,
  FormLabel,
  Grid,
  Column,
  TextInput,
  Button,
  Stack,
  Loading,
} from "@carbon/react";
import { Formik } from "formik";
import { AlertDialog, NotificationKinds } from "./common/CustomNotification";
import UserSessionDetailsContext from "../UserSessionDetailsContext";
import { NotificationContext } from "./layout/Layout";

function Login(props) {
  const { notificationVisible, setNotificationBody, setNotificationVisible } =
    useContext(NotificationContext);
  const { userSessionDetails } = useContext(UserSessionDetailsContext);
  const [submitting, setSubmitting] = useState(false);
  const firstInput = createRef();

  useEffect(() => {
    firstInput.current.focus();
    if (userSessionDetails.authenticated) {
      window.location.href = "/";
    }
  }, []);

  const loginMessage = () => {
    return (
      <>
        <div>
          <picture>
            <img
              src={`images/openelis_logo_full.png`}
              alt="fullsize logo"
              width="300"
              height="56"
            />
          </picture>
        </div>
        <br></br>
        <div>
          <FormattedMessage id="login.notice.message" />
        </div>
      </>
    );
  };

  const doLogin = (data) => {
    setSubmitting(true);
    fetch(config.serverBaseUrl + "/ValidateLogin?apiCall=true", {
      //includes the browser sessionId in the Header for Authentication on the backend server
      credentials: "include",
      method: "POST",
      headers: {
        "Content-Type": "application/x-www-form-urlencoded",
      },
      body: qs.stringify(data),
    })
      .then(async (response) => {
        // get json response here
        let data = await response.json();
        setSubmitting(false);
        if (response.status === 200) {
          window.location.href = "/";
        } else {
<<<<<<< HEAD
          setNotificationBody({
            title: "Notification Message",
            message: data.error,
            kind: NotificationKinds.error,
          });
          setNotificationVisible(true);
=======
          console.log(this.context.notificationVisible);
          this.context.setNotificationBody({title: <FormattedMessage id="notification.title"/>, message: data.error, kind: NotificationKinds.error})
          this.context.setNotificationVisible(true);
>>>>>>> 6faab21e
        }
      })
      .catch((error) => {
        setSubmitting(false);
        console.log(error);
      });
  };

  return (
    <>
      <div className="loginPageContent">
        {notificationVisible === true ? <AlertDialog /> : ""}
        <Grid fullWidth={true}>
          <Column lg={0} md={0} sm={4}>
            {loginMessage()}
          </Column>
          <Column lg={4} md={4} sm={4}>
            <Section>
              <Formik
                initialValues={{
                  username: "",
                  password: "",
                }}
                onSubmit={(values) => {
                  fetch(config.serverBaseUrl + "/LoginPage", {
                    //includes the browser sessionId in the Header for Authentication on the backend server
                    credentials: "include",
                    method: "GET",
                  })
                    .then((response) => response.status)
                    .then(() => {
                      doLogin(values);
                    })
                    .catch((error) => {
                      console.log(error);
                    });
                }}
              >
                {({ isValid, handleChange, handleSubmit }) => (
                  <Form onSubmit={handleSubmit} onChange={handleChange}>
                    <Stack gap={5}>
                      <FormLabel>
                        <Heading>
                          <FormattedMessage id="login.title" />
                        </Heading>
                      </FormLabel>
                      <TextInput
                        className="inputText"
                        id="loginName"
                        invalidText={props.intl.formatMessage({
                          id: "login.msg.username.missing",
                        })}
                        labelText={props.intl.formatMessage({
                          id: "login.msg.username",
                        })}
                        hideLabel={true}
                        placeholder={props.intl.formatMessage({
                          id: "login.msg.username",
                        })}
                        autoComplete="off"
                        ref={firstInput}
                      />
                      <TextInput.PasswordInput
                        className="inputText"
                        id="password"
                        invalidText={props.intl.formatMessage({
                          id: "login.msg.password.missing",
                        })}
                        labelText={props.intl.formatMessage({
                          id: "login.msg.password",
                        })}
                        hideLabel={true}
                        placeholder={props.intl.formatMessage({
                          id: "login.msg.password",
                        })}
                      />
                      <Button type="submit" disabled={!isValid}>
                        <FormattedMessage id="label.button.submit" />
                      </Button>
                      {submitting && (
                        <Loading small={true} withOverlay={false} />
                      )}
                    </Stack>
                  </Form>
                )}
              </Formik>
            </Section>
          </Column>
          <Column lg={8} md={4} sm={0}>
            {loginMessage()}
          </Column>
        </Grid>
      </div>
    </>
  );
}

export default injectIntl(Login);<|MERGE_RESOLUTION|>--- conflicted
+++ resolved
@@ -73,18 +73,12 @@
         if (response.status === 200) {
           window.location.href = "/";
         } else {
-<<<<<<< HEAD
           setNotificationBody({
-            title: "Notification Message",
+            title: <FormattedMessage id="notification.title" />,
             message: data.error,
             kind: NotificationKinds.error,
           });
           setNotificationVisible(true);
-=======
-          console.log(this.context.notificationVisible);
-          this.context.setNotificationBody({title: <FormattedMessage id="notification.title"/>, message: data.error, kind: NotificationKinds.error})
-          this.context.setNotificationVisible(true);
->>>>>>> 6faab21e
         }
       })
       .catch((error) => {

--- conflicted
+++ resolved
@@ -2,7 +2,6 @@
 import { useParams } from "react-router-dom";
 import config from "../../config.json";
 import {
-<<<<<<< HEAD
   IconButton,
   Heading,
   TextInput,
@@ -29,22 +28,9 @@
 import UserSessionDetailsContext from "../../UserSessionDetailsContext";
 import { NotificationContext } from "../layout/Layout";
 import { AlertDialog, NotificationKinds } from "../common/CustomNotification";
-import { SearchResults } from "../common/SearchResultForm";
+import { SearchResults } from "../resultPage/SearchResultForm";
+import { FormattedMessage } from "react-intl";
 import "./../pathology/PathologyDashboard.css";
-=======
-  IconButton, Heading, TextInput, Select, FilterableMultiSelect, SelectItem, Button, Grid, Column,
-  Checkbox, FileUploader, Tag, TextArea, Section, Breadcrumb, BreadcrumbItem, Stack, Loading
-} from '@carbon/react';
-import { Launch, Subtract } from '@carbon/react/icons';
-import { getFromOpenElisServer, postToOpenElisServerFullResponse, hasRole } from "../utils/Utils";
-import UserSessionDetailsContext from "../../UserSessionDetailsContext"
-import { NotificationContext } from "../layout/Layout";
-import { AlertDialog, NotificationKinds } from "../common/CustomNotification";
-import { SearchResults } from "../resultPage/SearchResultForm"
-import { FormattedMessage } from 'react-intl'
-import "./../pathology/PathologyDashboard.css"
-
->>>>>>> 6faab21e
 
 export const QuestionnaireResponse = ({ questionnaireResponse }) => {
   const renderQuestionResponse = (item) => {
@@ -103,21 +89,12 @@
 function ImmunohistochemistryCaseView() {
   const componentMounted = useRef(false);
 
-<<<<<<< HEAD
   const { immunohistochemistrySampleId } = useParams();
   const { notificationVisible, setNotificationVisible, setNotificationBody } =
     useContext(NotificationContext);
   const { userSessionDetails } = useContext(UserSessionDetailsContext);
   const [immunohistochemistrySampleInfo, setImmunohistochemistrySampleInfo] =
     useState({ labNumber: "" });
-=======
-  const { immunohistochemistrySampleId } = useParams()
-  const { notificationVisible, setNotificationVisible, setNotificationBody } = useContext(NotificationContext);
-  const { userSessionDetails, setUserSessionDetails } = useContext(UserSessionDetailsContext);
-  const [immunohistochemistrySampleInfo, setImmunohistochemistrySampleInfo] = useState({ labNumber: "" });
-
-  const [initialMount, setInitialMount] = useState(false);
->>>>>>> 6faab21e
 
   const [statuses, setStatuses] = useState([]);
   const [reportTypes, setReportTypes] = useState([]);
@@ -137,23 +114,17 @@
       const save2 = document.getElementById("pathology_save2");
       save1.disabled = true;
       save2.disabled = true;
-<<<<<<< HEAD
       setNotificationBody({
         kind: NotificationKinds.success,
-        title: "Notification Message",
+        title: <FormattedMessage id="notification.title" />,
         message: "Succesfuly saved",
       });
     } else {
       setNotificationBody({
         kind: NotificationKinds.error,
-        title: "Notification Message",
+        title: <FormattedMessage id="notification.title" />,
         message: "Error while saving",
       });
-=======
-      setNotificationBody({ kind: NotificationKinds.success, title: <FormattedMessage id="notification.title" />, message: "Succesfuly saved" });
-    } else {
-      setNotificationBody({ kind: NotificationKinds.error, title: <FormattedMessage id="notification.title" />, message: "Error while saving" });
->>>>>>> 6faab21e
     }
   }
 
@@ -161,17 +132,13 @@
     if (results) {
       var i = 0;
       if (results.testResult) {
-<<<<<<< HEAD
         results.testResult.forEach((item) => (item.id = "" + i++));
-=======
-        results.testResult.forEach(item => item.id = "" + i++);
->>>>>>> 6faab21e
       }
       setResults(results);
     } else {
       setResults({ testResult: [] });
     }
-<<<<<<< HEAD
+    setResultsLoading(false);
   };
 
   const getResults = () => {
@@ -184,21 +151,7 @@
       false +
       "&finished=" +
       true +
-      "&nationalId=" +
-      "&firstName=" +
-      "&lastName=" +
-=======
-    setResultsLoading(false)
-  }
-
-  const getResults = () => {
-    setResults({ testResult: [] })
-    var searchEndPoint = "/rest/ReactLogbookResultsByRange?" +
-      "labNumber=" + immunohistochemistrySampleInfo.labNumber +
-      "&doRange=" + false +
-      "&finished=" + true +
       "&patientPK=" +
->>>>>>> 6faab21e
       "&collectionDate=" +
       "&recievedDate=" +
       "&selectedTest=" +
@@ -242,7 +195,6 @@
   };
 
   const setInitialImmunohistochemistrySampleInfo = (e) => {
-<<<<<<< HEAD
     if (
       hasRole(userSessionDetails, "Pathologist") &&
       !e.assignedPathologistId &&
@@ -256,15 +208,6 @@
       e.assignedTechnicianId = userSessionDetails.userId;
       e.assignedTechnician =
         userSessionDetails.lastName + " " + userSessionDetails.firstName;
-=======
-    if (hasRole(userSessionDetails, "Pathologist") && !e.assignedPathologistId && e.status === "READY_PATHOLOGIST") {
-      e.assignedPathologistId = userSessionDetails.userId
-      e.assignedPathologist = userSessionDetails.lastName + " " + userSessionDetails.firstName
-    }
-    if (!e.assignedTechnicianId) {
-      e.assignedTechnicianId = userSessionDetails.userId
-      e.assignedTechnician = userSessionDetails.lastName + " " + userSessionDetails.firstName
->>>>>>> 6faab21e
     }
     setImmunohistochemistrySampleInfo(e);
     setLoading(false);
@@ -313,16 +256,9 @@
       <Grid fullWidth={true}>
         <Column lg={16}>
           <Section>
-<<<<<<< HEAD
             <Section>
               <Heading>
-                Immunohistochemistry
-                {/* <FormattedMessage id="label.page.patientHistory" /> */}
-=======
-            <Section >
-              <Heading >
                 <FormattedMessage id="immunohistochemistry.label.title" />
->>>>>>> 6faab21e
               </Heading>
             </Section>
           </Section>
@@ -332,59 +268,65 @@
         <Column lg={16}>
           <Section>
             <Section>
-<<<<<<< HEAD
               {immunohistochemistrySampleInfo ? (
                 <div className="patient-header">
                   <div className="patient-name">
-                    <Tag type="blue">Name :</Tag>
+                    <Tag type="blue">
+                      <FormattedMessage id="patient.label.name" /> :
+                    </Tag>
                     {immunohistochemistrySampleInfo.lastName}{" "}
                     {immunohistochemistrySampleInfo.firstName}
                   </div>
                   <div className="patient-dob">
                     {" "}
-                    <Tag type="blue">Sex :</Tag>
+                    <Tag type="blue">
+                      {" "}
+                      <FormattedMessage id="patient.label.sex" />:
+                    </Tag>
                     {immunohistochemistrySampleInfo.sex === "M"
                       ? "Male"
                       : "Female"}
-                    <Tag type="blue">Age :</Tag>
+                    <Tag type="blue">
+                      <FormattedMessage id="patient.label.age" /> :
+                    </Tag>
                     {immunohistochemistrySampleInfo.age}{" "}
                   </div>
                   <div className="patient-id">
-                    <Tag type="blue">Order Date :</Tag>
+                    <Tag type="blue">
+                      <FormattedMessage id="sample.label.orderdate" /> :
+                    </Tag>
                     {immunohistochemistrySampleInfo.requestDate}
                   </div>
                   <div className="patient-id">
-                    <Tag type="blue">Lab Number :</Tag>
+                    <Tag type="blue">
+                      <FormattedMessage id="sample.label.labnumber" /> :
+                    </Tag>
                     {immunohistochemistrySampleInfo.labNumber}
                   </div>
                   <div className="patient-id">
-                    <Tag type="blue">Referring Facility:</Tag>
+                    <Tag type="blue">
+                      <FormattedMessage id="sample.label.facility" />:
+                    </Tag>
                     {immunohistochemistrySampleInfo.referringFacility}{" "}
-                    <Tag type="blue">Ward/Dept/Unit: :</Tag>{" "}
+                    <Tag type="blue">
+                      <FormattedMessage id="sample.label.dept" /> :
+                    </Tag>{" "}
                     {immunohistochemistrySampleInfo.department}
                   </div>
                   <div className="patient-id">
-                    <Tag type="blue">Requester: :</Tag>
+                    <Tag type="blue">
+                      <FormattedMessage id="sample.label.requester" />: :
+                    </Tag>
                     {immunohistochemistrySampleInfo.requester}
                   </div>
                 </div>
               ) : (
                 <div className="patient-header">
-                  <div className="patient-name">Patient Id Doest Exist</div>
+                  <div className="patient-name">
+                    <FormattedMessage id="patient.label.nopatientid" />{" "}
+                  </div>
                 </div>
               )}
-=======
-              {immunohistochemistrySampleInfo ? (<div className="patient-header">
-                <div className="patient-name"><Tag type="blue"><FormattedMessage id="patient.label.name" /> :</Tag>{immunohistochemistrySampleInfo.lastName}  {immunohistochemistrySampleInfo.firstName}</div>
-                <div className="patient-dob"> <Tag type="blue"> <FormattedMessage id="patient.label.sex" />:</Tag>{immunohistochemistrySampleInfo.sex === 'M' ? "Male" : "Female"}<Tag type="blue"><FormattedMessage id="patient.label.age" /> :</Tag>{immunohistochemistrySampleInfo.age} </div>
-                <div className="patient-id"><Tag type="blue"><FormattedMessage id="sample.label.orderdate" /> :</Tag>{immunohistochemistrySampleInfo.requestDate}</div>
-                <div className="patient-id"><Tag type="blue"><FormattedMessage id="sample.label.labnumber" /> :</Tag>{immunohistochemistrySampleInfo.labNumber}</div>
-                <div className="patient-id"><Tag type="blue"><FormattedMessage id="sample.label.facility" />:</Tag>{immunohistochemistrySampleInfo.referringFacility} <Tag type="blue"><FormattedMessage id="sample.label.dept" /> :</Tag> {immunohistochemistrySampleInfo.department}</div>
-                <div className="patient-id"><Tag type="blue"><FormattedMessage id="sample.label.requester" />: :</Tag>{immunohistochemistrySampleInfo.requester}</div>
-              </div>) : (<div className="patient-header">
-                <div className="patient-name"><FormattedMessage id="patient.label.nopatientid" /> </div>
-              </div>)}
->>>>>>> 6faab21e
             </Section>
           </Section>
           <Section>
@@ -403,12 +345,10 @@
       <Stack gap={4}>
         <Grid fullWidth={true} className="gridBoundary">
           {notificationVisible === true ? <AlertDialog /> : ""}
-<<<<<<< HEAD
-          {loading && <Loading description="Loading Dasboard..." />}
-
-          <Column lg={16} md={8} sm={4}>
-            {/* <SearchResults results={this.state.resultForm}/> */}
-          </Column>
+          {(loading || resultsLoading) && (
+            <Loading description="Loading Dasboard..." />
+          )}
+
           <Column lg={16} md={8} sm={4}>
             <Button
               id="pathology_save"
@@ -423,34 +363,11 @@
           <Column lg={16} md={8} sm={4}>
             <div> &nbsp; &nbsp; &nbsp; &nbsp; &nbsp; &nbsp;</div>
           </Column>
-          <Column lg={2} md={1} sm={2}></Column>
-          <Column lg={16} md={8} sm={4}>
-            <hr
-              style={{
-                width: "100%",
-                margin: "1rem 0",
-                border: "1px solid #ccc",
-              }}
-            />
-            <h5>Results</h5>
-          </Column>
-          <Column lg={16} md={8} sm={4}>
-            <SearchResults results={results} />
-          </Column>
-          <Column lg={16} md={8} sm={4}>
-            <hr
-              style={{
-                width: "100%",
-                margin: "1rem 0",
-                border: "1px solid #ccc",
-              }}
-            />
-          </Column>
           <Column lg={4} md={2} sm={2}>
             <Select
               id="status"
               name="status"
-              labelText="Status"
+              labelText={<FormattedMessage id="label.button.select.status" />}
               value={immunohistochemistrySampleInfo.status}
               onChange={(event) => {
                 setImmunohistochemistrySampleInfo({
@@ -476,7 +393,9 @@
             <Select
               id="assignedTechnician"
               name="assignedTechnician"
-              labelText="Technician Assigned"
+              labelText={
+                <FormattedMessage id="label.button.select.technician" />
+              }
               value={immunohistochemistrySampleInfo.assignedTechnicianId}
               onChange={(event) => {
                 setImmunohistochemistrySampleInfo({
@@ -493,12 +412,13 @@
               })}
             </Select>
           </Column>
-          <Column lg={2} md={1} sm={2}></Column>
           <Column lg={4} md={2} sm={2}>
             <Select
               id="assignedPathologist"
               name="assignedPathologist"
-              labelText="Pathologist Assigned"
+              labelText={
+                <FormattedMessage id="label.button.select.pathologist" />
+              }
               value={immunohistochemistrySampleInfo.assignedPathologistId}
               onChange={(e) => {
                 setImmunohistochemistrySampleInfo({
@@ -518,340 +438,400 @@
           <Column lg={16} md={8} sm={4}>
             <div> &nbsp; &nbsp; &nbsp; &nbsp; &nbsp; &nbsp;</div>
           </Column>
-          <Column lg={4} md={2} sm={2}>
-            <Select
-              id="report"
-              name="report"
-              labelText="Add Report"
-              //value={immunohistochemistrySampleInfo.report}
-              onChange={(event) => {
-                setImmunohistochemistrySampleInfo({
-                  ...immunohistochemistrySampleInfo,
-                  reports: [
-                    ...(immunohistochemistrySampleInfo.reports || []),
-                    { id: "", reportType: event.target.value },
-                  ],
-                });
-              }}
-            >
-              <SelectItem disabled value="ADD" text="Add Report" />
-              {reportTypes.map((report, index) => {
-                return (
-                  <SelectItem
-                    key={index}
-                    text={report.value}
-                    value={report.id}
-                  />
-                );
-              })}
-            </Select>
-          </Column>
-          <Column lg={12} md={2} sm={2}></Column>
-          <div> &nbsp; &nbsp; &nbsp; &nbsp; &nbsp; &nbsp;</div>
           <Column lg={16} md={8} sm={4}>
-            <hr style={{ width: "120%", margin: "", border: " solid #ccc" }} />
-            <h5>Reports</h5>
-          </Column>
-          {immunohistochemistrySampleInfo.reports &&
-            immunohistochemistrySampleInfo.reports.map((report, index) => {
-              return (
-                <>
-                  <Column lg={2} md={8} sm={4}>
-                    <IconButton
-                      label="Remove Report"
-                      onClick={() => {
-                        var info = { ...immunohistochemistrySampleInfo };
-                        info["reports"].splice(index, 1);
-                        setImmunohistochemistrySampleInfo(info);
-                      }}
-                      kind="tertiary"
-                      size="sm"
-                    >
-                      <Subtract size={18} /> Report
-                    </IconButton>
-                  </Column>
-
-                  <Column lg={3} md={1} sm={2}>
-                    <FileUploader
-                      style={{ marginTop: "-30px" }}
-                      buttonLabel={"Upload File"}
-                      iconDescription="file upload"
-                      multiple={false}
-                      accept={["image/jpeg", "image/png", "application/pdf"]}
-                      disabled={false}
-                      name=""
-                      buttonKind="primary"
-                      size="lg"
-                      filenameStatus="edit"
-                      onChange={async (e) => {
-                        e.preventDefault();
-                        let file = e.target.files[0];
-                        var newReports = [
-                          ...immunohistochemistrySampleInfo.reports,
-                        ];
-                        let encodedFile = await toBase64(file);
-                        newReports[index].base64Image = encodedFile;
-                        setImmunohistochemistrySampleInfo({
-                          ...immunohistochemistrySampleInfo,
-                          reports: newReports,
-                        });
-                      }}
-                      onClick={function noRefCheck() {}}
-                      onDelete={(e) => {
-                        e.preventDefault();
-                        var newReports = [
-                          ...immunohistochemistrySampleInfo.reports,
-                        ];
-                        newReports[index].base64Image = "";
-                        setImmunohistochemistrySampleInfo({
-                          ...immunohistochemistrySampleInfo,
-                          slides: newReports,
-                        });
-                      }}
-                    />
-                  </Column>
-                  <Column lg={4}>
-                    {
-                      reportTypes.filter(
-                        (type) => type.id === report.reportType,
-                      )[0]?.value
-                    }
-                  </Column>
-                  <Column lg={2} md={1} sm={2}>
-                    {immunohistochemistrySampleInfo.reports[index].image && (
-                      <>
-                        <Button
-                          onClick={() => {
-                            var win = window.open();
-                            win.document.write(
-                              '<iframe src="' +
-                                report.fileType +
-                                ";base64," +
-                                report.image +
-                                '" frameborder="0" style="border:0; top:0px; left:0px; bottom:0px; right:0px; width:100%; height:100%;" allowfullscreen></iframe>',
-                            );
-                          }}
-                        >
-                          <Launch /> View
-                        </Button>
-                      </>
-                    )}
-                  </Column>
-                  <Column lg={3} md={5} sm={3} />
-                  <Column lg={16} md={8} sm={4}>
-                    <div> &nbsp; &nbsp; &nbsp; &nbsp; &nbsp; &nbsp;</div>
-                  </Column>
-                </>
-              );
-            })}
+            <Grid fullWidth={true} className="gridBoundary">
+              <Column lg={16} md={8} sm={4}>
+                <h5>
+                  <FormattedMessage id="sidenav.label.results" />
+                </h5>
+              </Column>
+              <Column lg={16} md={8} sm={4}>
+                <SearchResults results={results} />
+              </Column>
+            </Grid>
+          </Column>
+
           <Column lg={16} md={8} sm={4}>
-            <hr
-              style={{
-                width: "100%",
-                margin: "1rem 0",
-                border: "1px solid #ccc",
-              }}
-            />
-          </Column>
-          <div> &nbsp; &nbsp; &nbsp; &nbsp; &nbsp; &nbsp;</div>
-
-          {immunohistochemistrySampleInfo.reffered && (
-            <>
+            <Grid fullWidth={true} className="gridBoundary">
+              <Column lg={4} md={2} sm={2}>
+                <Select
+                  id="report"
+                  name="report"
+                  labelText="Add Report"
+                  onChange={(event) => {
+                    setImmunohistochemistrySampleInfo({
+                      ...immunohistochemistrySampleInfo,
+                      reports: [
+                        ...(immunohistochemistrySampleInfo.reports || []),
+                        { id: "", reportType: event.target.value },
+                      ],
+                    });
+                  }}
+                >
+                  <SelectItem disabled value="ADD" text="Add Report" />
+                  {reportTypes.map((report, index) => {
+                    return (
+                      <SelectItem
+                        key={index}
+                        text={report.value}
+                        value={report.id}
+                      />
+                    );
+                  })}
+                </Select>
+              </Column>
+              <Column lg={12} md={2} sm={2}></Column>
+              <div> &nbsp; &nbsp; &nbsp; &nbsp; &nbsp; &nbsp;</div>
               <Column lg={16} md={8} sm={4}>
-                <hr
-                  style={{
-                    width: "100%",
-                    margin: "1rem 0",
-                    border: "1px solid #ccc",
-                  }}
-                />
-                <h5>Blocks</h5>
+                <h5>
+                  {" "}
+                  <FormattedMessage id="immunohistochemistry.label.reports" />
+                </h5>
               </Column>
-              <div> &nbsp; &nbsp; &nbsp; &nbsp; &nbsp; &nbsp;</div>
-              <Column lg={16} md={8} sm={4} />
-              {immunohistochemistrySampleInfo.blocks &&
-                immunohistochemistrySampleInfo.blocks.map((block, index) => {
+              <Column lg={16} md={8} sm={4}>
+                <div> &nbsp; &nbsp; &nbsp; &nbsp; &nbsp; &nbsp;</div>
+              </Column>
+              {immunohistochemistrySampleInfo.reports &&
+                immunohistochemistrySampleInfo.reports.map((report, index) => {
                   return (
                     <>
-                      <Column lg={2} md={2} sm={1} key={index}>
-                        <TextInput
-                          id="blockNumber"
-                          labelText="block number"
-                          hideLabel={true}
-                          placeholder="Block Number"
-                          value={block.blockNumber}
-                          disabled={true}
+                      <Column lg={2} md={8} sm={4}>
+                        <IconButton
+                          label="Remove Report"
+                          onClick={() => {
+                            var info = { ...immunohistochemistrySampleInfo };
+                            info["reports"].splice(index, 1);
+                            setImmunohistochemistrySampleInfo(info);
+                          }}
+                          kind="tertiary"
+                          size="sm"
+                        >
+                          <Subtract size={18} />{" "}
+                          <FormattedMessage id="immunohistochemistry.label.report" />
+                        </IconButton>
+                      </Column>
+
+                      <Column lg={3} md={1} sm={2}>
+                        <FileUploader
+                          style={{ marginTop: "-30px" }}
+                          buttonLabel={
+                            <FormattedMessage id="label.button.uploadfile" />
+                          }
+                          iconDescription="file upload"
+                          multiple={false}
+                          accept={[
+                            "image/jpeg",
+                            "image/png",
+                            "application/pdf",
+                          ]}
+                          disabled={false}
+                          name=""
+                          buttonKind="primary"
+                          size="lg"
+                          filenameStatus="edit"
+                          onChange={async (e) => {
+                            e.preventDefault();
+                            let file = e.target.files[0];
+                            var newReports = [
+                              ...immunohistochemistrySampleInfo.reports,
+                            ];
+                            let encodedFile = await toBase64(file);
+                            newReports[index].base64Image = encodedFile;
+                            setImmunohistochemistrySampleInfo({
+                              ...immunohistochemistrySampleInfo,
+                              reports: newReports,
+                            });
+                          }}
+                          onClick={function noRefCheck() {}}
+                          onDelete={(e) => {
+                            e.preventDefault();
+                          }}
                         />
                       </Column>
-                      <Column lg={2} md={2} sm={1}>
-                        <TextInput
-                          id="location"
-                          labelText="location"
-                          hideLabel={true}
-                          placeholder="Location"
-                          value={block.location}
-                          disabled={true}
-                        />
-                      </Column>
-                      <Column lg={2} md={2} sm={2}>
-                        <Button
-                          onClick={() => {
-                            window.open(
-                              config.serverBaseUrl +
-                                "/LabelMakerServlet?labelType=block&code=" +
-                                block.blockNumber,
-                              "_blank",
-                            );
-                          }}
-                        >
-                          Print Label
-                        </Button>
-                      </Column>
-                      <Column lg={10} md={2} sm={0} />
-                      <Column lg={16} md={8} sm={4}>
-                        <div> &nbsp; &nbsp; &nbsp; &nbsp; &nbsp; &nbsp;</div>
-                      </Column>
-                    </>
-                  );
-                })}
-
-              <Column lg={16} md={8} sm={4}>
-                <div> &nbsp; &nbsp; &nbsp; &nbsp; &nbsp; &nbsp;</div>
-                <hr
-                  style={{
-                    width: "100%",
-                    margin: "1rem 0",
-                    border: "1px solid #ccc",
-                  }}
-                />
-                <h5>Slides</h5>
-                <div> &nbsp; &nbsp; &nbsp; &nbsp; &nbsp; &nbsp;</div>
-              </Column>
-
-              <Column lg={16} md={8} sm={4} />
-              {immunohistochemistrySampleInfo.slides &&
-                immunohistochemistrySampleInfo.slides.map((slide, index) => {
-                  return (
-                    <>
-                      <Column lg={2} md={2} sm={1} key={index}>
-                        <TextInput
-                          id="slideNumber"
-                          labelText="slide number"
-                          hideLabel={true}
-                          disabled={true}
-                          placeholder="Slide Number"
-                          value={slide.slideNumber}
-                        />
-                      </Column>
-                      <Column lg={2} md={2} sm={1}>
-                        <TextInput
-                          id="location"
-                          labelText="location"
-                          hideLabel={true}
-                          placeholder="Location"
-                          value={slide.location}
-                          disabled={true}
-                        />
+                      <Column lg={4}>
+                        {
+                          reportTypes.filter(
+                            (type) => type.id === report.reportType,
+                          )[0]?.value
+                        }
                       </Column>
                       <Column lg={2} md={1} sm={2}>
-                        {immunohistochemistrySampleInfo.slides[index].image && (
+                        {immunohistochemistrySampleInfo.reports[index]
+                          .image && (
                           <>
                             <Button
                               onClick={() => {
                                 var win = window.open();
                                 win.document.write(
                                   '<iframe src="' +
-                                    slide.fileType +
+                                    report.fileType +
                                     ";base64," +
-                                    slide.image +
+                                    report.image +
                                     '" frameborder="0" style="border:0; top:0px; left:0px; bottom:0px; right:0px; width:100%; height:100%;" allowfullscreen></iframe>',
                                 );
                               }}
                             >
-                              <Launch /> View
+                              <Launch />{" "}
+                              <FormattedMessage id="pathology.label.view" />
                             </Button>
                           </>
                         )}
                       </Column>
-                      <Column lg={2} md={1} sm={2}>
-                        <Button
-                          onClick={() => {
-                            window.open(
-                              config.serverBaseUrl +
-                                "/LabelMakerServlet?labelType=slide&code=" +
-                                slide.slideNumber,
-                              "_blank",
-                            );
-                          }}
-                        >
-                          Print Label
-                        </Button>
-                      </Column>
-                      <Column lg={8} md={1} sm={2} />
+                      <Column lg={3} md={5} sm={3} />
                       <Column lg={16} md={8} sm={4}>
                         <div> &nbsp; &nbsp; &nbsp; &nbsp; &nbsp; &nbsp;</div>
                       </Column>
                     </>
                   );
                 })}
-
-              <div> &nbsp; &nbsp; &nbsp; &nbsp; &nbsp; &nbsp;</div>
+            </Grid>
+          </Column>
+
+          {immunohistochemistrySampleInfo.reffered && (
+            <>
               <Column lg={16} md={8} sm={4}>
-                <hr
-                  style={{
-                    width: "100%",
-                    margin: "1rem 0",
-                    border: "1px solid #ccc",
-                  }}
-                />
+                <Grid fullWidth={true} className="gridBoundary">
+                  <Column lg={16} md={8} sm={4}>
+                    <h5>
+                      {" "}
+                      <FormattedMessage id="pathology.label.blocks" />
+                    </h5>
+                  </Column>
+                  <div> &nbsp; &nbsp; &nbsp; &nbsp; &nbsp; &nbsp;</div>
+                  <Column lg={16} md={8} sm={4} />
+                  {immunohistochemistrySampleInfo.blocks &&
+                    immunohistochemistrySampleInfo.blocks.map(
+                      (block, index) => {
+                        return (
+                          <>
+                            <Column lg={2} md={2} sm={1} key={index}>
+                              <TextInput
+                                id="blockNumber"
+                                labelText="block number"
+                                hideLabel={true}
+                                placeholder="Block Number"
+                                value={block.blockNumber}
+                                disabled={true}
+                              />
+                            </Column>
+                            <Column lg={2} md={2} sm={1}>
+                              <TextInput
+                                id="location"
+                                labelText="location"
+                                hideLabel={true}
+                                placeholder="Location"
+                                value={block.location}
+                                disabled={true}
+                              />
+                            </Column>
+                            <Column lg={2} md={2} sm={2}>
+                              <Button
+                                onClick={() => {
+                                  window.open(
+                                    config.serverBaseUrl +
+                                      "/LabelMakerServlet?labelType=block&code=" +
+                                      block.blockNumber,
+                                    "_blank",
+                                  );
+                                }}
+                              >
+                                {" "}
+                                <FormattedMessage id="pathology.label.printlabel" />
+                              </Button>
+                            </Column>
+                            <Column lg={10} md={2} sm={0} />
+                            <Column lg={16} md={8} sm={4}>
+                              <div>
+                                {" "}
+                                &nbsp; &nbsp; &nbsp; &nbsp; &nbsp; &nbsp;
+                              </div>
+                            </Column>
+                          </>
+                        );
+                      },
+                    )}
+                </Grid>
               </Column>
+
               <Column lg={16} md={8} sm={4}>
-                <div> &nbsp; &nbsp; &nbsp; &nbsp; &nbsp; &nbsp;</div>
+                <Grid fullWidth={true} className="gridBoundary">
+                  <Column lg={16} md={8} sm={4}>
+                    <h5>
+                      {" "}
+                      <FormattedMessage id="pathology.label.slides" />
+                    </h5>
+                    <div> &nbsp; &nbsp; &nbsp; &nbsp; &nbsp; &nbsp;</div>
+                  </Column>
+
+                  <Column lg={16} md={8} sm={4} />
+                  {immunohistochemistrySampleInfo.slides &&
+                    immunohistochemistrySampleInfo.slides.map(
+                      (slide, index) => {
+                        return (
+                          <>
+                            <Column lg={2} md={2} sm={1} key={index}>
+                              <TextInput
+                                id="slideNumber"
+                                labelText="slide number"
+                                hideLabel={true}
+                                disabled={true}
+                                placeholder="Slide Number"
+                                value={slide.slideNumber}
+                              />
+                            </Column>
+                            <Column lg={2} md={2} sm={1}>
+                              <TextInput
+                                id="location"
+                                labelText="location"
+                                hideLabel={true}
+                                placeholder="Location"
+                                value={slide.location}
+                                disabled={true}
+                              />
+                            </Column>
+                            <Column lg={2} md={1} sm={2}>
+                              {immunohistochemistrySampleInfo.slides[index]
+                                .image && (
+                                <>
+                                  <Button
+                                    onClick={() => {
+                                      var win = window.open();
+                                      win.document.write(
+                                        '<iframe src="' +
+                                          slide.fileType +
+                                          ";base64," +
+                                          slide.image +
+                                          '" frameborder="0" style="border:0; top:0px; left:0px; bottom:0px; right:0px; width:100%; height:100%;" allowfullscreen></iframe>',
+                                      );
+                                    }}
+                                  >
+                                    <Launch />{" "}
+                                    <FormattedMessage id="pathology.label.view" />
+                                  </Button>
+                                </>
+                              )}
+                            </Column>
+                            <Column lg={2} md={1} sm={2}>
+                              <Button
+                                onClick={() => {
+                                  window.open(
+                                    config.serverBaseUrl +
+                                      "/LabelMakerServlet?labelType=slide&code=" +
+                                      slide.slideNumber,
+                                    "_blank",
+                                  );
+                                }}
+                              >
+                                {" "}
+                                <FormattedMessage id="pathology.label.printlabel" />
+                              </Button>
+                            </Column>
+                            <Column lg={8} md={1} sm={2} />
+                            <Column lg={16} md={8} sm={4}>
+                              <div>
+                                {" "}
+                                &nbsp; &nbsp; &nbsp; &nbsp; &nbsp; &nbsp;
+                              </div>
+                            </Column>
+                          </>
+                        );
+                      },
+                    )}
+                </Grid>
               </Column>
-              <Column lg={16} md={8} sm={4}></Column>
-              {hasRole(userSessionDetails, "Pathologist") && (
-                <>
-                  <Column lg={8} md={4} sm={2}>
-                    <Tag>Techniques: </Tag>
-                    {immunohistochemistrySampleInfo.techniques &&
-                      immunohistochemistrySampleInfo.techniques.map(
-                        (technique) => <>{technique.value} &nbsp;</>,
-                      )}
-                  </Column>
-                  <Column lg={16} md={8} sm={4}></Column>
-                  <Column lg={8} md={4} sm={2}>
-                    <Tag>Requests: </Tag>
-                    {immunohistochemistrySampleInfo.requests &&
-                      immunohistochemistrySampleInfo.requests.map(
-                        (technique) => <>{technique.value} &nbsp;</>,
-                      )}
-                  </Column>
-                  <Column lg={16} md={8} sm={4}>
-                    <Tag> Gross Exam :</Tag>
-                    <>{immunohistochemistrySampleInfo.grossExam} </>
-                  </Column>
-                  <Column lg={16} md={8} sm={4}>
-                    <Tag> Microscopy Exam :</Tag>
-                    <>{immunohistochemistrySampleInfo.microscopyExam} </>
-                  </Column>
-                  <Column lg={8} md={4} sm={2}>
-                    <Tag> Conclusions :</Tag>
-                    {immunohistochemistrySampleInfo.conclusions &&
-                      immunohistochemistrySampleInfo.conclusions.map(
-                        (conclusion) => <>{conclusion.value} &nbsp;</>,
-                      )}
-                  </Column>
-                  <Column lg={16} md={8} sm={4}>
-                    <Tag> Conclusion Text :</Tag>
-                    <>{immunohistochemistrySampleInfo.conclusionText}</>
-                  </Column>
-                </>
-              )}
+
+              <Column lg={16} md={8} sm={4}>
+                <Grid fullWidth={true} className="gridBoundary">
+                  {hasRole(userSessionDetails, "Pathologist") && (
+                    <>
+                      <Column lg={2} md={4} sm={2}>
+                        <h6>
+                          <FormattedMessage id="pathology.label.techniques" />:{" "}
+                        </h6>
+                      </Column>
+                      <Column lg={14} md={4} sm={2}>
+                        {immunohistochemistrySampleInfo.techniques &&
+                          immunohistochemistrySampleInfo.techniques.map(
+                            (technique, index) => (
+                              <>
+                                <Tag key={index}>{technique.value} </Tag>
+                              </>
+                            ),
+                          )}
+                      </Column>
+                      <Column lg={2} md={4} sm={2}>
+                        <h6>
+                          <FormattedMessage id="pathology.label.request" />:{" "}
+                        </h6>
+                      </Column>
+                      <Column lg={14} md={4} sm={2}>
+                        {immunohistochemistrySampleInfo.requests &&
+                          immunohistochemistrySampleInfo.requests.map(
+                            (technique, index) => (
+                              <>
+                                <Tag key={index}> {technique.value} </Tag>
+                              </>
+                            ),
+                          )}
+                      </Column>
+                      <Column lg={2} md={8} sm={4}>
+                        <h6>
+                          {" "}
+                          <FormattedMessage id="pathology.label.grossexam" /> :
+                        </h6>
+                      </Column>
+                      <Column lg={14} md={8} sm={4}>
+                        <Tag>{immunohistochemistrySampleInfo.grossExam} </Tag>
+                      </Column>
+                      <Column lg={2} md={8} sm={4}>
+                        <h6>
+                          {" "}
+                          <FormattedMessage id="pathology.label.microexam" /> :
+                        </h6>
+                      </Column>
+                      <Column lg={14} md={8} sm={4}>
+                        <Tag>
+                          {immunohistochemistrySampleInfo.microscopyExam}{" "}
+                        </Tag>
+                      </Column>
+                      <Column lg={2} md={4} sm={2}>
+                        <h6>
+                          {" "}
+                          <FormattedMessage id="pathology.label.conclusion" /> :
+                        </h6>
+                      </Column>
+                      <Column lg={14} md={4} sm={2}>
+                        {immunohistochemistrySampleInfo.conclusions &&
+                          immunohistochemistrySampleInfo.conclusions.map(
+                            (conclusion, index) => (
+                              <>
+                                <Tag key={index}> {conclusion.value} </Tag>
+                              </>
+                            ),
+                          )}
+                      </Column>
+                      <Column lg={2} md={8} sm={4}>
+                        <h6>
+                          {" "}
+                          <FormattedMessage id="pathology.label.textconclusion" />{" "}
+                          :
+                        </h6>
+                      </Column>
+                      <Column lg={14} md={8} sm={4}>
+                        <Tag>
+                          {immunohistochemistrySampleInfo.conclusionText}
+                        </Tag>
+                      </Column>
+                    </>
+                  )}
+                </Grid>
+              </Column>
             </>
           )}
+
           <Column lg={16}>
             <Checkbox
-              labelText="Ready for Release"
+              labelText={<FormattedMessage id="pathology.label.release" />}
               id="release"
               onChange={() => {
                 setImmunohistochemistrySampleInfo({
@@ -873,350 +853,6 @@
               Save
             </Button>
           </Column>
-=======
-          {(loading || resultsLoading) && (
-            <Loading description="Loading Dasboard..." />
-          )}
-
-          <Column lg={16} md={8} sm={4}>
-            <Button id="pathology_save" onClick={(e) => { e.preventDefault(); save(e) }}>Save</Button>
-          </Column>
-          <Column lg={16} md={8} sm={4}>
-            <div > &nbsp;  &nbsp;  &nbsp;  &nbsp; &nbsp;  &nbsp;</div>
-          </Column>
-          <Column lg={4} md={2} sm={2} >
-            <Select id="status"
-              name="status"
-              labelText={<FormattedMessage id="label.button.select.status"/>}
-              value={immunohistochemistrySampleInfo.status}
-              onChange={(event) => {
-                setImmunohistochemistrySampleInfo({ ...immunohistochemistrySampleInfo, status: event.target.value });
-              }}>
-              <SelectItem disabled value="placeholder" text="Status" />
-
-              {statuses.map((status, index) => {
-                return (<SelectItem key={index}
-                  text={status.value}
-                  value={status.id}
-                />);
-              })}
-            </Select>
-          </Column>
-          <Column lg={4} md={1} sm={2} >
-            <Select id="assignedTechnician"
-              name="assignedTechnician"
-              labelText={<FormattedMessage id="label.button.select.teachnician"/>}
-              value={immunohistochemistrySampleInfo.assignedTechnicianId}
-              onChange={(event) => {
-                setImmunohistochemistrySampleInfo({ ...immunohistochemistrySampleInfo, assignedTechnicianId: event.target.value });
-              }}>
-              <SelectItem />
-              {technicianUsers.map((user, index) => {
-                return (<SelectItem key={index}
-                  text={user.value}
-                  value={user.id}
-                />);
-              })}
-            </Select>
-          </Column>
-          <Column lg={4} md={2} sm={2}>
-            <Select id="assignedPathologist"
-              name="assignedPathologist"
-              labelText={<FormattedMessage id="label.button.select.pathologist"/>}
-              value={immunohistochemistrySampleInfo.assignedPathologistId}
-              onChange={e => {
-                setImmunohistochemistrySampleInfo({ ...immunohistochemistrySampleInfo, assignedPathologistId: e.target.value });
-              }}>
-              <SelectItem />
-              {pathologistUsers.map((user, index) => {
-                return (<SelectItem key={index}
-                  text={user.value}
-                  value={user.id}
-                />);
-              })}
-            </Select>
-          </Column>
-          <Column lg={16} md={8} sm={4}>
-            <div > &nbsp;  &nbsp;  &nbsp;  &nbsp; &nbsp;  &nbsp;</div>
-          </Column>
-          <Column lg={16} md={8} sm={4}>
-            <Grid fullWidth={true} className="gridBoundary">
-              <Column lg={16} md={8} sm={4}>
-                <h5><FormattedMessage id="sidenav.label.results" /></h5>
-              </Column>
-              <Column lg={16} md={8} sm={4}>
-                <SearchResults results={results} />
-              </Column>
-            </Grid>
-          </Column>
-
-          <Column lg={16} md={8} sm={4}>
-            <Grid fullWidth={true} className="gridBoundary">
-              <Column lg={4} md={2} sm={2} >
-                <Select id="report"
-                  name="report"
-                  labelText="Add Report"
-                  onChange={(event) => {
-                    setImmunohistochemistrySampleInfo({ ...immunohistochemistrySampleInfo, reports: [...(immunohistochemistrySampleInfo.reports || []), { id: '', reportType: event.target.value }] });
-                  }}>
-                  <SelectItem disabled value="ADD" text="Add Report" />
-                  {reportTypes.map((report, index) => {
-                    return (<SelectItem key={index}
-                      text={report.value}
-                      value={report.id}
-                    />);
-                  })}
-                </Select>
-              </Column>
-              <Column lg={12} md={2} sm={2} ></Column>
-              <div > &nbsp;  &nbsp;  &nbsp;  &nbsp; &nbsp;  &nbsp;</div>
-              <Column lg={16} md={8} sm={4}>
-                <h5> <FormattedMessage id="immunohistochemistry.label.reports" /></h5>
-              </Column>
-              <Column lg={16} md={8} sm={4}>
-                <div > &nbsp;  &nbsp;  &nbsp;  &nbsp; &nbsp;  &nbsp;</div>
-              </Column>
-              {immunohistochemistrySampleInfo.reports && immunohistochemistrySampleInfo.reports.map((report, index) => {
-                return (
-                  <>
-                    <Column lg={2} md={8} sm={4}>
-                      <IconButton label="Remove Report" onClick={() => {
-                        var info = { ...immunohistochemistrySampleInfo };
-                        info["reports"].splice(index, 1);
-                        setImmunohistochemistrySampleInfo(info);
-                      }} kind='tertiary' size='sm'>
-                        <Subtract size={18} /> <FormattedMessage id="immunohistochemistry.label.report" />
-                      </IconButton>
-                    </Column>
-
-
-                    <Column lg={3} md={1} sm={2} >
-                      <FileUploader
-                        style={{ marginTop: '-30px' }}
-                        buttonLabel={<FormattedMessage id="label.button.uploadfile" />}
-                        iconDescription="file upload"
-                        multiple={false}
-                        accept={['image/jpeg', 'image/png', 'application/pdf']}
-                        disabled={false}
-                        name=""
-                        buttonKind="primary"
-                        size="lg"
-                        filenameStatus="edit"
-                        onChange={async (e) => {
-                          e.preventDefault();
-                          let file = e.target.files[0];
-                          var newReports = [...immunohistochemistrySampleInfo.reports];
-                          let encodedFile = await toBase64(file);
-                          newReports[index].base64Image = encodedFile;
-                          setImmunohistochemistrySampleInfo({ ...immunohistochemistrySampleInfo, reports: newReports });
-                        }}
-                        onClick={function noRefCheck() { }}
-                        onDelete={(e) => {
-                          e.preventDefault();
-                        }}
-                      />
-                    </Column>
-                    <Column lg={4}>
-                      {reportTypes.filter(type => type.id === report.reportType)[0]?.value}
-                    </Column>
-                    <Column lg={2} md={1} sm={2}>
-                      {immunohistochemistrySampleInfo.reports[index].image &&
-                        <>
-                          <Button onClick={() => {
-                            var win = window.open();
-                            win.document.write('<iframe src="' + report.fileType + ";base64," + report.image + '" frameborder="0" style="border:0; top:0px; left:0px; bottom:0px; right:0px; width:100%; height:100%;" allowfullscreen></iframe>');
-                          }}>
-                            <Launch />  <FormattedMessage id="pathology.label.view" />
-                          </Button>
-                        </>
-                      }
-                    </Column>
-                    <Column lg={3} md={5} sm={3} />
-                    <Column lg={16} md={8} sm={4}>
-                      <div > &nbsp;  &nbsp;  &nbsp;  &nbsp; &nbsp;  &nbsp;</div>
-                    </Column>
-                  </>
-                )
-              })}
-            </Grid>
-          </Column>
-
-
-          {immunohistochemistrySampleInfo.reffered && (
-            <>
-              <Column lg={16} md={8} sm={4}>
-                <Grid fullWidth={true} className="gridBoundary">
-                  <Column lg={16} md={8} sm={4}>
-                    <h5> <FormattedMessage id="pathology.label.blocks" /></h5>
-                  </Column>
-                  <div > &nbsp;  &nbsp;  &nbsp;  &nbsp; &nbsp;  &nbsp;</div>
-                  <Column lg={16} md={8} sm={4} />
-                  {immunohistochemistrySampleInfo.blocks && immunohistochemistrySampleInfo.blocks.map((block, index) => {
-                    return (
-                      <>
-                        <Column lg={2} md={2} sm={1} key={index}>
-                          <TextInput
-                            id="blockNumber"
-                            labelText="block number"
-                            hideLabel={true}
-                            placeholder="Block Number"
-                            value={block.blockNumber}
-                            disabled={true}
-                          />
-                        </Column>
-                        <Column lg={2} md={2} sm={1}>
-                          <TextInput
-                            id="location"
-                            labelText="location"
-                            hideLabel={true}
-                            placeholder="Location"
-                            value={block.location}
-                            disabled={true}
-                          />
-                        </Column>
-                        <Column lg={2} md={2} sm={2}>
-                          <Button onClick={(e) => {
-                            window.open(config.serverBaseUrl + '/LabelMakerServlet?labelType=block&code=' + block.blockNumber, '_blank')
-                          }}> <FormattedMessage id="pathology.label.printlabel" /></Button>
-                        </Column>
-                        <Column lg={10} md={2} sm={0} />
-                        <Column lg={16} md={8} sm={4}>
-                          <div > &nbsp;  &nbsp;  &nbsp;  &nbsp; &nbsp;  &nbsp;</div>
-                        </Column>
-                      </>
-                    )
-                  })}
-                </Grid>
-              </Column>
-
-              <Column lg={16} md={8} sm={4}>
-                <Grid fullWidth={true} className="gridBoundary">
-                  <Column lg={16} md={8} sm={4}>
-                    <h5> <FormattedMessage id="pathology.label.slides" /></h5>
-                    <div > &nbsp;  &nbsp;  &nbsp;  &nbsp; &nbsp;  &nbsp;</div>
-                  </Column>
-
-                  <Column lg={16} md={8} sm={4} />
-                  {immunohistochemistrySampleInfo.slides && immunohistochemistrySampleInfo.slides.map((slide, index) => {
-                    return (
-                      <>
-                        <Column lg={2} md={2} sm={1} key={index}>
-                          <TextInput
-                            id="slideNumber"
-                            labelText="slide number"
-                            hideLabel={true}
-                            disabled={true}
-                            placeholder="Slide Number"
-                            value={slide.slideNumber}
-                          />
-                        </Column>
-                        <Column lg={2} md={2} sm={1}>
-                          <TextInput
-                            id="location"
-                            labelText="location"
-                            hideLabel={true}
-                            placeholder="Location"
-                            value={slide.location}
-                            disabled={true}
-                          />
-                        </Column>
-                        <Column lg={2} md={1} sm={2}>
-                          {immunohistochemistrySampleInfo.slides[index].image &&
-                            <>
-                              <Button onClick={() => {
-                                var win = window.open();
-                                win.document.write('<iframe src="' + slide.fileType + ";base64," + slide.image + '" frameborder="0" style="border:0; top:0px; left:0px; bottom:0px; right:0px; width:100%; height:100%;" allowfullscreen></iframe>');
-                              }}>
-                                <Launch />  <FormattedMessage id="pathology.label.view" />
-                              </Button>
-                            </>
-                          }
-                        </Column>
-                        <Column lg={2} md={1} sm={2}>
-                          <Button onClick={(e) => {
-                            window.open(config.serverBaseUrl + '/LabelMakerServlet?labelType=slide&code=' + slide.slideNumber, '_blank')
-                          }}> <FormattedMessage id="pathology.label.printlabel" /></Button>
-                        </Column>
-                        <Column lg={8} md={1} sm={2} />
-                        <Column lg={16} md={8} sm={4}>
-                          <div > &nbsp;  &nbsp;  &nbsp;  &nbsp; &nbsp;  &nbsp;</div>
-                        </Column>
-
-                      </>
-                    )
-                  })}
-                </Grid>
-              </Column>
-
-              <Column lg={16} md={8} sm={4}>
-                <Grid fullWidth={true} className="gridBoundary">
-
-                  {hasRole(userSessionDetails, "Pathologist") &&
-                    <>
-                      <Column lg={2} md={4} sm={2}>
-                        <h6><FormattedMessage id="pathology.label.techniques" />: </h6>
-                      </Column>
-                      <Column lg={14} md={4} sm={2}>
-                        {immunohistochemistrySampleInfo.techniques && immunohistochemistrySampleInfo.techniques.map((technique, index) => (
-                          <>
-                            <Tag>{technique.value} </Tag>
-                          </>
-                        ))}
-                      </Column>
-                      <Column lg={2} md={4} sm={2}>
-                        <h6><FormattedMessage id="pathology.label.request" />: </h6>
-                      </Column>
-                      <Column lg={14} md={4} sm={2}>
-                        {immunohistochemistrySampleInfo.requests && immunohistochemistrySampleInfo.requests.map((technique, index) => (
-                          <>
-                           <Tag> {technique.value}  </Tag>
-                          </>
-                        ))}
-                      </Column>
-                      <Column lg={2} md={8} sm={4}>
-                        <h6> <FormattedMessage id="pathology.label.grossexam" /> :</h6>
-                      </Column>
-                      <Column lg={14} md={8} sm={4}>
-                      <Tag>{immunohistochemistrySampleInfo.grossExam} </Tag>
-                      </Column>
-                      <Column lg={2} md={8} sm={4}>
-                        <h6> <FormattedMessage id="pathology.label.microexam" /> :</h6>
-                      </Column>
-                      <Column lg={14} md={8} sm={4}>
-                        <Tag>{immunohistochemistrySampleInfo.microscopyExam} </Tag>
-                      </Column>
-                      <Column lg={2} md={4} sm={2}>
-                        <h6> <FormattedMessage id="pathology.label.conclusion" /> :</h6>
-                      </Column>
-                      <Column lg={14} md={4} sm={2}>
-                        {immunohistochemistrySampleInfo.conclusions && immunohistochemistrySampleInfo.conclusions.map((conclusion, index) => (
-                          <>
-                           <Tag> {conclusion.value}  </Tag>
-                          </>
-                        ))}
-                      </Column>
-                      <Column lg={2} md={8} sm={4}>
-                        <h6> <FormattedMessage id="pathology.label.textconclusion" /> :</h6>
-                      </Column>
-                      <Column lg={14} md={8} sm={4}>
-                      <Tag>{immunohistochemistrySampleInfo.conclusionText}</Tag>
-                      </Column>
-                    </>}
-                </Grid>
-              </Column>
-            </>
-          )}
-
-          <Column lg={16}>
-            <Checkbox labelText={<FormattedMessage id="pathology.label.release" />} id="release"
-              onChange={() => {
-                setImmunohistochemistrySampleInfo({ ...immunohistochemistrySampleInfo, release: !immunohistochemistrySampleInfo.release });
-              }} />
-          </Column>
-
-          <Column><Button id="pathology_save2" onClick={(e) => { e.preventDefault(); save(e) }}>Save</Button></Column>
-
->>>>>>> 6faab21e
         </Grid>
       </Stack>
     </>

import React, { useContext, useEffect, useState } from "react";
import { Button, ProgressIndicator, ProgressStep, Stack } from "@carbon/react";
import PatientInfo from "./PatientInfo";
import AddSample from "./AddSample";
import AddOrder from "./AddOrder";
import "./add-order.scss";
import { SampleOrderFormValues } from "../formModel/innitialValues/OrderEntryFormValues";
import { NotificationContext } from "../layout/Layout";
import { AlertDialog, NotificationKinds } from "../common/CustomNotification";
import { postToOpenElisServer } from "../utils/Utils";
import OrderEntryAdditionalQuestions from "./OrderEntryAdditionalQuestions";
import OrderSuccessMessage from "./OrderSuccessMessage";
import { FormattedMessage} from 'react-intl';

export let sampleObject = {
  index: 0,
  sampleRejected: false,
  rejectionReason: "",
  sampleTypeId: "",
  sampleXML: null,
  panels: [],
  tests: [],
  requestReferralEnabled: false,
  referralItems: [],
};
const Index = () => {
<<<<<<< HEAD
  const firstPageNumber = 0;
  const lastPageNumber = 4;
  const patientInfoPageNumber = firstPageNumber;
  const programPageNumber = firstPageNumber + 1;
  const samplePageNumber = firstPageNumber + 2;
  const orderPageNumber = firstPageNumber + 3;
  const successMsgPageNumber = lastPageNumber;

  const [page, setPage] = useState(firstPageNumber);
  const [orderFormValues, setOrderFormValues] = useState(SampleOrderFormValues);
  const [samples, setSamples] = useState([sampleObject]);

  const { notificationVisible, setNotificationVisible, setNotificationBody } =
    useContext(NotificationContext);

  const showAlertMessage = (msg, kind) => {
    setNotificationVisible(true);
    setNotificationBody({
      kind: kind,
      title: "Notification Message",
      message: msg,
    });
  };

  const handlePost = (status) => {
    if (status === 200) {
      showAlertMessage(
        "Sample Order Entry has been saved successfully",
        NotificationKinds.success,
      );
    } else {
      showAlertMessage(
        "Oops, Server error please contact administrator",
        NotificationKinds.error,
      );
    }
  };
  const handleSubmitOrderForm = (e) => {
    e.preventDefault();
    setPage(page + 1);
    postToOpenElisServer(
      "/rest/SamplePatientEntry",
      JSON.stringify(orderFormValues),
      handlePost,
    );
  };
  useEffect(() => {
    if (page === samplePageNumber + 1) {
      attacheSamplesToFormValues();
=======

    const firstPageNumber = 0;
    const lastPageNumber = 4
    const patientInfoPageNumber = firstPageNumber;
    const programPageNumber = firstPageNumber + 1;
    const samplePageNumber = firstPageNumber + 2;
    const orderPageNumber = firstPageNumber + 3;
    const successMsgPageNumber = lastPageNumber;

    const {notificationVisible} = useContext(NotificationContext);
    const [page, setPage] = useState(firstPageNumber);

    const [orderFormValues, setOrderFormValues] = useState(SampleOrderFormValues);

    const [samples, setSamples] = useState([sampleObject]);

    const {setNotificationVisible, setNotificationBody} = useContext(NotificationContext);

    const showAlertMessage = (msg, kind) => {
        setNotificationVisible(true);
        setNotificationBody({kind: kind, title: <FormattedMessage id="notification.title"/>, message: msg});
    }

    const handlePost = (status) => {
        if (status === 200) {
            showAlertMessage(<FormattedMessage id="save.order.success.msg"/>, NotificationKinds.success);
        } else {
            showAlertMessage(<FormattedMessage id="server.error.msg"/>, NotificationKinds.error);
        }
    }
    const handleSubmitOrderForm = (e) => {
        e.preventDefault();
        setPage(page + 1);
        postToOpenElisServer("/rest/SamplePatientEntry", JSON.stringify(orderFormValues
        ), handlePost)
>>>>>>> 6faab21e
    }
  }, [page]);

  const attacheSamplesToFormValues = () => {
    let sampleXmlString = null;
    let referralItems = [];
    if (samples.length > 0) {
      if (samples[0].tests.length > 0) {
        sampleXmlString = '<?xml version="1.0" encoding="utf-8"?>';
        sampleXmlString += "<samples>";
        let tests = null;
        samples.map((sampleItem) => {
          if (sampleItem.tests.length > 0) {
            tests = Object.keys(sampleItem.tests)
              .map(function (i) {
                return sampleItem.tests[i].id;
              })
              .join(",");
            sampleXmlString += `<sample sampleID='${sampleItem.sampleTypeId}' date='${sampleItem.sampleXML.collectionDate}' time='${sampleItem.sampleXML.collectionTime}' collector='${sampleItem.sampleXML.collector}' tests='${tests}' testSectionMap='' testSampleTypeMap='' panels='' rejected='${sampleItem.sampleXML.rejected}' rejectReasonId='${sampleItem.sampleXML.rejectionReason}' initialConditionIds=''/>`;
          }
          if (sampleItem.referralItems.length > 0) {
            const referredInstitutes = Object.keys(sampleItem.referralItems)
              .map(function (i) {
                return sampleItem.referralItems[i].institute;
              })
              .join(",");

            const sentDates = Object.keys(sampleItem.referralItems)
              .map(function (i) {
                return sampleItem.referralItems[i].sentDate;
              })
              .join(",");

            const referralReasonIds = Object.keys(sampleItem.referralItems)
              .map(function (i) {
                return sampleItem.referralItems[i].reasonForReferral;
              })
              .join(",");

            const referrers = Object.keys(sampleItem.referralItems)
              .map(function (i) {
                return sampleItem.referralItems[i].referrer;
              })
              .join(",");
            referralItems.push({
              referrer: referrers,
              referredInstituteId: referredInstitutes,
              referredTestId: tests,
              referredSendDate: sentDates,
              referralReasonId: referralReasonIds,
            });
          }
        });
        sampleXmlString += "</samples>";
      }
    }
    setOrderFormValues({
      ...orderFormValues,
      useReferral: true,
      sampleXML: sampleXmlString,
      referralItems: referralItems,
    });
  };

  const navigateForward = () => {
    if (page <= lastPageNumber && page >= firstPageNumber) {
      setPage(page + 1);
    }
  };

  const navigateBackWards = () => {
    if (page > firstPageNumber) {
      setPage(page + -1);
    }
<<<<<<< HEAD
  };
  const handleTabClickHandler = (e) => {
    setPage(e);
  };

  return (
    <>
      <Stack gap={10}>
        <div className="pageContent">
          {notificationVisible === true ? <AlertDialog /> : ""}
          <div className="orderWorkFlowDiv">
            <h2>Test Request</h2>
            {page <= orderPageNumber && (
              <ProgressIndicator
                currentIndex={page}
                className="ProgressIndicator"
                spaceEqually={true}
                onChange={(e) => handleTabClickHandler(e)}
              >
                <ProgressStep complete label="Patient Info" />
                <ProgressStep label="Program Selection" />
                <ProgressStep label="Add Sample" />
                <ProgressStep label="Add Order" />
              </ProgressIndicator>
            )}

            {page === patientInfoPageNumber && (
              <PatientInfo
                orderFormValues={orderFormValues}
                setOrderFormValues={setOrderFormValues}
              />
            )}
            {page === programPageNumber && (
              <OrderEntryAdditionalQuestions
                orderFormValues={orderFormValues}
                setOrderFormValues={setOrderFormValues}
              />
            )}
            {page === samplePageNumber && (
              <AddSample setSamples={setSamples} samples={samples} />
            )}
            {page === orderPageNumber && (
              <AddOrder
                orderFormValues={orderFormValues}
                setOrderFormValues={setOrderFormValues}
                samples={samples}
              />
            )}

            {page === successMsgPageNumber && (
              <OrderSuccessMessage
                orderFormValues={orderFormValues}
                setOrderFormValues={setOrderFormValues}
                setSamples={setSamples}
                setPage={setPage}
              />
            )}
            <div className="navigationButtonsLayout">
              {page !== firstPageNumber && page <= orderPageNumber && (
                <Button kind="tertiary" onClick={() => navigateBackWards()}>
                  Back
                </Button>
              )}

              {page < orderPageNumber && (
                <Button
                  kind="primary"
                  className="forwardButton"
                  onClick={() => navigateForward()}
                >
                  Next
                </Button>
              )}

              {page === orderPageNumber && (
                <Button
                  kind="primary"
                  className="forwardButton"
                  onClick={handleSubmitOrderForm}
                >
                  Submit
                </Button>
              )}
            </div>
          </div>
        </div>
      </Stack>
    </>
  );
};
=======

    return (
        <>
            <Stack gap={10}>
                <div className='pageContent'>
                    {notificationVisible === true ? <AlertDialog/> : ""}
                    <div className="orderWorkFlowDiv">
                        <h2>{<FormattedMessage id="order.test.request.heading"/>}</h2>
                        {page <= orderPageNumber && <ProgressIndicator currentIndex={page} className="ProgressIndicator" spaceEqually={true}
                                           onChange={(e) => handleTabClickHandler(e)}>
                            <ProgressStep
                                complete
                                label={<FormattedMessage id="order.step.patient.info"/>}
                            />
                            <ProgressStep
                                label={<FormattedMessage id="order.step.program.selection"/>}
                            />
                            <ProgressStep
                                label={<FormattedMessage id="sample.add.action"/>}
                            />
                            <ProgressStep
                                label={<FormattedMessage id="order.label.add"/>}
                            />
                        </ProgressIndicator> }

                        {page === patientInfoPageNumber &&
                            <PatientInfo orderFormValues={orderFormValues} setOrderFormValues={setOrderFormValues}/>
                        }
                        {page === programPageNumber &&
                            <OrderEntryAdditionalQuestions orderFormValues={orderFormValues} setOrderFormValues={setOrderFormValues}/>
                        }
                        {page === samplePageNumber &&
                            <AddSample setSamples={setSamples} samples={samples}/>
                        }
                        {page === orderPageNumber &&
                            <AddOrder orderFormValues={orderFormValues} setOrderFormValues={setOrderFormValues}
                                      samples={samples}/>
                        }

                        {page === successMsgPageNumber &&
                            <OrderSuccessMessage orderFormValues={orderFormValues}
                                                 setOrderFormValues={setOrderFormValues}
                                                 setSamples={setSamples}
                                                 setPage={setPage}/>
                        }
                        <div className="navigationButtonsLayout">
                            {(page !== firstPageNumber && page <= orderPageNumber) &&
                                <Button kind="tertiary" onClick={() => navigateBackWards()}>{<FormattedMessage id="back.action.button"/>}</Button>}

                            {page <  orderPageNumber && <Button kind="primary" className="forwardButton"
                                                  onClick={() => navigateForward()}>{<FormattedMessage id="next.action.button"/>}</Button> }

                            {page === orderPageNumber && <Button kind="primary" className="forwardButton"
                                                   onClick={handleSubmitOrderForm}>{<FormattedMessage id="label.button.submit"/>}</Button>}

                        </div>
                    </div>
                </div>
            </Stack>

        </>
    )
}
>>>>>>> 6faab21e

export default Index;<|MERGE_RESOLUTION|>--- conflicted
+++ resolved
@@ -10,7 +10,7 @@
 import { postToOpenElisServer } from "../utils/Utils";
 import OrderEntryAdditionalQuestions from "./OrderEntryAdditionalQuestions";
 import OrderSuccessMessage from "./OrderSuccessMessage";
-import { FormattedMessage} from 'react-intl';
+import { FormattedMessage } from "react-intl";
 
 export let sampleObject = {
   index: 0,
@@ -24,7 +24,6 @@
   referralItems: [],
 };
 const Index = () => {
-<<<<<<< HEAD
   const firstPageNumber = 0;
   const lastPageNumber = 4;
   const patientInfoPageNumber = firstPageNumber;
@@ -44,7 +43,7 @@
     setNotificationVisible(true);
     setNotificationBody({
       kind: kind,
-      title: "Notification Message",
+      title: <FormattedMessage id="notification.title" />,
       message: msg,
     });
   };
@@ -52,12 +51,12 @@
   const handlePost = (status) => {
     if (status === 200) {
       showAlertMessage(
-        "Sample Order Entry has been saved successfully",
+        <FormattedMessage id="save.order.success.msg" />,
         NotificationKinds.success,
       );
     } else {
       showAlertMessage(
-        "Oops, Server error please contact administrator",
+        <FormattedMessage id="server.error.msg" />,
         NotificationKinds.error,
       );
     }
@@ -74,43 +73,6 @@
   useEffect(() => {
     if (page === samplePageNumber + 1) {
       attacheSamplesToFormValues();
-=======
-
-    const firstPageNumber = 0;
-    const lastPageNumber = 4
-    const patientInfoPageNumber = firstPageNumber;
-    const programPageNumber = firstPageNumber + 1;
-    const samplePageNumber = firstPageNumber + 2;
-    const orderPageNumber = firstPageNumber + 3;
-    const successMsgPageNumber = lastPageNumber;
-
-    const {notificationVisible} = useContext(NotificationContext);
-    const [page, setPage] = useState(firstPageNumber);
-
-    const [orderFormValues, setOrderFormValues] = useState(SampleOrderFormValues);
-
-    const [samples, setSamples] = useState([sampleObject]);
-
-    const {setNotificationVisible, setNotificationBody} = useContext(NotificationContext);
-
-    const showAlertMessage = (msg, kind) => {
-        setNotificationVisible(true);
-        setNotificationBody({kind: kind, title: <FormattedMessage id="notification.title"/>, message: msg});
-    }
-
-    const handlePost = (status) => {
-        if (status === 200) {
-            showAlertMessage(<FormattedMessage id="save.order.success.msg"/>, NotificationKinds.success);
-        } else {
-            showAlertMessage(<FormattedMessage id="server.error.msg"/>, NotificationKinds.error);
-        }
-    }
-    const handleSubmitOrderForm = (e) => {
-        e.preventDefault();
-        setPage(page + 1);
-        postToOpenElisServer("/rest/SamplePatientEntry", JSON.stringify(orderFormValues
-        ), handlePost)
->>>>>>> 6faab21e
     }
   }, [page]);
 
@@ -185,7 +147,6 @@
     if (page > firstPageNumber) {
       setPage(page + -1);
     }
-<<<<<<< HEAD
   };
   const handleTabClickHandler = (e) => {
     setPage(e);
@@ -197,7 +158,9 @@
         <div className="pageContent">
           {notificationVisible === true ? <AlertDialog /> : ""}
           <div className="orderWorkFlowDiv">
-            <h2>Test Request</h2>
+            <h2>
+              <FormattedMessage id="order.test.request.heading" />
+            </h2>
             {page <= orderPageNumber && (
               <ProgressIndicator
                 currentIndex={page}
@@ -205,10 +168,19 @@
                 spaceEqually={true}
                 onChange={(e) => handleTabClickHandler(e)}
               >
-                <ProgressStep complete label="Patient Info" />
-                <ProgressStep label="Program Selection" />
-                <ProgressStep label="Add Sample" />
-                <ProgressStep label="Add Order" />
+                <ProgressStep
+                  complete
+                  label={<FormattedMessage id="order.step.patient.info" />}
+                />
+                <ProgressStep
+                  label={<FormattedMessage id="order.step.program.selection" />}
+                />
+                <ProgressStep
+                  label={<FormattedMessage id="sample.add.action" />}
+                />
+                <ProgressStep
+                  label={<FormattedMessage id="order.label.add" />}
+                />
               </ProgressIndicator>
             )}
 
@@ -246,7 +218,7 @@
             <div className="navigationButtonsLayout">
               {page !== firstPageNumber && page <= orderPageNumber && (
                 <Button kind="tertiary" onClick={() => navigateBackWards()}>
-                  Back
+                  <FormattedMessage id="back.action.button" />
                 </Button>
               )}
 
@@ -256,7 +228,7 @@
                   className="forwardButton"
                   onClick={() => navigateForward()}
                 >
-                  Next
+                  {<FormattedMessage id="next.action.button" />}
                 </Button>
               )}
 
@@ -266,7 +238,7 @@
                   className="forwardButton"
                   onClick={handleSubmitOrderForm}
                 >
-                  Submit
+                  {<FormattedMessage id="label.button.submit" />}
                 </Button>
               )}
             </div>
@@ -276,70 +248,5 @@
     </>
   );
 };
-=======
-
-    return (
-        <>
-            <Stack gap={10}>
-                <div className='pageContent'>
-                    {notificationVisible === true ? <AlertDialog/> : ""}
-                    <div className="orderWorkFlowDiv">
-                        <h2>{<FormattedMessage id="order.test.request.heading"/>}</h2>
-                        {page <= orderPageNumber && <ProgressIndicator currentIndex={page} className="ProgressIndicator" spaceEqually={true}
-                                           onChange={(e) => handleTabClickHandler(e)}>
-                            <ProgressStep
-                                complete
-                                label={<FormattedMessage id="order.step.patient.info"/>}
-                            />
-                            <ProgressStep
-                                label={<FormattedMessage id="order.step.program.selection"/>}
-                            />
-                            <ProgressStep
-                                label={<FormattedMessage id="sample.add.action"/>}
-                            />
-                            <ProgressStep
-                                label={<FormattedMessage id="order.label.add"/>}
-                            />
-                        </ProgressIndicator> }
-
-                        {page === patientInfoPageNumber &&
-                            <PatientInfo orderFormValues={orderFormValues} setOrderFormValues={setOrderFormValues}/>
-                        }
-                        {page === programPageNumber &&
-                            <OrderEntryAdditionalQuestions orderFormValues={orderFormValues} setOrderFormValues={setOrderFormValues}/>
-                        }
-                        {page === samplePageNumber &&
-                            <AddSample setSamples={setSamples} samples={samples}/>
-                        }
-                        {page === orderPageNumber &&
-                            <AddOrder orderFormValues={orderFormValues} setOrderFormValues={setOrderFormValues}
-                                      samples={samples}/>
-                        }
-
-                        {page === successMsgPageNumber &&
-                            <OrderSuccessMessage orderFormValues={orderFormValues}
-                                                 setOrderFormValues={setOrderFormValues}
-                                                 setSamples={setSamples}
-                                                 setPage={setPage}/>
-                        }
-                        <div className="navigationButtonsLayout">
-                            {(page !== firstPageNumber && page <= orderPageNumber) &&
-                                <Button kind="tertiary" onClick={() => navigateBackWards()}>{<FormattedMessage id="back.action.button"/>}</Button>}
-
-                            {page <  orderPageNumber && <Button kind="primary" className="forwardButton"
-                                                  onClick={() => navigateForward()}>{<FormattedMessage id="next.action.button"/>}</Button> }
-
-                            {page === orderPageNumber && <Button kind="primary" className="forwardButton"
-                                                   onClick={handleSubmitOrderForm}>{<FormattedMessage id="label.button.submit"/>}</Button>}
-
-                        </div>
-                    </div>
-                </div>
-            </Stack>
-
-        </>
-    )
-}
->>>>>>> 6faab21e
 
 export default Index;
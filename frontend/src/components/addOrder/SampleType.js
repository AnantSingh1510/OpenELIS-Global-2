--- conflicted
+++ resolved
@@ -18,13 +18,13 @@
 import { getFromOpenElisServer } from "../utils/Utils";
 import { NotificationContext } from "../layout/Layout";
 import { sampleTypeTestsStructure } from "../data/SampleEntryTestsForTypeProvider";
-import UserSessionDetailsContext from "../../UserSessionDetailsContext";
 import CustomTextInput from "../common/CustomTextInput";
 import OrderReferralRequest from "../addOrder/OrderReferralRequest";
+import UserSessionDetailsContext from "../../UserSessionDetailsContext";
 
 const SampleType = (props) => {
   const { userSessionDetails } = useContext(UserSessionDetailsContext);
-  const { index, rejectSampleReasons } = props;
+  const { index, rejectSampleReasons, removeSample, sample } = props;
   const componentMounted = useRef(true);
   const [sampleTypes, setSampleTypes] = useState([]);
   const sampleTypesRef = useRef(null);
@@ -96,6 +96,10 @@
     updateSampleXml(sampleXml, index);
   }, [sampleXml]);
 
+  const handleRemoveSampleTest = (index) => {
+    removeSample(index);
+  };
+
   const handleReferralRequest = () => {
     setRequestTestReferral(!requestTestReferral);
     if (selectedTests.length > 0) {
@@ -173,7 +177,6 @@
         } else {
           removedTestFromSelectedTests(test);
         }
-<<<<<<< HEAD
       }
     });
   };
@@ -191,28 +194,32 @@
     }
   };
 
-  // function addReferralRequest(test) {
-  //     setReferralRequests([...referralRequests, {
-  //         reasonForReferral: referralReasons[0].id,
-  //         referrer: user.firstName + " " + user.lastName,
-  //         institute: referralOrganizations[0].id,
-  //         sentDate: "",
-  //         testId: test.id
-  //     }]);
-  // }
-
-  // function removeReferralRequest(test) {
-  //     let index = 0;
-  //     for (let x in referralRequests) {
-  //         if (referralRequests[x].testId === test.id) {
-  //             const newReferralRequests = referralRequests;
-  //             newReferralRequests.splice(index, 1);
-  //             setReferralRequests([...newReferralRequests]);
-  //             break;
-  //         }
-  //         index++;
-  //     }
-  // }
+  function addReferralRequest(test) {
+    setReferralRequests([
+      ...referralRequests,
+      {
+        reasonForReferral: referralReasons[0].id,
+        referrer:
+          userSessionDetails.firstName + " " + userSessionDetails.lastName,
+        institute: referralOrganizations[0].id,
+        sentDate: "",
+        testId: test.id,
+      },
+    ]);
+  }
+
+  function removeReferralRequest(test) {
+    let index = 0;
+    for (let x in referralRequests) {
+      if (referralRequests[x].testId === test.id) {
+        const newReferralRequests = referralRequests;
+        newReferralRequests.splice(index, 1);
+        setReferralRequests([...newReferralRequests]);
+        break;
+      }
+      index++;
+    }
+  }
 
   const handleFetchSampleTypeTests = (e, index) => {
     setSelectedTests([]);
@@ -228,153 +235,6 @@
     });
     props.sampleTypeObject({ sampleTypeId: value, sampleObjectIndex: index });
   };
-=======
-    }
-
-
-    function addReferralRequest(test) {
-        setReferralRequests([...referralRequests, {
-            reasonForReferral: referralReasons[0].id,
-            referrer: user.firstName + " " + user.lastName,
-            institute: referralOrganizations[0].id,
-            sentDate: "",
-            testId: test.id
-        }]);
-    }
-
-    function removeReferralRequest(test) {
-        let index = 0;
-        for (let x in referralRequests) {
-            if (referralRequests[x].testId === test.id) {
-                const newReferralRequests = referralRequests;
-                newReferralRequests.splice(index, 1);
-                setReferralRequests([...newReferralRequests]);
-                break;
-            }
-            index++;
-        }
-    }
-
-    const handleFetchSampleTypeTests = (e, index) => {
-        setSelectedTests([]);
-        setReferralRequests([]);
-        const {value} = e.target;
-        const selectedSampleTypeOption = sampleTypesRef.current.options[sampleTypesRef.current.selectedIndex].text
-        setSelectedSampleType({
-            ...selectedSampleType, id: value, name: selectedSampleTypeOption, element_index: index
-        });
-        props.sampleTypeObject({sampleTypeId: value, sampleObjectIndex: index});
-    }
-
-    const updateSampleXml = (sampleXML, index) => {
-        props.sampleTypeObject({sampleXML: sampleXML, sampleObjectIndex: index});
-    }
-
-    const fetchSamplesTypes = (res) => {
-        if (componentMounted.current) {
-            setSampleTypes(res);
-        }
-    }
-
-    const fetchSampleTypeTests = (res) => {
-        if (componentMounted.current) {
-            setSampleTypeTests(res);
-        }
-    }
-
-    useEffect(() => {
-        if (props.sample.referralItems.length > 0 && referralReasons.length > 0) {
-            setRequestTestReferral(props.sample.requestReferralEnabled)
-            setReferralRequests(props.sample.referralItems)
-        }
-    }, [referralReasons]);
-
-    useEffect(() => {
-        props.sampleTypeObject({requestReferralEnabled: requestTestReferral, sampleObjectIndex: index});
-        if (!requestTestReferral) {
-            setReferralRequests([]);
-        }
-    }, [requestTestReferral]);
-
-
-    useEffect(() => {
-        props.sampleTypeObject({selectedTests: selectedTests, sampleObjectIndex: index});
-    }, [selectedTests]);
-
-    useEffect(() => {
-        props.sampleTypeObject({referralItems: referralRequests, sampleObjectIndex: index});
-    }, [referralRequests]);
-
-
-    const displayReferralReasonsOptions = (res) => {
-        if (componentMounted.current) {
-            setReferralReasons(res);
-        }
-    }
-    const displayReferralOrgOptions = (res) => {
-        if (componentMounted.current) {
-            setReferralOrganizations(res);
-        }
-    }
-
-
-    function updateSampleTypeTests(test, userBenchChoice = false) {
-        let tests = [...sampleTypeTests.tests];
-        let testIndex = findTestIndex(test.id);
-        tests[testIndex].userBenchChoice = userBenchChoice;
-        setSampleTypeTests({...sampleTypeTests, tests: tests});
-    }
-
-    function handleRejection(checked) {
-        if (checked) {
-            setNotificationBody({
-                kind: NotificationKinds.warning,
-                title: <FormattedMessage id="notification.title"/>,
-                message: <FormattedMessage id="reject.order.sample.notification"/>
-            });
-            setNotificationVisible(true);
-        }
-        setSampleXml({
-            ...sampleXml,
-            rejected: checked
-        });
-        setRejectionReasonsDisabled(!rejectionReasonsDisabled);
-    }
-
-    function findTestIndex(testId) {
-        return sampleTypeTests.tests.findIndex((test) => test.id === testId);
-    }
-
-    const removedPanelFromSelectedPanels = (panel) => {
-        let index = 0;
-        let panelId = panel.id !== undefined ? panel.id : panel.panelId;
-
-        for (let i in selectedPanels) {
-            if (selectedPanels[i].id === panelId) {
-                triggerPanelCheckBoxChange(false, selectedPanels[i].testMaps);
-                const newPanels = selectedPanels;
-                newPanels.splice(index, 1);
-                setSelectedPanels([...newPanels]);
-                break;
-            }
-            index++;
-        }
-    }
-
-    const handlePanelSearchChange = (event) => {
-        const query = event.target.value;
-        setPanelSearchTerm(query);
-        const results = sampleTypeTests.panels.filter(panel => {
-            return panel.name.toLowerCase().includes(query.toLowerCase());
-        });
-        setSearchBoxPanels(results);
-    }
-
-    const handleFilterSelectPanel = (panel) => {
-        setPanelSearchTerm("");
-        addPanelToSelectedPanels(panel);
-    }
->>>>>>> 6faab21e
 
   const updateSampleXml = (sampleXML, index) => {
     props.sampleTypeObject({ sampleXML: sampleXML, sampleObjectIndex: index });
@@ -438,7 +298,7 @@
     if (checked) {
       setNotificationBody({
         kind: NotificationKinds.warning,
-        title: "Notification Message",
+        title: <FormattedMessage id="notification.title" />,
         message: <FormattedMessage id="reject.order.sample.notification" />,
       });
       setNotificationVisible(true);
@@ -524,7 +384,6 @@
     });
   }, [rejectionReasonsDisabled]);
 
-<<<<<<< HEAD
   useEffect(() => {
     props.sampleTypeObject({
       selectedPanels: selectedPanels,
@@ -546,229 +405,6 @@
     getFromOpenElisServer(
       "/rest/referral-reasons",
       displayReferralReasonsOptions,
-=======
-    useEffect(() => {
-        getFromOpenElisServer("/rest/referral-reasons", displayReferralReasonsOptions);
-        getFromOpenElisServer("/rest/referral-organizations", displayReferralOrgOptions);
-        repopulateUI();
-        getFromOpenElisServer("/rest/user-sample-types", fetchSamplesTypes);
-        return () => {
-            componentMounted.current = false;
-        }
-    }, []);
-
-    return (
-        <>
-            <div className="sampleBody">
-                <Select
-                    className="selectSampleType"
-                    id={"sampleId_" + index}
-                    ref={sampleTypesRef}
-                    value={props.sample.sampleTypeId === "" ? "" : props.sample.sampleTypeId}
-                    name="sampleId"
-                    labelText=""
-                    onChange={(e) => {
-                        handleFetchSampleTypeTests(e, index);
-                    }}
-                    required
-                >
-                    <SelectItem
-                        text="Select sample type"
-                        value=""
-                    />
-                    {sampleTypes.map((sampleType, i) => (<SelectItem
-                        text={sampleType.value}
-                        value={sampleType.id}
-                        key={i}
-                    />))}
-                </Select>
-
-                <CustomCheckBox id={"reject_" + index} onChange={(value) => handleRejection(value)}
-                                label={<FormattedMessage id="sample.reject.label"/>}/>
-                { sampleXml.rejected && <CustomSelect id={"rejectedReasonId_" + index} options={rejectSampleReasons}
-                              disabled={rejectionReasonsDisabled}
-                              defaultSelect={defaultSelect}
-                              onChange={(e) => handleReasons(e)}/> }
-
-                <div className="inlineDiv">
-
-                    <CustomDatePicker id={"collectionDate_" + index} autofillDate={true}
-                                      onChange={(date) => handleCollectionDate(date)}
-                                      labelText={<FormattedMessage id="sample.collection.date"/>} className="inputText"/>
-
-                    <CustomTimePicker id={"collectionTime_" + index}
-                                      onChange={(time) => handleCollectionTime(time)}
-                                      className="inputText" labelText={<FormattedMessage id="sample.collection.time"/>}/>
-                </div>
-                <div className="inlineDiv">
-                    <CustomTextInput id={"collector_" + index} onChange={(value) => handleCollector(value)}
-                                     defaultValue={""} labelText={<FormattedMessage id="collector.label"/>} className="inputText"/>
-                </div>
-                <div className="testPanels">
-                    <div className="cds--col">
-                        <h4>Order Panels</h4>
-                        <div className={"searchTestText"} style={{marginBottom: '1.188rem'}}>
-                            {selectedPanels && selectedPanels.length ? (
-                                <>
-                                    {selectedPanels.map((panel, panel_index) => (
-                                        <Tag
-                                            filter
-                                            key={`panelTags_` + panel_index}
-                                            onClose={() => handleRemoveSelectedPanel(panel)}
-                                            style={{marginRight: '0.5rem'}}
-                                            type={'green'}
-                                        >
-                                            {panel.name}
-                                        </Tag>
-                                    ))}
-                                </>
-                            ) : (<></>)}
-                        </div>
-                        <FormGroup legendText={<FormattedMessage id="sample.search.panel.legend.text"/>}>
-                            <Search
-                                size="lg"
-                                id={`panels_search_` + index}
-                                labelText={'Search Available panel'}
-                                placeholder={'Choose Available panel'}
-                                onChange={handlePanelSearchChange}
-                                value={(() => {
-                                    if (panelSearchTerm) {
-                                        return panelSearchTerm;
-                                    }
-                                    return '';
-                                })()}
-                            />
-                            <div>
-                                {(() => {
-                                    if (!panelSearchTerm) return null;
-                                    if (searchBoxPanels && searchBoxPanels.length) {
-                                        return (
-                                            <ul className={"searchTestsList"}>
-                                                {searchBoxPanels.map((panel, panel_index) => (
-                                                    <li
-                                                        role="menuitem"
-                                                        className={"singleTest"}
-                                                        key={`panelFilter_` + panel_index}
-                                                        onClick={() => handleFilterSelectPanel(panel)}
-                                                    >
-                                                        {panel.name}
-                                                    </li>
-                                                ))}
-                                            </ul>
-                                        );
-                                    }
-                                    return (<>
-                                        <Layer>
-                                            <Tile className={"emptyFilterTests"}>
-                                                <span><FormattedMessage id="sample.panel.search.error.msg"/>  <strong> "{panelSearchTerm}"</strong>  </span>
-                                            </Tile>
-                                        </Layer>
-                                    </>);
-                                })()}
-                            </div>
-                        </FormGroup>
-                        {sampleTypeTests.panels != null && sampleTypeTests.panels.map(panel => {
-                            return (
-                                panel.name === "" ? "" : <Checkbox onChange={(e) => handlePanelCheckbox(e, panel)}
-                                                                   labelText={panel.name}
-                                                                   id={`panel_` + index + "_" + panel.panelId}
-                                                                   key={index + panel.panelId}/>
-                            );
-                        })}
-                    </div>
-
-
-                </div>
-
-                <div className="cds--col">
-                    {selectedTests && !selectedTests.length ? "" : <h4>Order Tests</h4>}
-                    <div className={"searchTestText"} style={{marginBottom: '1.188rem'}}>
-                        {selectedTests && selectedTests.length ? (
-                            <>
-                                {selectedTests.map((test, index) => (
-                                    <Tag
-                                        filter
-                                        key={`testTags_` + index}
-                                        onClose={() => handleRemoveSelectedTest(test)}
-                                        style={{marginRight: '0.5rem'}}
-                                        type={'red'}
-                                    >
-                                        {test.name}
-                                    </Tag>
-                                ))}
-                            </>
-                        ) : (<></>)}
-                    </div>
-                    <FormGroup legendText={'Search through the available tests'}>
-                        <Search
-                            size="lg"
-                            id={`tests_search_` + index}
-                            labelText={'Search Available Test'}
-                            placeholder={'Choose Available test'}
-                            onChange={handleTestSearchChange}
-                            value={(() => {
-                                if (testSearchTerm) {
-                                    return testSearchTerm;
-                                }
-                                return '';
-                            })()}
-                        />
-                        <div>
-                            {(() => {
-                                if (!testSearchTerm) return null;
-                                if (searchBoxTests && searchBoxTests.length) {
-                                    return (
-                                        <ul className={"searchTestsList"}>
-                                            {searchBoxTests.map((test, test_index) => (
-                                                <li
-                                                    role="menuitem"
-                                                    className={"singleTest"}
-                                                    key={`filterTest_` + test_index}
-                                                    onClick={() => handleFilterSelectTest(test)}
-                                                >
-                                                    {test.name}
-                                                </li>
-                                            ))}
-                                        </ul>
-                                    );
-                                }
-                                return (<>
-                                    <Layer>
-                                        <Tile className={"emptyFilterTests"}>
-                                             <span>No test found matching
-                                                 <strong> "{testSearchTerm}"</strong>  </span>
-                                        </Tile>
-                                    </Layer>
-                                </>);
-                            })()}
-                        </div>
-                    </FormGroup>
-                    {sampleTypeTests.tests != null && sampleTypeTests.tests.map(test => {
-                        return (
-                            test.name === "" ? "" : <Checkbox onChange={(e) => handleTestCheckbox(e, test)}
-                                                              labelText={test.name}
-                                                              id={`test_` + index + "_" + test.id}
-                                                              key={`test_checkBox_` + index + test.id}
-                                                              checked={test.userBenchChoice}/>
-                        );
-                    })}
-                </div>
-
-                <div className="requestTestReferral">
-                    <Checkbox id={`useReferral_` + index} labelText="Refer test to a reference lab"
-                              onChange={handleReferralRequest}/>
-                    {
-                        requestTestReferral === true &&
-                        <OrderReferralRequest index={index} selectedTests={selectedTests}
-                                              referralReasons={referralReasons}
-                                              referralOrganizations={referralOrganizations}
-                                              referralRequests={referralRequests}
-                                              setReferralRequests={setReferralRequests}/>
-                    }
-                </div>
-            </div>
-        </>
->>>>>>> 6faab21e
     );
     getFromOpenElisServer(
       "/rest/referral-organizations",
@@ -807,7 +443,7 @@
         <CustomCheckBox
           id={"reject_" + index}
           onChange={(value) => handleRejection(value)}
-          label="Reject Sample"
+          label={<FormattedMessage id="sample.reject.label" />}
         />
         {sampleXml.rejected && (
           <CustomSelect
@@ -824,7 +460,7 @@
             id={"collectionDate_" + index}
             autofillDate={true}
             onChange={(date) => handleCollectionDate(date)}
-            labelText={"Collection Date"}
+            labelText={<FormattedMessage id="sample.collection.date" />}
             className="inputText"
           />
 
@@ -832,7 +468,7 @@
             id={"collectionTime_" + index}
             onChange={(time) => handleCollectionTime(time)}
             className="inputText"
-            labelText="Collection Time"
+            labelText={<FormattedMessage id="sample.collection.time" />}
           />
         </div>
         <div className="inlineDiv">
@@ -840,7 +476,7 @@
             id={"collector_" + index}
             onChange={(value) => handleCollector(value)}
             defaultValue={""}
-            labelText="Collector"
+            labelText={<FormattedMessage id="collector.label" />}
             className="inputText"
           />
         </div>
@@ -869,7 +505,11 @@
                 <></>
               )}
             </div>
-            <FormGroup legendText={"Search through the available panels"}>
+            <FormGroup
+              legendText={
+                <FormattedMessage id="sample.search.panel.legend.text" />
+              }
+            >
               <Search
                 size="lg"
                 id={`panels_search_` + index}
@@ -907,7 +547,7 @@
                       <Layer>
                         <Tile className={"emptyFilterTests"}>
                           <span>
-                            No panel found matching{" "}
+                            <FormattedMessage id="sample.panel.search.error.msg" />{" "}
                             <strong> "{panelSearchTerm}"</strong>{" "}
                           </span>
                         </Tile>

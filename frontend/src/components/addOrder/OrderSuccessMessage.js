import React, { useEffect } from "react";
import { Button, Row } from "@carbon/react";
import config from "../../config.json";
import { SampleOrderFormValues } from "../formModel/innitialValues/OrderEntryFormValues";
import { sampleObject } from "./Index";
import { FormattedMessage } from "react-intl";

const OrderSuccessMessage = (props) => {
  const { orderFormValues, setOrderFormValues, setSamples, setPage } = props;

  const handlePrintBarCode = () => {
   
    let barcodesPdf =
      config.serverBaseUrl +
<<<<<<< HEAD
      `/LabelMakerServlet`;
=======
      `/LabelMakerServlet?labNo=${orderFormValues.sampleOrderItems.labNo}`;
>>>>>>> 13792ef2
    window.open(barcodesPdf);
  };

  const handleAnotherSiteOrder = () => {
    const siteId = orderFormValues.sampleOrderItems.referringSiteId;
    const siteName = orderFormValues.sampleOrderItems.referringSiteName;
    const providerId = orderFormValues.sampleOrderItems.providerId;
    const providerFirstName =
      orderFormValues.sampleOrderItems.providerFirstName;
    const providerLastName = orderFormValues.sampleOrderItems.providerLastName;
    const providerWorkPhone =
      orderFormValues.sampleOrderItems.providerWorkPhone;
    const providerFax = orderFormValues.sampleOrderItems.providerFax;
    const providerEmail = orderFormValues.sampleOrderItems.providerEmail;

    setOrderFormValues(SampleOrderFormValues);

    setOrderFormValues({
      ...SampleOrderFormValues,
      rememberSiteAndRequester: true,
      sampleOrderItems: {
        ...SampleOrderFormValues.sampleOrderItems,
        referringSiteId: siteId,
        referringSiteName: siteName,
        providerId: providerId,
        providerFirstName: providerFirstName,
        providerLastName: providerLastName,
        providerWorkPhone: providerWorkPhone,
        providerFax: providerFax,
        providerEmail: providerEmail,
      },
    });
    setPage(0);
  };

  useEffect(() => {
    if (!orderFormValues.rememberSiteAndRequester) {
      setOrderFormValues(SampleOrderFormValues);
    }
    setSamples([sampleObject]);
  }, []);

  return (
    <div className="orderLegendBody">
      <div className="orderEntrySuccessMsg">
        <img
          src={`images/success-icon.png`}
          alt="Order Entry saved successfully"
          width="120"
          height="120"
        />
        <h4>
          <FormattedMessage id="save.success" />
        </h4>
        <Row>
          <Button className="" onClick={handlePrintBarCode}>
            <FormattedMessage id="print.barcode" />
          </Button>
        </Row>
        <Row>
          {orderFormValues.rememberSiteAndRequester && (
            <Button
              className="placeAnotherOrderBtn"
              kind="tertiary"
              onClick={handleAnotherSiteOrder}
            >
              <FormattedMessage id="request.samesite.order" />
            </Button>
          )}
        </Row>
      </div>
    </div>
  );
};

export default OrderSuccessMessage;<|MERGE_RESOLUTION|>--- conflicted
+++ resolved
@@ -12,11 +12,7 @@
    
     let barcodesPdf =
       config.serverBaseUrl +
-<<<<<<< HEAD
-      `/LabelMakerServlet`;
-=======
       `/LabelMakerServlet?labNo=${orderFormValues.sampleOrderItems.labNo}`;
->>>>>>> 13792ef2
     window.open(barcodesPdf);
   };
 

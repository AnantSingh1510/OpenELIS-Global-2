--- conflicted
+++ resolved
@@ -3,7 +3,7 @@
 import { Add } from "@carbon/react/icons";
 import { getFromOpenElisServer } from "../utils/Utils";
 import SampleType from "./SampleType";
-import { FormattedMessage} from 'react-intl';
+import { FormattedMessage } from "react-intl";
 const AddSample = (props) => {
   const { samples, setSamples } = props;
   const componentMounted = useRef(true);
@@ -98,7 +98,17 @@
     };
   }, []);
 
-<<<<<<< HEAD
+  useEffect(() => {
+    getFromOpenElisServer(
+      "/rest/test-rejection-reasons",
+      fetchRejectSampleReasons,
+    );
+    window.scrollTo(0, 0);
+    return () => {
+      componentMounted.current = false;
+    };
+  }, []);
+
   return (
     <>
       <h3>SAMPLE</h3>
@@ -109,7 +119,7 @@
               <div className="sampleType" key={i}>
                 <h4>Sample {i + 1}</h4>
                 <Link href="#" onClick={(e) => handleRemoveSample(e, sample)}>
-                  Remove Sample
+                  {<FormattedMessage id="sample.remove.action" />}
                 </Link>
                 <SampleType
                   index={i}
@@ -124,7 +134,8 @@
           <Row>
             <div className="inlineDiv">
               <Button onClick={handleAddNewSample}>
-                Add Sample &nbsp; &nbsp;
+                {<FormattedMessage id="sample.add.action" />}
+                &nbsp; &nbsp;
                 <Add size={16} />
               </Button>
             </div>
@@ -134,36 +145,5 @@
     </>
   );
 };
-=======
-    return (
-        <>
-            <h3>SAMPLE</h3>
-            <Stack gap={10}>
-                <div className="orderLegendBody">
-                    {samples.map((sample, i) => {
-                        return (
-                            <div className="sampleType" key={i}>
-                                <h4>Sample {i + 1}</h4>
-                                <Link href="#" onClick={(e) => handleRemoveSample(e, sample)}>{<FormattedMessage id="sample.remove.action"/>}</Link>
-                                <SampleType index={i} rejectSampleReasons={rejectSampleReasons}
-                                            removeSample={removeSample} sample={sample}
-                                            sampleTypeObject={sampleTypeObject}/>
-                            </div>
-                        )
-                    })}
-                    <Row>
-                        <div className="inlineDiv">
-                            <Button onClick={handleAddNewSample}>{<FormattedMessage id="sample.add.action"/>}
-                                &nbsp;  &nbsp;
-                                <Add size={16}/>
-                            </Button>
-                        </div>
-                    </Row>
-                </div>
-            </Stack>
-        </>
-    )
-}
->>>>>>> 6faab21e
 
 export default AddSample;
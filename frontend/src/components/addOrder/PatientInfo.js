--- conflicted
+++ resolved
@@ -1,19 +1,12 @@
-<<<<<<< HEAD
 import React, { useEffect, useRef, useState } from "react";
 import { Button, Stack } from "@carbon/react";
-import SearchPatientForm from "../common/SearchPatientForm";
-import CreatePatientForm from "../common/CreatePatientForm";
-
-=======
-import React, {useEffect, useRef, useState} from 'react';
-import {Button, Stack} from "@carbon/react";
 import SearchPatientForm from "../patient/SearchPatientForm";
 import CreatePatientForm from "../patient/CreatePatientForm";
-import { FormattedMessage} from 'react-intl';
->>>>>>> 6faab21e
+import { FormattedMessage } from "react-intl";
+
 const PatientInfo = (props) => {
   const { orderFormValues, setOrderFormValues } = props;
-  const componentMounted = useRef(true);
+  const componentMounted = useRef(false);
   const [searchPatientTab, setSearchPatientTab] = useState({
     kind: "primary",
     active: true,
@@ -36,12 +29,15 @@
     setSearchPatientTab({ kind: "primary", active: true });
     setNewPatientTab({ kind: "tertiary", active: false });
   };
+
   const handleNewPatientTab = () => {
     setNewPatientTab({ kind: "primary", active: true });
     setSearchPatientTab({ kind: "tertiary", active: false });
   };
 
   useEffect(() => {
+    componentMounted.current = true;
+
     if (
       orderFormValues.patientProperties.firstName !== "" ||
       orderFormValues.patientProperties.guid !== ""
@@ -54,7 +50,6 @@
     };
   }, []);
 
-<<<<<<< HEAD
   return (
     <>
       <Stack gap={10}>
@@ -65,10 +60,10 @@
               kind={searchPatientTab.kind}
               onClick={handleSearchPatientTab}
             >
-              Search for Patient
+              <FormattedMessage id="search.patient.label" />
             </Button>
             <Button kind={newPatientTab.kind} onClick={handleNewPatientTab}>
-              New Patient
+              <FormattedMessage id="new.patient.label" />
             </Button>
           </div>
           <div className="container">
@@ -90,26 +85,5 @@
     </>
   );
 };
-=======
-    return (<>
-        <Stack gap={10}>
-            <div className="orderLegendBody">
-                <h3>PATIENT</h3>
-                <div className="tabsLayout">
-                    <Button kind={searchPatientTab.kind} onClick={handleSearchPatientTab}>{<FormattedMessage id="search.patient.label"/>}</Button>
-                    <Button kind={newPatientTab.kind} onClick={handleNewPatientTab}>{<FormattedMessage id="new.patient.label"/>}</Button>
-                </div>
-                <div className="container">
-                    {searchPatientTab.active && <SearchPatientForm getSelectedPatient={getSelectedPatient}/>}
-                    {newPatientTab.active &&
-                        <CreatePatientForm showActionsButton={false} selectedPatient={selectedPatient}
-                                           orderFormValues={orderFormValues} setOrderFormValues={setOrderFormValues}
-                                           getSelectedPatient={getSelectedPatient}/>}
-                </div>
-            </div>
-        </Stack>
-    </>)
-}
->>>>>>> 6faab21e
 
 export default PatientInfo;
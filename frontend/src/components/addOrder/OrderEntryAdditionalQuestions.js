import React, { useEffect, useRef, useState } from "react";
import {
  FilterableMultiSelect,
  Select,
  SelectItem,
  TextInput,
  Stack,
} from "@carbon/react";
import { FormattedMessage, useIntl } from "react-intl";
import "../../index.css";
import "../../App.css";
import "../Style.css";
import { getFromOpenElisServer } from "../utils/Utils";

export const Questionnaire = ({
  questionnaire,
  onAnswerChange = () => {
    console.log("default onAnswerChange function does nothing");
  },
  getAnswer = () => {
    console.log("default getAnswer function does nothing");
  },
}) => {
  const intl = useIntl();

  const getSelectOption = (answerOption, index) => {
    if ("valueString" in answerOption) {
      return (
        <SelectItem
          key={index}
          value={answerOption.valueString}
          text={answerOption.valueString}
        />
      );
    } else if ("valueCoding" in answerOption) {
      return (
        <SelectItem
          key={index}
          value={answerOption.valueCoding.code}
          text={answerOption.valueCoding.display}
        />
      );
    } else {
      return <></>;
    }
  };

  const renderQuestion = (item) => {
    var options = [];
    if (
      item.type == "choice" &&
      item.repeats === true &&
      "answerOption" in item
    ) {
      item.answerOption.map((answerOption) => {
        if ("valueString" in answerOption) {
          options.push({
            value: answerOption.valueString,
            text: answerOption.valueString,
          });
        }
        if ("valueCoding" in answerOption) {
          options.push({
            value: answerOption.valueCoding.code,
            text: answerOption.valueCoding.display,
          });
        }
      });
    }

    return (
      <>
        <div className="inputText">
          {item.type == "boolean" && (
            <Select
              id={item.linkId}
              className="inputText"
              labelText={item.text}
              onChange={onAnswerChange}
<<<<<<< HEAD
              value={getAnswer(item.linkId)}
=======
              value={setAnswer ? setAnswer(item.linkId) : ""}
>>>>>>> 046c6e51
            >
              <SelectItem
                disabled
                value=""
                text={intl.formatMessage({ id: "select.default.option.label" })}
              />
              <SelectItem value="" text="" />
              <SelectItem
                disabled
                value="true"
                text={intl.formatMessage({ id: "yes.option" })}
              />
              <SelectItem
                disabled
                value="false"
                text={intl.formatMessage({ id: "no.option" })}
              />
            </Select>
          )}
          {item.type == "choice" && item.repeats !== true && (
            <Select
              id={item.linkId}
              labelText={item.text}
              defaultValue={
                "inital" in item
                  ? "valueString" in item.initial[0]
                    ? item.initial[0].valueString
                    : "valueCoding" in item.initial[0]
                    ? item.initial[0].valueCoding
                    : ""
                  : ""
              }
<<<<<<< HEAD
              value={getAnswer(item.linkId)}
=======
              value={setAnswer ? setAnswer(item.linkId) : ""}
>>>>>>> 046c6e51
              onChange={onAnswerChange}
            >
              <SelectItem
                disabled
                value=""
                text={intl.formatMessage({ id: "select.default.option.label" })}
              />
              <SelectItem value="" text="" />
              {"answerOption" in item &&
                item.answerOption.map((answerOption, index) =>
                  getSelectOption(answerOption, index),
                )}
            </Select>
          )}
          {item.type == "choice" && item.repeats === true && (
            <FilterableMultiSelect
              id={item.linkId}
              titleText={item.text}
              label=""
              items={options}
              itemToString={(item) => (item ? item.text : "")}
              onChange={(changes) => {
                var e = { target: {} };
                e.target.id = item.linkId;
                e.target.value = changes.selectedItems;
                onAnswerChange(e);
              }}
<<<<<<< HEAD
              value={getAnswer(item.linkId)}
=======
              value={setAnswer ? setAnswer(item.linkId) : ""}
>>>>>>> 046c6e51
              selectionFeedback="top-after-reopen"
            />
          )}
          {item.type == "integer" && (
            <TextInput
              id={item.linkId}
              labelText={item.text}
              onChange={onAnswerChange}
<<<<<<< HEAD
              value={getAnswer(item.linkId)}
=======
              value={setAnswer ? setAnswer(item.linkId) : ""}
>>>>>>> 046c6e51
              type="number"
              step="1"
              pattern="\d+"
            />
          )}
          {item.type == "decimal" && (
            <TextInput
              id={item.linkId}
              labelText={item.text}
              onChange={onAnswerChange}
              value={getAnswer(item.linkId)}
              type="number"
              step="0.01"
            />
          )}
          {item.type == "date" && (
            <TextInput
              id={item.linkId}
              labelText={item.text}
              onChange={onAnswerChange}
<<<<<<< HEAD
              value={getAnswer(item.linkId)}
=======
              value={setAnswer ? setAnswer(item.linkId) : ""}
>>>>>>> 046c6e51
              type="date"
            />
          )}
          {item.type == "time" && (
            <TextInput
              id={item.linkId}
              labelText={item.text}
              onChange={onAnswerChange}
<<<<<<< HEAD
              value={getAnswer(item.linkId)}
=======
              value={setAnswer ? setAnswer(item.linkId) : ""}
>>>>>>> 046c6e51
              type="time"
            />
          )}
          {item.type == "string" && (
            <TextInput
              id={item.linkId}
              labelText={item.text}
              onChange={onAnswerChange}
<<<<<<< HEAD
              value={getAnswer(item.linkId)}
=======
              value={setAnswer ? setAnswer(item.linkId) : ""}
>>>>>>> 046c6e51
              type="text"
            />
          )}
          {item.type == "text" && (
            <TextInput
              id={item.linkId}
              labelText={item.text}
              onChange={onAnswerChange}
<<<<<<< HEAD
              value={getAnswer(item.linkId)}
=======
              value={setAnswer ? setAnswer(item.linkId) : ""}
>>>>>>> 046c6e51
              type="text"
            />
          )}
          {item.type == "quantity" && (
            <TextInput
              id={item.linkId}
              labelText={item.text}
              onChange={onAnswerChange}
<<<<<<< HEAD
              value={getAnswer(item.linkId)}
=======
              value={setAnswer ? setAnswer(item.linkId) : ""}
>>>>>>> 046c6e51
              type="number"
            />
          )}
        </div>
      </>
    );
  };
  if (questionnaire) {
    var inputs =
      "item" in questionnaire &&
      questionnaire.item.map((item, index) => {
        return <span key={index}>{renderQuestion(item)}</span>;
      });

    var groups = [];
    var children = [];
    var i = 0;
    for (; i < inputs.length; i++) {
      children.push(inputs[i]);
      if (children.length === 2) {
        groups.push(
          <div className="formInlineDiv" key={"group_" + i}>
            {children}
          </div>,
        );
        children = [];
      }
    }
    if (children.length > 0) {
      groups.push(
        <div className="formInlineDiv" key={"group_" + i}>
          {children}
        </div>,
      );
    }

    return <div className="extraQuestions">{groups}</div>;
  } else {
    return <></>;
  }
};

export const ProgramSelect = ({
  programChange = () => {
    console.log("default programChange function does nothing");
  },
  orderFormValues,
<<<<<<< HEAD
=======
  editable
>>>>>>> 046c6e51
}) => {
  const componentMounted = useRef(true);

  const intl = useIntl();

  const [programs, setPrograms] = useState([]);

  const fetchPrograms = (programsList) => {
    if (componentMounted.current) {
      setPrograms(programsList);
    }
  };

  useEffect(() => {
    if (!orderFormValues?.sampleOrderItems?.programId) {
      programChange({
        target: {
          value: programs.find((program) => {
            return program.value === "Routine Testing";
          })?.id,
        },
      });
    }
  }, [programs]);

  useEffect(() => {
    componentMounted.current = true;
    getFromOpenElisServer("/rest/user-programs", fetchPrograms);
    return () => {
      componentMounted.current = false;
    };
  }, []);

  return (
    <>
      <div className="formInlineDiv">
        {programs.length > 0 && (
          <div className="inputText">
            <Select
              id="additionalQuestionsSelect"
              labelText={intl.formatMessage({ id: "label.program" })}
              onChange={programChange}
              value={orderFormValues?.sampleOrderItems?.programId}
<<<<<<< HEAD
=======
              defaultValue={
                programs.find((program) => {
                  return program.value === "Routine Testing";
                })?.id
              }
              disabled={editable ? editable : false}
>>>>>>> 046c6e51
            >
              <SelectItem value="" text="" />
              {programs.map((program) => {
                return (
                  <SelectItem
                    key={program.id}
                    value={program.id}
                    text={program.value}
                  />
                );
              })}
            </Select>
          </div>
        )}
      </div>
    </>
  );
};

const OrderEntryAdditionalQuestions = ({
  orderFormValues,
  setOrderFormValues = () => {
    console.log("default setOrderFormValues change function does nothing");
  },
}) => {
  const [questionnaire, setQuestionnaire] = useState(
    orderFormValues?.sampleOrderItems?.questionnaire,
  );
  const [questionnaireResponse, setQuestionnaireResponse] = useState(
    orderFormValues?.sampleOrderItems?.additionalQuestions,
  );

  const handleProgramSelection = (event) => {
    if (!event?.target?.value) {
      setAdditionalQuestions({});
      setOrderFormValues({
        ...orderFormValues,
        sampleOrderItems: {
          ...orderFormValues.sampleOrderItems,
          programId: "",
        },
      });
    } else {
      setOrderFormValues({
        ...orderFormValues,
        sampleOrderItems: {
          ...orderFormValues.sampleOrderItems,
          programId: event.target.value,
        },
      });
      getFromOpenElisServer(
        "/program/" + event.target.value + "/questionnaire",
        (res) => setAdditionalQuestions(res, event),
      );
    }
  };

  function convertQuestionnaireToResponse(questionnaire) {
    var items = [];
    if (questionnaire && "item" in questionnaire) {
      for (let i = 0; i < questionnaire.item.length; i++) {
        let currentItem = questionnaire.item[i];
        items.push({
          linkId: currentItem.linkId,
          definition: currentItem.definition,
          text: currentItem.text,
          answer: [],
        });
      }

      var convertedQuestionnaireResponse = {
        resourceType: "QuestionnaireResponse",
        id: "",
        questionnaire: "Questionnaire/" + questionnaire.id,
        status: "in-progress",
        item: items,
      };
      return convertedQuestionnaireResponse;
    }
    return null;
  }

  function setAdditionalQuestions(res, event) {
    console.log(res);
    setQuestionnaire(res);
    var convertedQuestionnaireResponse = convertQuestionnaireToResponse(res);
    setQuestionnaireResponse(convertedQuestionnaireResponse);
    setOrderFormValues({
      ...orderFormValues,
      sampleOrderItems: {
        ...orderFormValues.sampleOrderItems,
        questionnaire: res,
        programId: event ? event.target.value : "",
        additionalQuestions: convertedQuestionnaireResponse,
      },
    });
  }
  const getAnswer = (linkId) => {
    var responseItem = questionnaireResponse?.item?.find(
      (item) => item.linkId === linkId,
    );
    var questionnaireItem = questionnaire?.item?.find(
      (item) => item.linkId === linkId,
    );
    switch (questionnaireItem.type) {
      case "boolean":
        return responseItem?.answer
          ? responseItem?.answer[0]?.valueBoolean
          : "";
      case "decimal":
        return responseItem?.answer
          ? responseItem?.answer[0]?.valueDecimal
          : "";
      case "integer":
        return responseItem?.answer
          ? responseItem?.answer[0]?.valueInteger
          : "";
      case "date":
        return responseItem?.answer ? responseItem?.answer[0]?.valueDate : "";
      case "time":
        return responseItem?.answer ? responseItem?.answer[0]?.valueTime : "";
      case "string":
      case "text":
        return responseItem?.answer ? responseItem?.answer[0]?.valueString : "";
      case "quantity":
        return responseItem?.answer
          ? responseItem?.answer[0]?.valueQuantity
          : "";
      case "choice":
        if (responseItem?.answer) {
          return responseItem?.answer[0]?.valueCoding
            ? responseItem?.answer[0]?.valueCoding.code
            : responseItem?.answer[0]?.valueString;
        }
    }
  };

  const answerChange = (e) => {
    const { id, value } = e.target;

    var updatedQuestionnaireResponse = { ...questionnaireResponse };
    var responseItem = updatedQuestionnaireResponse.item.find(
      (item) => item.linkId === id,
    );
    var questionnaireItem = questionnaire.item.find(
      (item) => item.linkId === id,
    );
    responseItem.answer = [];
    if (value !== "") {
      switch (questionnaireItem.type) {
        case "boolean":
          responseItem.answer.push({ valueBoolean: value });
          break;
        case "decimal":
          responseItem.answer.push({ valueDecimal: value });
          break;
        case "integer":
          responseItem.answer.push({ valueInteger: value });
          break;
        case "date":
          responseItem.answer.push({ valueDate: value });
          break;
        case "time":
          responseItem.answer.push({ valueTime: value });
          break;
        case "string":
        case "text":
          responseItem.answer.push({ valueString: value });
          break;
        case "quantity":
          responseItem.answer.push({ valueQuantity: value });
          break;
        case "choice":
          //make single select and multiselect have the same shape to reuse code
          var items = value;
          if (!Array.isArray(items)) {
            items = [{ value: value }];
          }
          for (var i = 0; i < items.length; i++) {
            var curValue = items[i].value;
            var option = questionnaireItem?.answerOption?.find(
              (option) => option?.valueCoding?.code === curValue,
            );
            if (option) {
              responseItem.answer.push({ valueCoding: option.valueCoding });
            } else {
              option = questionnaireItem?.answerOption?.find(
                (option) => option.valueString === curValue,
              );
              if (option) {
                responseItem.answer.push({ valueString: option.valueString });
              } else {
                console.error(
                  "couldn't find a matching questionnaire answer for '" +
                    curValue +
                    "'",
                );
              }
            }
          }
          break;
      }
    }
    setQuestionnaireResponse(updatedQuestionnaireResponse);
    setOrderFormValues({
      ...orderFormValues,
      sampleOrderItems: {
        ...orderFormValues.sampleOrderItems,
        additionalQuestions: updatedQuestionnaireResponse,
      },
    });
  };

  return (
    <>
      <Stack gap={10}>
        <div className="orderLegendBody">
          <h3>
            <FormattedMessage id="select.program" />
          </h3>
          <ProgramSelect
            programChange={handleProgramSelection}
            orderFormValues={orderFormValues}
          />
          <Questionnaire
            questionnaire={questionnaire}
            onAnswerChange={answerChange}
            getAnswer={getAnswer}
          />
          {questionnaireResponse && (
            <input
              type="hidden"
              name="additionalQuestions"
              value={questionnaireResponse}
            />
          )}
        </div>
      </Stack>
    </>
  );
};

export default OrderEntryAdditionalQuestions;<|MERGE_RESOLUTION|>--- conflicted
+++ resolved
@@ -77,11 +77,7 @@
               className="inputText"
               labelText={item.text}
               onChange={onAnswerChange}
-<<<<<<< HEAD
-              value={getAnswer(item.linkId)}
-=======
-              value={setAnswer ? setAnswer(item.linkId) : ""}
->>>>>>> 046c6e51
+              value={getAnswer(item.linkId)}
             >
               <SelectItem
                 disabled
@@ -114,11 +110,7 @@
                     : ""
                   : ""
               }
-<<<<<<< HEAD
-              value={getAnswer(item.linkId)}
-=======
-              value={setAnswer ? setAnswer(item.linkId) : ""}
->>>>>>> 046c6e51
+              value={getAnswer(item.linkId)}
               onChange={onAnswerChange}
             >
               <SelectItem
@@ -146,11 +138,7 @@
                 e.target.value = changes.selectedItems;
                 onAnswerChange(e);
               }}
-<<<<<<< HEAD
-              value={getAnswer(item.linkId)}
-=======
-              value={setAnswer ? setAnswer(item.linkId) : ""}
->>>>>>> 046c6e51
+              value={getAnswer(item.linkId)}
               selectionFeedback="top-after-reopen"
             />
           )}
@@ -159,11 +147,7 @@
               id={item.linkId}
               labelText={item.text}
               onChange={onAnswerChange}
-<<<<<<< HEAD
-              value={getAnswer(item.linkId)}
-=======
-              value={setAnswer ? setAnswer(item.linkId) : ""}
->>>>>>> 046c6e51
+              value={getAnswer(item.linkId)}
               type="number"
               step="1"
               pattern="\d+"
@@ -184,11 +168,7 @@
               id={item.linkId}
               labelText={item.text}
               onChange={onAnswerChange}
-<<<<<<< HEAD
-              value={getAnswer(item.linkId)}
-=======
-              value={setAnswer ? setAnswer(item.linkId) : ""}
->>>>>>> 046c6e51
+              value={getAnswer(item.linkId)}
               type="date"
             />
           )}
@@ -197,11 +177,7 @@
               id={item.linkId}
               labelText={item.text}
               onChange={onAnswerChange}
-<<<<<<< HEAD
-              value={getAnswer(item.linkId)}
-=======
-              value={setAnswer ? setAnswer(item.linkId) : ""}
->>>>>>> 046c6e51
+              value={getAnswer(item.linkId)}
               type="time"
             />
           )}
@@ -210,11 +186,7 @@
               id={item.linkId}
               labelText={item.text}
               onChange={onAnswerChange}
-<<<<<<< HEAD
-              value={getAnswer(item.linkId)}
-=======
-              value={setAnswer ? setAnswer(item.linkId) : ""}
->>>>>>> 046c6e51
+              value={getAnswer(item.linkId)}
               type="text"
             />
           )}
@@ -223,11 +195,7 @@
               id={item.linkId}
               labelText={item.text}
               onChange={onAnswerChange}
-<<<<<<< HEAD
-              value={getAnswer(item.linkId)}
-=======
-              value={setAnswer ? setAnswer(item.linkId) : ""}
->>>>>>> 046c6e51
+              value={getAnswer(item.linkId)}
               type="text"
             />
           )}
@@ -236,11 +204,7 @@
               id={item.linkId}
               labelText={item.text}
               onChange={onAnswerChange}
-<<<<<<< HEAD
-              value={getAnswer(item.linkId)}
-=======
-              value={setAnswer ? setAnswer(item.linkId) : ""}
->>>>>>> 046c6e51
+              value={getAnswer(item.linkId)}
               type="number"
             />
           )}
@@ -288,10 +252,6 @@
     console.log("default programChange function does nothing");
   },
   orderFormValues,
-<<<<<<< HEAD
-=======
-  editable
->>>>>>> 046c6e51
 }) => {
   const componentMounted = useRef(true);
 
@@ -335,15 +295,7 @@
               labelText={intl.formatMessage({ id: "label.program" })}
               onChange={programChange}
               value={orderFormValues?.sampleOrderItems?.programId}
-<<<<<<< HEAD
-=======
-              defaultValue={
-                programs.find((program) => {
-                  return program.value === "Routine Testing";
-                })?.id
-              }
-              disabled={editable ? editable : false}
->>>>>>> 046c6e51
+              //disabled={editable ? editable : false}
             >
               <SelectItem value="" text="" />
               {programs.map((program) => {

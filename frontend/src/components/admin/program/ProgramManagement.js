--- conflicted
+++ resolved
@@ -86,12 +86,11 @@
   async function displayStatus(res) {
     setNotificationVisible(true);
     setIsSubmitting(false);
-<<<<<<< HEAD
     if (res.status == "200") {
       setNotificationBody({
         kind: NotificationKinds.success,
-        title: "Notification Message",
-        message: "Succesfuly Added/Edited",
+        title: <FormattedMessage id="notification.title" />,
+        message: <FormattedMessage id="success.add.edited.msg" />,
       });
       getFromOpenElisServer("/rest/displayList/PROGRAM", fetchPrograms);
       var body = await res.json();
@@ -106,21 +105,9 @@
     } else {
       setNotificationBody({
         kind: NotificationKinds.error,
-        title: "Notification Message",
-        message: "Error while Editing/Adding",
+        title: <FormattedMessage id="notification.title" />,
+        message: <FormattedMessage id="error.add.edited.msg" />,
       });
-=======
-    if(res.status == "200"){
-        setNotificationBody({kind: NotificationKinds.success, title: <FormattedMessage id="notification.title"/>, message: <FormattedMessage id="success.add.edited.msg"/>});
-        getFromOpenElisServer("/rest/displayList/PROGRAM", fetchPrograms)
-        var body = await res.json();
-        if (body.additionalOrderEntryQuestions) {
-            body.additionalOrderEntryQuestions = JSON.stringify(body.additionalOrderEntryQuestions, null, 4);
-        }
-        setProgramValues(body);
-    }else{
-      setNotificationBody({kind: NotificationKinds.error, title: <FormattedMessage id="notification.title"/>, message: <FormattedMessage id="error.add.edited.msg"/>});
->>>>>>> 6faab21e
     }
   }
 
@@ -167,12 +154,13 @@
 
   return (
     <>
-<<<<<<< HEAD
       {notificationVisible === true ? <AlertDialog /> : ""}
       <div className="adminPageContent">
         <Form onSubmit={handleSubmit}>
           <FormLabel>
-            <Heading>Add/Edit Program</Heading>
+            <Heading>
+              <FormattedMessage id="edit.add.program.title" />
+            </Heading>
           </FormLabel>
           <div className="formInlineDiv">
             <Select
@@ -180,7 +168,10 @@
               labelText="program"
               onChange={handleProgramSelection}
             >
-              <SelectItem value="" text="New Program" />
+              <SelectItem
+                value=""
+                text={<FormattedMessage id="new.program.label" />}
+              />
               {programs.map((program) => {
                 return (
                   <SelectItem
@@ -205,7 +196,7 @@
               type="text"
               name="program.programName"
               id="program.programName"
-              labelText="Program Name"
+              labelText={<FormattedMessage id="program.name.label" />}
               value={programValues.program.programName}
               onChange={handleFieldChange}
             />
@@ -213,7 +204,7 @@
           <div className="formInlineDiv">
             <Select
               id="test_section"
-              labelText="Test Section"
+              labelText={<FormattedMessage id="test.section.label" />}
               name="testSectionId"
               value={programValues.testSectionId}
               onChange={handleFieldChange}
@@ -228,61 +219,6 @@
                   />
                 );
               })}
-=======
-        {notificationVisible === true ? <AlertDialog/> : ""}
-        <div className='adminPageContent'>
-        <Form onSubmit={handleSubmit} >
-            <FormLabel>
-                <Heading>
-                    <FormattedMessage id="edit.add.program.title"/>
-                </Heading>
-            </FormLabel>
-            <div className="formInlineDiv">
-            <Select
-                id="additionalQuestionsSelect"
-                labelText="program"
-                onChange={handleProgramSelection}>
-                <SelectItem value="" text={<FormattedMessage id="new.program.label"/>}/>
-                {
-                    programs.map(program => {
-                        return (
-                            <SelectItem key={program.id}
-                                        value={program.id}
-                                        text={program.value}/>
-                        )
-                    })
-                }
-            </Select>
-            {loading && <Loading/>}
-            </div>
-            
-            <div className="formInlineDiv">
-                <input type="hidden" 
-                    name="program.id" 
-                    value={programValues.program.id}
-                    onChange={handleFieldChange}/>
-                <TextInput type="text" name="program.programName" id="program.programName" labelText={<FormattedMessage id="program.name.label"/>}
-                    value={programValues.program.programName}
-                    onChange={handleFieldChange}/>
-            </div>
-            <div className="formInlineDiv">
-            <Select
-                id="test_section"
-                labelText={<FormattedMessage id="test.section.label"/>}
-                name="testSectionId" 
-                value={programValues.testSectionId}
-                onChange={handleFieldChange}>
-                <SelectItem value="" text=""/>
-                {
-                    testSections.map(testSection => {
-                        return (
-                            <SelectItem key={testSection.id}
-                                        value={testSection.id}
-                                        text={testSection.value}/>
-                        )
-                    })
-                }
->>>>>>> 6faab21e
             </Select>
           </div>
           <div className="formInlineDiv">

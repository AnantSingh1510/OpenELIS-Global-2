import React from "react";
import config from "../../config.json";
import { FormattedMessage, useIntl, injectIntl } from "react-intl";
import "../Style.css";
import ReflexTestManagement from "./reflexTests/ReflexTestManagement";
import ProgramManagement from "./program/ProgramManagement";
import LabNumberManagement from "./labNumber/LabNumberManagement";
import {
  GlobalMenuManagement,
  BillingMenuManagement,
  NonConformityMenuManagement,
  PatientMenuManagement,
  StudyMenuManagement,
} from "./menu";
import {
  Microscope,
  CharacterWholeNumber,
  TableOfContents,
  ChartBubble,
  Catalog,
  Settings,
  ListDropdown,
} from "@carbon/icons-react";
import PathRoute from "../utils/PathRoute";
import CalculatedValue from "./calculatedValue/CalculatedValueForm";
import {
  SideNav,
  SideNavItems,
  SideNavLink,
  SideNavMenu,
  SideNavMenuItem,
} from "@carbon/react";
import { CommonProperties } from "./menu/CommonProperties";
import ConfigMenuDisplay from "./formEntry/common/ConfigMenuDisplay";
import DictionaryManagement from "./menu/DictionaryManagement";

function Admin() {
  const intl = useIntl();
  return (
    <>
      <SideNav
        aria-label="Side navigation"
        defaultExpanded={true}
      >
        <SideNavItems className="adminSideNav">
          <SideNavMenu
            renderIcon={Microscope}
            title={intl.formatMessage({ id: "sidenav.label.admin.testmgt" })}
          >
            <SideNavMenuItem href="#reflex">
              <FormattedMessage id="sidenav.label.admin.testmgt.reflex" />
            </SideNavMenuItem>
            <SideNavMenuItem href="#calculatedValue">
              <FormattedMessage id="sidenav.label.admin.testmgt.calculated" />
            </SideNavMenuItem>
          </SideNavMenu>
          <SideNavMenu
            title={intl.formatMessage({ id: "sidenav.label.admin.menu" })}
            renderIcon={TableOfContents}
          >
            <SideNavMenuItem href="#globalMenuManagement">
              <FormattedMessage id="sidenav.label.admin.menu.global" />
            </SideNavMenuItem>
            <SideNavMenuItem href="#billingMenuManagement">
              <FormattedMessage id="sidenav.label.admin.menu.billing" />
            </SideNavMenuItem>
            <SideNavMenuItem href="#nonConformityMenuManagement">
              <FormattedMessage id="sidenav.label.admin.menu.nonconform" />
            </SideNavMenuItem>
            <SideNavMenuItem href="#patientMenuManagement">
              <FormattedMessage id="sidenav.label.admin.menu.patient" />
            </SideNavMenuItem>
            <SideNavMenuItem href="#studyMenuManagement">
              <FormattedMessage id="sidenav.label.admin.menu.study" />
            </SideNavMenuItem>
          </SideNavMenu>

          <SideNavMenu
            title={intl.formatMessage({ id: "admin.formEntryConfig" })}
            renderIcon={ListDropdown}
          >
            <SideNavMenuItem href="#WorkPlanConfigurationMenu">
              <FormattedMessage id="sidenav.label.admin.formEntry.Workplanconfig" />
            </SideNavMenuItem>
            <SideNavMenuItem href="#SiteInformationMenu">
              <FormattedMessage id="sidenav.label.admin.formEntry.siteInfoconfig" />
            </SideNavMenuItem>
            <SideNavMenuItem href="#ResultConfigurationMenu">
              <FormattedMessage id="sidenav.label.admin.formEntry.resultConfig" />
            </SideNavMenuItem>
            <SideNavMenuItem href="#PatientConfigurationMenu">
              <FormattedMessage id="sidenav.label.admin.formEntry.patientconfig" />
            </SideNavMenuItem>
            <SideNavMenuItem href="#PrintedReportsConfigurationMenu">
              <FormattedMessage id="sidenav.label.admin.formEntry.PrintedReportsconfig" />
            </SideNavMenuItem>
            <SideNavMenuItem href="#SampleEntryConfigurationMenu">
              <FormattedMessage id="sidenav.label.admin.formEntry.sampleEntryconfig" />
            </SideNavMenuItem>
            <SideNavMenuItem href="#ValidationConfigurationMenu">
              <FormattedMessage id="sidenav.label.admin.formEntry.validationconfig" />
            </SideNavMenuItem>
          </SideNavMenu>

          <SideNavMenu
            renderIcon={Microscope}
            title={intl.formatMessage({ id: "master.lists.page" })}
          >
            <SideNavMenuItem href="#DictionaryMenu">
              <FormattedMessage id="dictionary.label.modify" />
            </SideNavMenuItem>
          </SideNavMenu>
          <SideNavLink href="#labNumber" renderIcon={CharacterWholeNumber}>
            <FormattedMessage id="sidenav.label.admin.labNumber" />
          </SideNavLink>
          <SideNavLink renderIcon={ChartBubble} href="#program">
            <FormattedMessage id="sidenav.label.admin.program" />
          </SideNavLink>
          <SideNavLink href="#commonproperties" renderIcon={Settings}>
            <FormattedMessage
              id="sidenav.label.admin.commonproperties"
              defaultMessage={"Common Properties"}
            />
          </SideNavLink>
        </SideNavItems>
      </SideNav>

      <PathRoute path="#reflex">
        <ReflexTestManagement />
      </PathRoute>
      <PathRoute path="#calculatedValue">
        <CalculatedValue />
      </PathRoute>
      <PathRoute path="#labNumber">
        <LabNumberManagement />
      </PathRoute>
      <PathRoute path="#program">
        <ProgramManagement />
      </PathRoute>
      <PathRoute path="#globalMenuManagement">
        <GlobalMenuManagement />
      </PathRoute>
      <PathRoute path="#billingMenuManagement">
        <BillingMenuManagement />
      </PathRoute>
      <PathRoute path="#nonConformityMenuManagement">
        <NonConformityMenuManagement />
      </PathRoute>
      <PathRoute path="#patientMenuManagement">
        <PatientMenuManagement />
      </PathRoute>
      <PathRoute path="#studyMenuManagement">
        <StudyMenuManagement />
      </PathRoute>
      <PathRoute path="#commonproperties">
        <CommonProperties />
      </PathRoute>

      <PathRoute path="#ValidationConfigurationMenu">
        <ConfigMenuDisplay
          menuType="ValidationConfigurationMenu"
          id="sidenav.label.admin.formEntry.validationconfig"
        />
      </PathRoute>
      <PathRoute path="#SampleEntryConfigurationMenu">
        <ConfigMenuDisplay
          menuType="SampleEntryConfigMenu"
          id="sidenav.label.admin.formEntry.sampleEntryconfig"
        />
      </PathRoute>
      <PathRoute path="#WorkPlanConfigurationMenu">
        <ConfigMenuDisplay
          menuType="WorkplanConfigurationMenu"
          id="sidenav.label.admin.formEntry.Workplanconfig"
        />
      </PathRoute>
      <PathRoute path="#SiteInformationMenu">
        <ConfigMenuDisplay
          menuType="SiteInformationMenu"
          id="sidenav.label.admin.formEntry.siteInfoconfig"
        />
      </PathRoute>
      <PathRoute path="#ResultConfigurationMenu">
        <ConfigMenuDisplay
          menuType="ResultConfigurationMenu"
          id="sidenav.label.admin.formEntry.resultConfig"
        />
      </PathRoute>
      <PathRoute path="#PatientConfigurationMenu">
        <ConfigMenuDisplay
          menuType="PatientConfigurationMenu"
          id="sidenav.label.admin.formEntry.patientconfig"
        />
      </PathRoute>
<<<<<<< HEAD
      <PathRoute path="#DictionaryMenu">
        <DictionaryManagement />
=======
      <PathRoute path="#PrintedReportsConfigurationMenu">
        <ConfigMenuDisplay
          menuType="PrintedReportsConfigurationMenu"
          id="sidenav.label.admin.formEntry.PrintedReportsconfig"
        />
>>>>>>> a8668346
      </PathRoute>
    </>
  );
}

export default injectIntl(Admin);<|MERGE_RESOLUTION|>--- conflicted
+++ resolved
@@ -192,16 +192,14 @@
           id="sidenav.label.admin.formEntry.patientconfig"
         />
       </PathRoute>
-<<<<<<< HEAD
       <PathRoute path="#DictionaryMenu">
         <DictionaryManagement />
-=======
+      </PathRoute>
       <PathRoute path="#PrintedReportsConfigurationMenu">
         <ConfigMenuDisplay
           menuType="PrintedReportsConfigurationMenu"
           id="sidenav.label.admin.formEntry.PrintedReportsconfig"
         />
->>>>>>> a8668346
       </PathRoute>
     </>
   );

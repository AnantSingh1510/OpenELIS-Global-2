import React from "react";
import config from "../../config.json";
import { FormattedMessage, injectIntl } from "react-intl";
import "../Style.css";
import ReflexTestManagement from "./reflexTests/ReflexTestManagement";
import ProgramManagement from "./program/ProgramManagement";
import PathRoute from "../utils/PathRoute";
import CalculatedValue from "./calculatedValue/CalculatedValueForm";
import {
  SideNav,
  SideNavItems,
  SideNavMenu,
  SideNavMenuItem,
} from "@carbon/react";

function Admin() {
  return (
    <>
      <SideNav aria-label="Side navigation" expanded={true}>
        <SideNavItems className="adminSideNav">
          <SideNavMenu title="Test Management">
            <SideNavMenuItem href="#reflex">
              Manage Reflex tests
            </SideNavMenuItem>
            <SideNavMenuItem href="#calculatedValue">
              Manage Calculated Value tests
            </SideNavMenuItem>
            <SideNavMenuItem href="#1"> Link</SideNavMenuItem>
            <SideNavMenuItem href="#2">Link</SideNavMenuItem>
          </SideNavMenu>
          <SideNavMenu title="User Management">
            <SideNavMenuItem href="#3">Link</SideNavMenuItem>
            <SideNavMenuItem href="#4">Link</SideNavMenuItem>
            <SideNavMenuItem href="#5">Link</SideNavMenuItem>
          </SideNavMenu>
          <SideNavMenu title="Organization Management">
            <SideNavMenuItem href="#6">Link</SideNavMenuItem>
            <SideNavMenuItem href="#7">Link</SideNavMenuItem>
            <SideNavMenuItem href="#8">Link</SideNavMenuItem>
          </SideNavMenu>
          <SideNavMenuItem href="#program">Program entry</SideNavMenuItem>
          <SideNavMenuItem
            target="_blank"
            href={config.serverBaseUrl + "/MasterListsPage"}
          >
            <FormattedMessage id="admin.legacy" />
          </SideNavMenuItem>
        </SideNavItems>
      </SideNav>

<<<<<<< HEAD
      <PathRoute path="#reflex">
        <ReflexTestManagement />
      </PathRoute>
      <PathRoute path="#program">
        <ProgramManagement />
      </PathRoute>
      <PathRoute path="#calculatedValue">
        <CalculatedValue></CalculatedValue>
      </PathRoute>
    </>
  );
=======
    constructor(props) {
        super(props)
        this.state = {
        }
    }

    render() {
        return (
            <>
                <SideNav
                    aria-label="Side navigation"
                    expanded={true}
                    
                >
                    <SideNavItems className="adminSideNav">
                        <SideNavMenu title={<FormattedMessage id="sidenav.label.admin.testmgt"/>} >
                            <SideNavMenuItem href="#reflex" > <FormattedMessage id="sidenav.label.admin.testmgt.reflex"/> </SideNavMenuItem>
                            <SideNavMenuItem href="#calculatedValue" > <FormattedMessage id="sidenav.label.admin.testmgt.calculated"/> </SideNavMenuItem>
                            <SideNavMenuItem href="#1"> Link</SideNavMenuItem>
                            <SideNavMenuItem href="#2">Link</SideNavMenuItem>
                        </SideNavMenu>
                        <SideNavMenu title={<FormattedMessage id="sidenav.label.admin.usermgt"/>}>
                            <SideNavMenuItem href="#3">Link</SideNavMenuItem>
                            <SideNavMenuItem href="#4">Link</SideNavMenuItem>
                            <SideNavMenuItem href="#5">Link</SideNavMenuItem>
                        </SideNavMenu>
                        <SideNavMenu title={<FormattedMessage id="sidenav.label.admin.organizationmgt"/>} >
                            <SideNavMenuItem href="#6">Link</SideNavMenuItem>
                            <SideNavMenuItem href="#7">Link</SideNavMenuItem>
                            <SideNavMenuItem href="#8">Link</SideNavMenuItem>
                        </SideNavMenu>
                        <SideNavMenuItem href="#program" > <FormattedMessage id="sidenav.label.admin.program"/> </SideNavMenuItem>
                        <SideNavMenuItem target="_blank" href={config.serverBaseUrl + "/MasterListsPage"}><FormattedMessage id="admin.legacy"/></SideNavMenuItem>
                    </SideNavItems>
                </SideNav>

                <PathRoute path="#reflex">
                    <ReflexTestManagement />
                </PathRoute>
                <PathRoute path="#program">
                    <ProgramManagement />
                </PathRoute>
                <PathRoute path="#calculatedValue">
                    <CalculatedValue></CalculatedValue>
                </PathRoute>
            </>

        );

    }
>>>>>>> 6faab21e
}

export default injectIntl(Admin);<|MERGE_RESOLUTION|>--- conflicted
+++ resolved
@@ -18,27 +18,37 @@
     <>
       <SideNav aria-label="Side navigation" expanded={true}>
         <SideNavItems className="adminSideNav">
-          <SideNavMenu title="Test Management">
+          <SideNavMenu
+            title={<FormattedMessage id="sidenav.label.admin.testmgt" />}
+          >
             <SideNavMenuItem href="#reflex">
-              Manage Reflex tests
+              <FormattedMessage id="sidenav.label.admin.testmgt.reflex" />
             </SideNavMenuItem>
             <SideNavMenuItem href="#calculatedValue">
-              Manage Calculated Value tests
+              <FormattedMessage id="sidenav.label.admin.testmgt.calculated" />
             </SideNavMenuItem>
             <SideNavMenuItem href="#1"> Link</SideNavMenuItem>
             <SideNavMenuItem href="#2">Link</SideNavMenuItem>
           </SideNavMenu>
-          <SideNavMenu title="User Management">
+          <SideNavMenu
+            title={<FormattedMessage id="sidenav.label.admin.usermgt" />}
+          >
             <SideNavMenuItem href="#3">Link</SideNavMenuItem>
             <SideNavMenuItem href="#4">Link</SideNavMenuItem>
             <SideNavMenuItem href="#5">Link</SideNavMenuItem>
           </SideNavMenu>
-          <SideNavMenu title="Organization Management">
+          <SideNavMenu
+            title={
+              <FormattedMessage id="sidenav.label.admin.organizationmgt" />
+            }
+          >
             <SideNavMenuItem href="#6">Link</SideNavMenuItem>
             <SideNavMenuItem href="#7">Link</SideNavMenuItem>
             <SideNavMenuItem href="#8">Link</SideNavMenuItem>
           </SideNavMenu>
-          <SideNavMenuItem href="#program">Program entry</SideNavMenuItem>
+          <SideNavMenuItem href="#program">
+            <FormattedMessage id="sidenav.label.admin.program" />
+          </SideNavMenuItem>
           <SideNavMenuItem
             target="_blank"
             href={config.serverBaseUrl + "/MasterListsPage"}
@@ -48,7 +58,6 @@
         </SideNavItems>
       </SideNav>
 
-<<<<<<< HEAD
       <PathRoute path="#reflex">
         <ReflexTestManagement />
       </PathRoute>
@@ -60,58 +69,6 @@
       </PathRoute>
     </>
   );
-=======
-    constructor(props) {
-        super(props)
-        this.state = {
-        }
-    }
-
-    render() {
-        return (
-            <>
-                <SideNav
-                    aria-label="Side navigation"
-                    expanded={true}
-                    
-                >
-                    <SideNavItems className="adminSideNav">
-                        <SideNavMenu title={<FormattedMessage id="sidenav.label.admin.testmgt"/>} >
-                            <SideNavMenuItem href="#reflex" > <FormattedMessage id="sidenav.label.admin.testmgt.reflex"/> </SideNavMenuItem>
-                            <SideNavMenuItem href="#calculatedValue" > <FormattedMessage id="sidenav.label.admin.testmgt.calculated"/> </SideNavMenuItem>
-                            <SideNavMenuItem href="#1"> Link</SideNavMenuItem>
-                            <SideNavMenuItem href="#2">Link</SideNavMenuItem>
-                        </SideNavMenu>
-                        <SideNavMenu title={<FormattedMessage id="sidenav.label.admin.usermgt"/>}>
-                            <SideNavMenuItem href="#3">Link</SideNavMenuItem>
-                            <SideNavMenuItem href="#4">Link</SideNavMenuItem>
-                            <SideNavMenuItem href="#5">Link</SideNavMenuItem>
-                        </SideNavMenu>
-                        <SideNavMenu title={<FormattedMessage id="sidenav.label.admin.organizationmgt"/>} >
-                            <SideNavMenuItem href="#6">Link</SideNavMenuItem>
-                            <SideNavMenuItem href="#7">Link</SideNavMenuItem>
-                            <SideNavMenuItem href="#8">Link</SideNavMenuItem>
-                        </SideNavMenu>
-                        <SideNavMenuItem href="#program" > <FormattedMessage id="sidenav.label.admin.program"/> </SideNavMenuItem>
-                        <SideNavMenuItem target="_blank" href={config.serverBaseUrl + "/MasterListsPage"}><FormattedMessage id="admin.legacy"/></SideNavMenuItem>
-                    </SideNavItems>
-                </SideNav>
-
-                <PathRoute path="#reflex">
-                    <ReflexTestManagement />
-                </PathRoute>
-                <PathRoute path="#program">
-                    <ProgramManagement />
-                </PathRoute>
-                <PathRoute path="#calculatedValue">
-                    <CalculatedValue></CalculatedValue>
-                </PathRoute>
-            </>
-
-        );
-
-    }
->>>>>>> 6faab21e
 }
 
 export default injectIntl(Admin);
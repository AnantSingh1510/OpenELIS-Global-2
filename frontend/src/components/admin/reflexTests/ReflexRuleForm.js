<<<<<<< HEAD
import React, { useContext, useState, useEffect, useRef } from "react";
import {
  Form,
  Stack,
  TextInput,
  Select,
  SelectItem,
  Button,
  IconButton,
  Toggle,
  Loading,
  RadioButtonGroup,
  RadioButton,
  ModalWrapper,
} from "@carbon/react";
import { Add, Subtract } from "@carbon/react/icons";
import Autocomplete from "./AutoComplete";
import RuleBuilderFormValues from "../../formModel/innitialValues/RuleBuilderFormValues";
import {
  getFromOpenElisServer,
  postToOpenElisServer,
  getFromOpenElisServerSync,
} from "../../utils/Utils";
import { NotificationContext } from "../../layout/Layout";
import {
  AlertDialog,
  NotificationKinds,
} from "../../common/CustomNotification";
import { FormattedMessage } from "react-intl";
import "./ReflexStyles.css";
=======
import {useContext, useState, useEffect, useRef ,useMemo} from "react";
import { Form, Stack, TextInput, Select, SelectItem, Button,Checkbox , IconButton, Toggle,  Loading, RadioButtonGroup, RadioButton ,ModalWrapper} from '@carbon/react';
import { Add, Subtract } from '@carbon/react/icons';
import Autocomplete from "./AutoComplete";
import RuleBuilderFormValues from "../../formModel/innitialValues/RuleBuilderFormValues";
import { getFromOpenElisServer, postToOpenElisServer} from "../../utils/Utils";
import { NotificationContext } from "../../layout/Layout";
import { AlertDialog,  NotificationKinds} from "../../common/CustomNotification";
import { FormattedMessage} from "react-intl";
import "./ReflexStyles.css"

var defaultTestResultList = {};
var defaultSampleTests = { "conditions": {}, "actions": {} };

>>>>>>> 6faab21e

function ReflexRule() {
  const componentMounted = useRef(true);
  const FIELD = {
    conditions: "conditions",
    actions: "actions",
  };
  const conditionsObj = {
    id: null,
    sampleId: "",
    testName: "",
    testId: "",
    relation: "",
    value: "0",
    value2: "0",
    testAnalyteId: null,
  };
  const actionObj = {
    id: null,
    sampleId: "",
    reflexTestName: "",
    reflexTestId: "",
    internalNote: "",
    externalNote: "",
    addNotification: "Y",
    testReflexId: null,
  };

  const ruleObj = {
    id: null,
    ruleName: "",
    overall: "",
    toggled: true,
    active: true,
    analyteId: null,
    conditions: [conditionsObj],
    actions: [actionObj],
  };

  const [ruleList, setRuleList] = useState([RuleBuilderFormValues]);
  const [sampleList, setSampleList] = useState([]);
  const [generalRelationOptions, setGeneralRelationOptions] = useState([]);
  const [numericRelationOptions, setNumericRelationOptions] = useState([]);
  const [overallOptions, setOverallOptions] = useState([]);
  const [testResultList, setTestResultList] = useState({
    0: { 0: { type: "N", list: [] } },
  }); //{index :{field_index:{type : "T" ,list : []}}}
  const [sampleTestList, setSampleTestList] = useState({
    conditions: {},
    actions: {},
  }); //{field :{index :{field_index:[]}}}
  const [counter, setCounter] = useState(0);
  const [loading, setLoading] = useState(true);
  const [errors, setErrors] = useState({});
  const { notificationVisible, setNotificationVisible, setNotificationBody } =
    useContext(NotificationContext);
  const [showConfirmBox, setShowConfirmBox] = useState(true);
<<<<<<< HEAD
  var defaultTestResultList = {};
  var defaultSampleTests = { conditions: {}, actions: {} };

  useEffect(() => {
    getFromOpenElisServer("/rest/samples", fetchSamples);
    getFromOpenElisServer("/rest/reflexrule-options", fetchRuleOptions);
    getFromOpenElisServer("/rest/reflexrules", fetchReflexRules);

    return () => {
      // This code runs when component is unmounted
=======
  

  useEffect(() => {
    getFromOpenElisServer("/rest/samples", fetchSamples)
    getFromOpenElisServer("/rest/reflexrule-options", fetchRuleOptions)
    getFromOpenElisServer("/rest/reflexrules", fetchReflexRules)

    return () => { // This code runs when component is unmounted
>>>>>>> 6faab21e
      componentMounted.current = false;
    };
  }, []);

<<<<<<< HEAD
=======
  useEffect(() => {
    if(loading){
      loadDefaultTestResultList();
    }
  }, [ruleList]);


>>>>>>> 6faab21e
  const loadDefaultTestResultList = () => {
    ruleList.forEach(function (rule, index) {
      if (rule.conditions) {
        rule.conditions.forEach(function (condition, conditionIndex) {
          if (condition.sampleId) {
<<<<<<< HEAD
            getFromOpenElisServerSync(
              "/rest/test-details?sampleType=" + condition.sampleId,
              (resp) =>
                fetchDeafultTests(
                  resp,
                  index,
                  conditionIndex,
                  FIELD.conditions,
                ),
            );
          }
          if (condition.value) {
            const test = defaultSampleTests.conditions[index][
              conditionIndex
            ].find((test) => {
              if (test.value.trim() === condition.testId) {
                return true;
              }
            });

            if (test) {
              loadDefaultResultList(index, conditionIndex, test);
            }
=======
            getFromOpenElisServer("/rest/test-details?sampleType=" + condition.sampleId, (resp) => fetchDeafultTests(resp, index, conditionIndex, FIELD.conditions ,condition));
>>>>>>> 6faab21e
          }
        });
      }
      if (rule.actions) {
        rule.actions.forEach(function (action, actionIndex) {
          if (action.sampleId) {
<<<<<<< HEAD
            getFromOpenElisServerSync(
              "/rest/test-details?sampleType=" + action.sampleId,
              (resp) =>
                fetchDeafultTests(resp, index, actionIndex, FIELD.actions),
            );
=======
            getFromOpenElisServer("/rest/test-details?sampleType=" + action.sampleId, (resp) => fetchDeafultTests(resp, index, actionIndex, FIELD.actions , null));
>>>>>>> 6faab21e
          }
        });
      }
    });

<<<<<<< HEAD
    setTestResultList(defaultTestResultList);
    setSampleTestList(defaultSampleTests);
  };
=======
  }
>>>>>>> 6faab21e

  const addError = (errorObj) => {
    const error = { ...errors };
    error[errorObj.name] = errorObj.error;
    setErrors(error);
  };

  const clearError = (field) => {
    const error = { ...errors };
    delete error[field];
    setErrors(error);
  };

  const fetchDeafultTests = (testList, index, item_index, field ,condition) => {
    loadDeafultSampleTestList(field, index, item_index, testList);
<<<<<<< HEAD
  };
=======

    if(field == FIELD.conditions){
      if (condition.value) {
            const test = defaultSampleTests.conditions[index][item_index].find(test => {
              if (test.value.trim() === condition.testId) {
                return true
              }
            })

            if (test) {
              loadDefaultResultList(index, item_index, test);
            }
        }
    }

    if(Object.keys(defaultSampleTests["conditions"]).length == ruleList.length){
      setLoading(false)
    }
  }
>>>>>>> 6faab21e

  const loadDeafultSampleTestList = (field, index, item_index, resulList) => {
    if (!defaultSampleTests[field][index]) {
      defaultSampleTests[field][index] = {};
    }
    defaultSampleTests[field][index][item_index] = resulList;
  };

  const loadDefaultResultList = (index, item_index, test) => {
    if (!defaultTestResultList[index]) {
      defaultTestResultList[index] = {};
    }
    if (!defaultTestResultList[index][item_index]) {
      defaultTestResultList[index][item_index] = {};
    }

    defaultTestResultList[index][item_index]["list"] = test.resultList;
    defaultTestResultList[index][item_index]["type"] = test.resultType;
  };

  const handleRuleFieldChange = (e, index) => {
    const { name, value } = e.target;
    const list = [...ruleList];
    list[index][name] = value;
    setRuleList(list);
  };

  const handleRuleFieldItemChange = (e, index, itemIndex, field) => {
    const { name, value } = e.target;
    const list = [...ruleList];
    list[index][field][itemIndex][name] = value;
    setRuleList(list);
  };

  const handleAddNotificationChange = (value, index, itemIndex, field) => {
    const e = { target: { name: "addNotification", value: value } };
    handleRuleFieldItemChange(e, index, itemIndex, field);
  };

  const handleTestSelected = (index, item_index, testDetails) => {
    const results = { ...testResultList };
    if (!results[index]) {
      results[index] = {};
    }
    if (!results[index][item_index]) {
      results[index][item_index] = {};
    }
    results[index][item_index]["list"] = testDetails.resultList;
    results[index][item_index]["type"] = testDetails.resultType;
    setTestResultList(results);
  };

  const loadSampleTestList = (field, index, item_index, resulList) => {
    const results = { ...sampleTestList };
    if (!results[field][index]) {
      results[field][index] = {};
    }
    results[field][index][item_index] = resulList;
    setSampleTestList(results);
  };

  const handleSampleSelected = (e, index, item_index, field) => {
    const { value } = e.target;
<<<<<<< HEAD
    getFromOpenElisServer("/rest/test-details?sampleType=" + value, (resp) =>
      fetchTests(resp, index, item_index, field),
    );
  };
=======
     getFromOpenElisServer("/rest/test-details?sampleType=" + value, (resp) => fetchTests(resp, index, item_index, field));
  }
>>>>>>> 6faab21e

  const handleCancelDelete = () => {
    setShowConfirmBox(false);
  };

  const handleRuleRemove = (index, id) => {
    const list = [...ruleList];
    list.splice(index, 1);
    setRuleList(list);
    if (id) {
      postToOpenElisServer(
        "/rest/deactivate-reflexrule/" + id,
        {},
        handleDelete,
      );
    }
    setShowConfirmBox(false);
  };

  const handleDelete = (status) => {
    setNotificationVisible(true);
<<<<<<< HEAD
    if (status == "200") {
      setNotificationBody({
        kind: NotificationKinds.success,
        title: "Notification Message",
        message: "Succesfuly Deleted",
      });
    } else {
      setNotificationBody({
        kind: NotificationKinds.error,
        title: "Notification Message",
        message: "Error while Deleting",
      });
=======
    if(status == "200"){
      setNotificationBody({kind: NotificationKinds.success, title: <FormattedMessage id="notification.title"/>, message: "Succesfuly Deleted"});
    }else{
      setNotificationBody({kind: NotificationKinds.error, title: <FormattedMessage id="notification.title"/>, message: "Error while Deleting"});
>>>>>>> 6faab21e
    }
  };

  const handleRuleAdd = () => {
    setRuleList([...ruleList, ruleObj]);
  };

  const toggleRule = (e, index) => {
    const list = [...ruleList];
    list[index]["toggled"] = e;
    setRuleList(list);
  };

  const handleRuleFieldItemAdd = (index, field, fieldObj) => {
    const list = [...ruleList];
    list[index][field].push(fieldObj);
    setRuleList(list);
  };

  const handleRuleFieldItemRemove = (index, itemIndex, field) => {
    const list = [...ruleList];
    list[index][field].splice(itemIndex, 1);
    setRuleList(list);
  };

  const handleSubmited = (status, index) => {
    setNotificationVisible(true);
    if (status == "200") {
      const element = document.getElementById("submit_" + index);
      element.disabled = true;
<<<<<<< HEAD
      setNotificationBody({
        kind: NotificationKinds.success,
        title: "Notification Message",
        message: "Succesfuly saved",
      });
    } else {
      setNotificationBody({
        kind: NotificationKinds.error,
        title: "Notification Message",
        message: "Error while saving",
      });
=======
      setNotificationBody({kind: NotificationKinds.success, title: <FormattedMessage id="notification.title"/>, message: "Succesfuly saved"});
    }else{
      setNotificationBody({kind: NotificationKinds.error, title: <FormattedMessage id="notification.title"/>, message: "Duplicate Calculation Name or Error while saving"});
>>>>>>> 6faab21e
    }
  };

  const handleSubmit = (event, index) => {
    event.preventDefault();
    console.log(JSON.stringify(ruleList[index]));
    postToOpenElisServer(
      "/rest/reflexrule",
      JSON.stringify(ruleList[index]),
      (status) => handleSubmited(status, index),
    );
  };

  const fetchTests = (testList, index, item_index, field) => {
    loadSampleTestList(field, index, item_index, testList);
<<<<<<< HEAD
    setLoaded(true);
  };
=======
  }
>>>>>>> 6faab21e

  const fetchSamples = (sampleList) => {
    if (componentMounted.current) {
      setSampleList(sampleList);
    }
  };

  const fetchReflexRules = (reflexRuleList) => {
    if (componentMounted.current) {
      // console.log(JSON.stringify(reflexRuleList))
      if (reflexRuleList.length > 0) {
        setRuleList(reflexRuleList);
      }
    }
  };

  const fetchRuleOptions = (options) => {
    if (componentMounted.current) {
      console.log(JSON.stringify(options));
      if (options) {
        setGeneralRelationOptions(options.generalRelationOptions);
        setNumericRelationOptions(options.numericRelationOptions);
        setOverallOptions(options.overallOptions);
      }
<<<<<<< HEAD
      setLoaded(true);
=======
>>>>>>> 6faab21e
    }
  };

  const handleClick = () => {
    var count = counter + 1;
   if (count == 1) {
      setTestResultList(defaultTestResultList);
      setSampleTestList(defaultSampleTests);
   }
   setCounter(count);
  };

  const validateTextInPut = (value, type) => {
    if (type === "N") {
      if (value.match(/^-?\d+$/)) {
        //valid integer (positive or negative)
        return false;
      } else if (value.match(/^\d+\.\d+$/)) {
        //valid float
        return false;
      } else {
        console.log("invalid value");
        return true;
      }
    }
  };

  const addTextInPutError = (value, type, fieldName) => {
    if (type === "N") {
      if (value.match(/^-?\d+$/)) {
        //valid integer (positive or negative)
        clearError(fieldName);
      } else if (value.match(/^\d+\.\d+$/)) {
        //valid float
        clearError(fieldName);
      } else {
        console.log("invalid value");
        addError({ name: fieldName, error: "Invaid Numeric Value" });
      }
    }
  };

  const normalRangeSelected = (relation) => {
    if (
      relation === "OUTSIDE_NORMAL_RANGE" ||
      relation === "INSIDE_NORMAL_RANGE"
    ) {
      return true;
    }
    return false;
  };

  return (
    <>
<<<<<<< HEAD
      {notificationVisible === true ? <AlertDialog /> : ""}
      {!loaded && <Loading></Loading>}
=======
     {notificationVisible === true ? <AlertDialog/> : ""}
      {loading && (
        <Loading></Loading>
      )}
>>>>>>> 6faab21e
      {ruleList.map((rule, index) => (
        <div key={index} className="rules">
          <div className="first-division">
            <Form onSubmit={(e) => handleSubmit(e, index)}>
              <Stack gap={7}>
                <div className="ruleBody">
                  <div className="inlineDiv">
                    <div>
                      <TextInput
                        name="ruleName"
                        className="reflexInputText"
                        type="text"
                        id={index + "_rulename"}
                        labelText={
                          <FormattedMessage id="rulebuilder.label.ruleName" />
                        }
                        value={rule.ruleName}
                        onChange={(e) => handleRuleFieldChange(e, index)}
                        required
                      />
                    </div>
                    <div>&nbsp; &nbsp;</div>
                    <div>
                      <Toggle
                        toggled={rule.toggled}
                        aria-label="toggle button"
                        id={index + "_toggle"}
                        labelText={
                          <FormattedMessage id="rulebuilder.label.toggleRule" />
                        }
                        onToggle={(e) => toggleRule(e, index)}
                        onClick={handleClick}
                      />
                    </div>
                    <div >
                      &nbsp;  &nbsp;  &nbsp;  &nbsp;
                    </div>
                    <div >
                      <Checkbox labelText={"Active: " + rule.active} name="active" id={index + "_active"} checked={rule.active}
                       disabled={rule.active}
                        onChange={(e) => {
                           const list = [...ruleList];
                           list[index]["active"] = e.target.checked;
                           setRuleList(list);
                        }}

                        />
                    </div>
                  </div>
                  {rule.toggled && (
                    <>
                      <div className="section">
                        <div className="inlineDiv">
                          <div>
                            <h5>
                              <FormattedMessage id="rulebuilder.label.addRuleConditions" />
                            </h5>
                          </div>
                        </div>
                        <div className="inlineDiv">
                          <div>
                            <Select
                              value={rule.overall}
                              id={index + "_overall"}
                              name="overall"
                              labelText={
                                <FormattedMessage id="rulebuilder.label.overallOptions" />
                              }
                              className="reflexInputSelect"
                              onChange={(e) => handleRuleFieldChange(e, index)}
                              required
                            >
                              <SelectItem text="" value="" />
                              {overallOptions.map((overall, overall_index) => (
                                <SelectItem
                                  text={overall.label}
                                  value={overall.value}
                                  key={overall_index}
                                />
                              ))}
                            </Select>
                          </div>
                        </div>
                        {rule.conditions.map((condition, condition_index) => (
                          <div
                            key={index + "_" + condition_index}
                            className="inlineDiv"
                          >
                            <div>
                              <Select
                                id={index + "_" + condition_index + "_sample"}
                                name="sampleId"
                                labelText={
                                  <FormattedMessage id="rulebuilder.label.selectSample" />
                                }
                                value={condition.sampleId}
                                className="reflexInputSelect"
                                onChange={(e) => {
                                  handleRuleFieldItemChange(
                                    e,
                                    index,
                                    condition_index,
                                    FIELD.conditions,
                                  );
                                  handleSampleSelected(
                                    e,
                                    index,
                                    condition_index,
                                    FIELD.conditions,
                                  );
                                }}
                                required
                              >
                                <SelectItem text="" value="" />
                                {sampleList.map((sample, sample_index) => (
                                  <SelectItem
                                    text={sample.value}
                                    value={sample.id}
                                    key={sample_index}
                                  />
                                ))}
                              </Select>
                            </div>

                            <div>
                              <Autocomplete
                                stateValue={condition.testName}
                                handleChange={handleRuleFieldItemChange}
                                onSelect={handleTestSelected}
                                index={index}
                                name="testName"
                                idField="testId"
                                label={
                                  <FormattedMessage id="rulebuilder.label.searchTest" />
                                }
                                class="autocomplete"
                                item_index={condition_index}
                                field={FIELD.conditions}
                                suggestions={
                                  sampleTestList[FIELD.conditions][index]
                                    ? sampleTestList[FIELD.conditions][index][
                                        condition_index
                                      ]
                                    : []
                                }
                                required
                                addError={addError}
                                clearError={clearError}
                              />
                            </div>
                            <div>&nbsp; &nbsp;</div>
                            <div>
                              <Select
                                value={condition.relation}
                                id={index + "_" + condition_index + "_relation"}
                                name="relation"
                                labelText={
                                  <FormattedMessage id="rulebuilder.label.relation" />
                                }
                                className="reflexInputSelect"
                                onChange={(e) =>
                                  handleRuleFieldItemChange(
                                    e,
                                    index,
                                    condition_index,
                                    FIELD.conditions,
                                  )
                                }
                                required
                              >
                                <SelectItem text="" value="" />
                                {testResultList[index] &&
                                  testResultList[index][condition_index] &&
                                  testResultList[index][condition_index][
                                    "type"
                                  ] && (
                                    <>
                                      {testResultList[index][condition_index][
                                        "type"
                                      ] === "N" ? (
                                        <>
                                          {numericRelationOptions.map(
                                            (relation, relation_index) => (
                                              <SelectItem
                                                text={relation.label}
                                                value={relation.value}
                                                key={relation_index}
                                              />
                                            ),
                                          )}
                                        </>
                                      ) : (
                                        <>
                                          {generalRelationOptions.map(
                                            (relation, relation_index) => (
                                              <SelectItem
                                                text={relation.label}
                                                value={relation.value}
                                                key={relation_index}
                                              />
                                            ),
                                          )}
                                        </>
                                      )}
                                    </>
                                  )}
                              </Select>
                            </div>
                            <div>&nbsp; &nbsp;</div>
                            <div>
                              {testResultList[index] &&
                              testResultList[index][condition_index] &&
                              testResultList[index][condition_index]["type"] ? (
                                <>
                                  {testResultList[index][condition_index][
                                    "type"
                                  ] === "D" ? (
                                    <Select
                                      value={condition.value}
                                      id={
                                        index + "_" + condition_index + "_value"
                                      }
                                      name="value"
                                      labelText={
                                        <FormattedMessage id="rulebuilder.label.dictValue" />
                                      }
                                      className="reflexInputSelect"
                                      onChange={(e) =>
                                        handleRuleFieldItemChange(
                                          e,
                                          index,
                                          condition_index,
                                          FIELD.conditions,
                                        )
                                      }
                                      disabled={normalRangeSelected(
                                        condition.relation,
                                      )}
                                      required
                                    >
                                      <SelectItem text="" value="" />
                                      <>
                                        {testResultList[index][condition_index][
                                          "list"
                                        ] && (
                                          <>
                                            {testResultList[index][
                                              condition_index
                                            ]["list"].map(
                                              (
                                                result,
                                                condition_value_index,
                                              ) => (
                                                <SelectItem
                                                  text={result.label}
                                                  value={result.value}
                                                  key={condition_value_index}
                                                />
                                              ),
                                            )}
                                          </>
                                        )}
                                      </>
                                    </Select>
                                  ) : (
                                    <>
                                      <TextInput
                                        name="value"
                                        className="reflexInputText"
                                        type="text"
                                        id={
                                          index +
                                          "_" +
                                          condition_index +
                                          "_value"
                                        }
                                        labelText={
                                          testResultList[index][
                                            condition_index
                                          ]["type"] === "N" ? (
                                            <FormattedMessage id="rulebuilder.label.numericValue" />
                                          ) : (
                                            <FormattedMessage id="rulebuilder.label.textValue" />
                                          )
                                        }
                                        value={condition.value}
                                        onChange={(e) => {
                                          handleRuleFieldItemChange(
                                            e,
                                            index,
                                            condition_index,
                                            FIELD.conditions,
                                          );
                                          addTextInPutError(
                                            condition.value,
                                            testResultList[index][
                                              condition_index
                                            ]["type"],
                                            "condition-value_" +
                                              index +
                                              "_" +
                                              condition_index,
                                          );
                                        }}
                                        invalid={validateTextInPut(
                                          condition.value,
                                          testResultList[index][
                                            condition_index
                                          ]["type"],
                                        )}
                                        invalidText={
                                          <FormattedMessage id="rulebuilder.error.invalidNumeric" />
                                        }
                                        disabled={normalRangeSelected(
                                          condition.relation,
                                        )}
                                        required
                                      />
                                    </>
                                  )}
                                </>
                              ) : (
                                <>
                                  <TextInput
                                    name="value"
                                    className="reflexInputText"
                                    type="text"
                                    id={
                                      index + "_" + condition_index + "_value"
                                    }
                                    labelText={
                                      <FormattedMessage id="rulebuilder.label.numericValue" />
                                    }
                                    value={condition.value}
                                    onChange={(e) =>
                                      handleRuleFieldItemChange(
                                        e,
                                        index,
                                        condition_index,
                                        FIELD.conditions,
                                      )
                                    }
                                    required
                                  />
                                </>
                              )}
                            </div>
                            <div>&nbsp; &nbsp;</div>
                            <div>
                              {testResultList[index] &&
                                testResultList[index][condition_index] &&
                                testResultList[index][condition_index][
                                  "type"
                                ] && (
                                  <>
                                    {testResultList[index][condition_index][
                                      "type"
                                    ] === "N" &&
                                      condition.relation === "BETWEEN" && (
                                        <TextInput
                                          name="value2"
                                          className="reflexInputText"
                                          type="text"
                                          id={
                                            index +
                                            "_" +
                                            condition_index +
                                            "_value"
                                          }
                                          labelText={
                                            <FormattedMessage id="rulebuilder.label.numericValue2" />
                                          }
                                          value={condition.value2}
                                          onChange={(e) => {
                                            handleRuleFieldItemChange(
                                              e,
                                              index,
                                              condition_index,
                                              FIELD.conditions,
                                            );
                                            addTextInPutError(
                                              condition.value2,
                                              testResultList[index][
                                                condition_index
                                              ]["type"],
                                              "condition-value2_" +
                                                index +
                                                "_" +
                                                condition_index,
                                            );
                                          }}
                                          invalid={validateTextInPut(
                                            condition.value2,
                                            testResultList[index][
                                              condition_index
                                            ]["type"],
                                          )}
                                          invalidText={
                                            <FormattedMessage id="rulebuilder.error.invalidNumeric" />
                                          }
                                          required
                                        />
                                      )}
                                  </>
                                )}
                            </div>
                            <div>&nbsp; &nbsp;</div>
                            {rule.conditions.length - 1 === condition_index && (
                              <div className="second-row">
                                <IconButton
                                  label={
                                    <FormattedMessage id="rulebuilder.label.addCondition" />
                                  }
                                  className="ruleFieldButton"
                                  onClick={() =>
                                    handleRuleFieldItemAdd(
                                      index,
                                      FIELD.conditions,
                                      conditionsObj,
                                    )
                                  }
                                  kind="tertiary"
                                  size="sm"
                                >
                                  {" "}
                                  <Add size={18} />
                                </IconButton>
                              </div>
                            )}
                            <div>&nbsp; &nbsp;</div>
                            {rule.conditions.length !== 1 && (
                              <div className="second-row">
                                <IconButton
                                  label={
                                    <FormattedMessage id="rulebuilder.label.removeCondition" />
                                  }
                                  className="ruleFieldButton"
                                  onClick={() =>
                                    handleRuleFieldItemRemove(
                                      index,
                                      condition_index,
                                      FIELD.conditions,
                                    )
                                  }
                                  kind="danger"
                                  size="sm"
                                >
                                  {" "}
                                  <Subtract size={18} />
                                </IconButton>
                              </div>
                            )}
                          </div>
                        ))}
                      </div>
                      <div className="section">
                        <div className="inlineDiv">
                          <div>
                            <h5>
                              <FormattedMessage id="rulebuilder.label.perfomActions" />
                            </h5>
                          </div>
                        </div>
                        {rule.actions.map((action, action_index) => (
                          <div
                            key={index + "_" + action_index}
                            className="inlineDiv"
                          >
                            <div>
                              <Select
                                id={index + "_" + action_index + "_sample"}
                                name="sampleId"
                                labelText={
                                  <FormattedMessage id="rulebuilder.label.selectSample" />
                                }
                                value={action.sampleId}
                                className="reflexInputSelect"
                                onChange={(e) => {
                                  handleRuleFieldItemChange(
                                    e,
                                    index,
                                    action_index,
                                    FIELD.actions,
                                  );
                                  handleSampleSelected(
                                    e,
                                    index,
                                    action_index,
                                    FIELD.actions,
                                  );
                                }}
                                required
                              >
                                <SelectItem text="" value="" />
                                {sampleList.map((sample, sample_index) => (
                                  <SelectItem
                                    text={sample.value}
                                    value={sample.id}
                                    key={sample_index}
                                  />
                                ))}
                              </Select>
                            </div>
                            <div>&nbsp; &nbsp;</div>
                            <div>
                              <Autocomplete
                                stateValue={action.reflexTestName}
                                handleChange={handleRuleFieldItemChange}
                                index={index}
                                label={
                                  <FormattedMessage id="rulebuilder.label.searchTest" />
                                }
                                name="reflexTestName"
                                idField="reflexTestId"
                                item_index={action_index}
                                field={FIELD.actions}
                                class="autocomplete"
                                addError={addError}
                                clearError={clearError}
                                suggestions={
                                  sampleTestList[FIELD.actions][index]
                                    ? sampleTestList[FIELD.actions][index][
                                        action_index
                                      ]
                                    : []
                                }
                              />
                            </div>
                            <div>&nbsp; &nbsp;</div>
                            <div>
                              <TextInput
                                name="internalNote"
                                className="reflexInputText"
                                type="text"
                                id={index + "_" + action_index + "_inote"}
                                labelText={
                                  <FormattedMessage id="rulebuilder.label.addInternalNote" />
                                }
                                value={action.internalNote}
                                onChange={(e) =>
                                  handleRuleFieldItemChange(
                                    e,
                                    index,
                                    action_index,
                                    FIELD.actions,
                                  )
                                }
                              />
                            </div>
                            <div>&nbsp; &nbsp;</div>
                            <div>
                              <TextInput
                                name="externalNote"
                                className="reflexInputText"
                                type="text"
                                id={index + "_" + action_index + "_xnote"}
                                labelText={
                                  <FormattedMessage id="rulebuilder.label.addExternalNote" />
                                }
                                value={action.externalNote}
                                onChange={(e) =>
                                  handleRuleFieldItemChange(
                                    e,
                                    index,
                                    action_index,
                                    FIELD.actions,
                                  )
                                }
                              />
                            </div>
                            <div>&nbsp; &nbsp;</div>
                            <div>
                              <RadioButtonGroup
                                valueSelected={action.addNotification}
                                legendText={
                                  <FormattedMessage id="rulebuilder.label.addPopup" />
                                }
                                name={
                                  index +
                                  "_" +
                                  action_index +
                                  "_add_notofocation"
                                }
                                id={index + "_" + action_index + "_popup"}
                                onChange={(value) =>
                                  handleAddNotificationChange(
                                    value,
                                    index,
                                    action_index,
                                    FIELD.actions,
                                  )
                                }
                              >
                                <RadioButton
                                  id={index + "_" + action_index + "_no"}
                                  labelText="Yes"
                                  value="Y"
                                />
                                <RadioButton
                                  id={index + "_" + action_index + "_yes"}
                                  labelText="No"
                                  value="N"
                                />
                              </RadioButtonGroup>
                            </div>
                            <div>&nbsp; &nbsp;</div>
                            {rule.actions.length - 1 === action_index && (
                              <div className="second-row">
                                <IconButton
                                  label={
                                    <FormattedMessage id="rulebuilder.label.addAction" />
                                  }
                                  className="ruleFieldButton"
                                  onClick={() =>
                                    handleRuleFieldItemAdd(
                                      index,
                                      FIELD.actions,
                                      actionObj,
                                    )
                                  }
                                  kind="tertiary"
                                  size="sm"
                                >
                                  {" "}
                                  <Add size={18} />
                                </IconButton>
                              </div>
                            )}
                            <div>&nbsp; &nbsp;</div>
                            {rule.actions.length !== 1 && (
                              <div className="second-row">
                                <IconButton
                                  label={
                                    <FormattedMessage id="rulebuilder.label.removeAction" />
                                  }
                                  className="ruleFieldButton"
                                  kind="danger"
                                  onClick={() =>
                                    handleRuleFieldItemRemove(
                                      index,
                                      action_index,
                                      FIELD.actions,
                                    )
                                  }
                                  size="sm"
                                >
                                  {" "}
                                  <Subtract size={18} />
                                </IconButton>
                              </div>
                            )}
                          </div>
                        ))}
                      </div>
                      <Button
                        id={"submit_" + index}
                        disabled={
                          Object.keys(errors).length === 0 ? false : true
                        }
                        type="submit"
                        kind="tertiary"
                        size="sm"
                      >
                        <FormattedMessage id="label.button.submit" />
                      </Button>
                    </>
                  )}
                </div>
              </Stack>
            </Form>
            {ruleList.length - 1 === index && (
              <IconButton
                onClick={handleRuleAdd}
                label={<FormattedMessage id="rulebuilder.label.addRule" />}
                size="md"
                kind="tertiary"
              >
                <Add size={16} />
                <span>
                  <FormattedMessage id="rulebuilder.label.rule" />
                </span>
              </IconButton>
            )}
          </div>
          <div className="second-division">
            {ruleList.length !== 1 && (
              // <IconButton kind='danger' label="Remove Rule" size='md' onClick={handleConfirmDelete}>
              //   <Subtract size={16} />
              // </IconButton>
              <ModalWrapper
                modalLabel={
                  <FormattedMessage id="label.button.confirmDelete" />
                }
                open={showConfirmBox}
                onRequestClose={() => setShowConfirmBox(false)}
                handleSubmit={() => handleRuleRemove(index, rule.id)}
                onSecondarySubmit={handleCancelDelete}
                primaryButtonText={
                  <FormattedMessage id="label.button.confirm" />
                }
                secondaryButtonText={
                  <FormattedMessage id="label.button.cancel" />
                }
                modalHeading={
                  <FormattedMessage id="rulebuilder.label.confirmDelete" />
                }
                buttonTriggerText={
                  <FormattedMessage id="rulebuilder.label.removeRule" />
                }
                size="md"
              ></ModalWrapper>
            )}
          </div>
        </div>
      ))}
    </>
  );
}

export default ReflexRule;<|MERGE_RESOLUTION|>--- conflicted
+++ resolved
@@ -1,4 +1,3 @@
-<<<<<<< HEAD
 import React, { useContext, useState, useEffect, useRef } from "react";
 import {
   Form,
@@ -7,6 +6,7 @@
   Select,
   SelectItem,
   Button,
+  Checkbox,
   IconButton,
   Toggle,
   Loading,
@@ -17,11 +17,7 @@
 import { Add, Subtract } from "@carbon/react/icons";
 import Autocomplete from "./AutoComplete";
 import RuleBuilderFormValues from "../../formModel/innitialValues/RuleBuilderFormValues";
-import {
-  getFromOpenElisServer,
-  postToOpenElisServer,
-  getFromOpenElisServerSync,
-} from "../../utils/Utils";
+import { getFromOpenElisServer, postToOpenElisServer } from "../../utils/Utils";
 import { NotificationContext } from "../../layout/Layout";
 import {
   AlertDialog,
@@ -29,22 +25,9 @@
 } from "../../common/CustomNotification";
 import { FormattedMessage } from "react-intl";
 import "./ReflexStyles.css";
-=======
-import {useContext, useState, useEffect, useRef ,useMemo} from "react";
-import { Form, Stack, TextInput, Select, SelectItem, Button,Checkbox , IconButton, Toggle,  Loading, RadioButtonGroup, RadioButton ,ModalWrapper} from '@carbon/react';
-import { Add, Subtract } from '@carbon/react/icons';
-import Autocomplete from "./AutoComplete";
-import RuleBuilderFormValues from "../../formModel/innitialValues/RuleBuilderFormValues";
-import { getFromOpenElisServer, postToOpenElisServer} from "../../utils/Utils";
-import { NotificationContext } from "../../layout/Layout";
-import { AlertDialog,  NotificationKinds} from "../../common/CustomNotification";
-import { FormattedMessage} from "react-intl";
-import "./ReflexStyles.css"
 
 var defaultTestResultList = {};
-var defaultSampleTests = { "conditions": {}, "actions": {} };
-
->>>>>>> 6faab21e
+var defaultSampleTests = { conditions: {}, actions: {} };
 
 function ReflexRule() {
   const componentMounted = useRef(true);
@@ -102,9 +85,6 @@
   const { notificationVisible, setNotificationVisible, setNotificationBody } =
     useContext(NotificationContext);
   const [showConfirmBox, setShowConfirmBox] = useState(true);
-<<<<<<< HEAD
-  var defaultTestResultList = {};
-  var defaultSampleTests = { conditions: {}, actions: {} };
 
   useEffect(() => {
     getFromOpenElisServer("/rest/samples", fetchSamples);
@@ -113,37 +93,22 @@
 
     return () => {
       // This code runs when component is unmounted
-=======
-  
-
-  useEffect(() => {
-    getFromOpenElisServer("/rest/samples", fetchSamples)
-    getFromOpenElisServer("/rest/reflexrule-options", fetchRuleOptions)
-    getFromOpenElisServer("/rest/reflexrules", fetchReflexRules)
-
-    return () => { // This code runs when component is unmounted
->>>>>>> 6faab21e
       componentMounted.current = false;
     };
   }, []);
 
-<<<<<<< HEAD
-=======
   useEffect(() => {
-    if(loading){
+    if (loading) {
       loadDefaultTestResultList();
     }
   }, [ruleList]);
 
-
->>>>>>> 6faab21e
   const loadDefaultTestResultList = () => {
     ruleList.forEach(function (rule, index) {
       if (rule.conditions) {
         rule.conditions.forEach(function (condition, conditionIndex) {
           if (condition.sampleId) {
-<<<<<<< HEAD
-            getFromOpenElisServerSync(
+            getFromOpenElisServer(
               "/rest/test-details?sampleType=" + condition.sampleId,
               (resp) =>
                 fetchDeafultTests(
@@ -151,51 +116,31 @@
                   index,
                   conditionIndex,
                   FIELD.conditions,
+                  condition,
                 ),
             );
-          }
-          if (condition.value) {
-            const test = defaultSampleTests.conditions[index][
-              conditionIndex
-            ].find((test) => {
-              if (test.value.trim() === condition.testId) {
-                return true;
-              }
-            });
-
-            if (test) {
-              loadDefaultResultList(index, conditionIndex, test);
-            }
-=======
-            getFromOpenElisServer("/rest/test-details?sampleType=" + condition.sampleId, (resp) => fetchDeafultTests(resp, index, conditionIndex, FIELD.conditions ,condition));
->>>>>>> 6faab21e
           }
         });
       }
       if (rule.actions) {
         rule.actions.forEach(function (action, actionIndex) {
           if (action.sampleId) {
-<<<<<<< HEAD
-            getFromOpenElisServerSync(
+            getFromOpenElisServer(
               "/rest/test-details?sampleType=" + action.sampleId,
               (resp) =>
-                fetchDeafultTests(resp, index, actionIndex, FIELD.actions),
+                fetchDeafultTests(
+                  resp,
+                  index,
+                  actionIndex,
+                  FIELD.actions,
+                  null,
+                ),
             );
-=======
-            getFromOpenElisServer("/rest/test-details?sampleType=" + action.sampleId, (resp) => fetchDeafultTests(resp, index, actionIndex, FIELD.actions , null));
->>>>>>> 6faab21e
           }
         });
       }
     });
-
-<<<<<<< HEAD
-    setTestResultList(defaultTestResultList);
-    setSampleTestList(defaultSampleTests);
-  };
-=======
-  }
->>>>>>> 6faab21e
+  };
 
   const addError = (errorObj) => {
     const error = { ...errors };
@@ -209,31 +154,31 @@
     setErrors(error);
   };
 
-  const fetchDeafultTests = (testList, index, item_index, field ,condition) => {
+  const fetchDeafultTests = (testList, index, item_index, field, condition) => {
     loadDeafultSampleTestList(field, index, item_index, testList);
-<<<<<<< HEAD
-  };
-=======
-
-    if(field == FIELD.conditions){
+
+    if (field == FIELD.conditions) {
       if (condition.value) {
-            const test = defaultSampleTests.conditions[index][item_index].find(test => {
-              if (test.value.trim() === condition.testId) {
-                return true
-              }
-            })
-
-            if (test) {
-              loadDefaultResultList(index, item_index, test);
+        const test = defaultSampleTests.conditions[index][item_index].find(
+          (test) => {
+            if (test.value.trim() === condition.testId) {
+              return true;
             }
+          },
+        );
+
+        if (test) {
+          loadDefaultResultList(index, item_index, test);
         }
-    }
-
-    if(Object.keys(defaultSampleTests["conditions"]).length == ruleList.length){
-      setLoading(false)
-    }
-  }
->>>>>>> 6faab21e
+      }
+    }
+
+    if (
+      Object.keys(defaultSampleTests["conditions"]).length == ruleList.length
+    ) {
+      setLoading(false);
+    }
+  };
 
   const loadDeafultSampleTestList = (field, index, item_index, resulList) => {
     if (!defaultSampleTests[field][index]) {
@@ -297,15 +242,10 @@
 
   const handleSampleSelected = (e, index, item_index, field) => {
     const { value } = e.target;
-<<<<<<< HEAD
     getFromOpenElisServer("/rest/test-details?sampleType=" + value, (resp) =>
       fetchTests(resp, index, item_index, field),
     );
   };
-=======
-     getFromOpenElisServer("/rest/test-details?sampleType=" + value, (resp) => fetchTests(resp, index, item_index, field));
-  }
->>>>>>> 6faab21e
 
   const handleCancelDelete = () => {
     setShowConfirmBox(false);
@@ -327,25 +267,18 @@
 
   const handleDelete = (status) => {
     setNotificationVisible(true);
-<<<<<<< HEAD
     if (status == "200") {
       setNotificationBody({
         kind: NotificationKinds.success,
-        title: "Notification Message",
+        title: <FormattedMessage id="notification.title" />,
         message: "Succesfuly Deleted",
       });
     } else {
       setNotificationBody({
         kind: NotificationKinds.error,
-        title: "Notification Message",
+        title: <FormattedMessage id="notification.title" />,
         message: "Error while Deleting",
       });
-=======
-    if(status == "200"){
-      setNotificationBody({kind: NotificationKinds.success, title: <FormattedMessage id="notification.title"/>, message: "Succesfuly Deleted"});
-    }else{
-      setNotificationBody({kind: NotificationKinds.error, title: <FormattedMessage id="notification.title"/>, message: "Error while Deleting"});
->>>>>>> 6faab21e
     }
   };
 
@@ -376,23 +309,17 @@
     if (status == "200") {
       const element = document.getElementById("submit_" + index);
       element.disabled = true;
-<<<<<<< HEAD
       setNotificationBody({
         kind: NotificationKinds.success,
-        title: "Notification Message",
+        title: <FormattedMessage id="notification.title" />,
         message: "Succesfuly saved",
       });
     } else {
       setNotificationBody({
         kind: NotificationKinds.error,
-        title: "Notification Message",
-        message: "Error while saving",
+        title: <FormattedMessage id="notification.title" />,
+        message: "Duplicate Calculation Name or Error while saving",
       });
-=======
-      setNotificationBody({kind: NotificationKinds.success, title: <FormattedMessage id="notification.title"/>, message: "Succesfuly saved"});
-    }else{
-      setNotificationBody({kind: NotificationKinds.error, title: <FormattedMessage id="notification.title"/>, message: "Duplicate Calculation Name or Error while saving"});
->>>>>>> 6faab21e
     }
   };
 
@@ -408,12 +335,7 @@
 
   const fetchTests = (testList, index, item_index, field) => {
     loadSampleTestList(field, index, item_index, testList);
-<<<<<<< HEAD
-    setLoaded(true);
-  };
-=======
-  }
->>>>>>> 6faab21e
+  };
 
   const fetchSamples = (sampleList) => {
     if (componentMounted.current) {
@@ -438,20 +360,16 @@
         setNumericRelationOptions(options.numericRelationOptions);
         setOverallOptions(options.overallOptions);
       }
-<<<<<<< HEAD
-      setLoaded(true);
-=======
->>>>>>> 6faab21e
     }
   };
 
   const handleClick = () => {
     var count = counter + 1;
-   if (count == 1) {
+    if (count == 1) {
       setTestResultList(defaultTestResultList);
       setSampleTestList(defaultSampleTests);
-   }
-   setCounter(count);
+    }
+    setCounter(count);
   };
 
   const validateTextInPut = (value, type) => {
@@ -496,15 +414,8 @@
 
   return (
     <>
-<<<<<<< HEAD
       {notificationVisible === true ? <AlertDialog /> : ""}
-      {!loaded && <Loading></Loading>}
-=======
-     {notificationVisible === true ? <AlertDialog/> : ""}
-      {loading && (
-        <Loading></Loading>
-      )}
->>>>>>> 6faab21e
+      {loading && <Loading></Loading>}
       {ruleList.map((rule, index) => (
         <div key={index} className="rules">
           <div className="first-division">
@@ -539,19 +450,20 @@
                         onClick={handleClick}
                       />
                     </div>
-                    <div >
-                      &nbsp;  &nbsp;  &nbsp;  &nbsp;
-                    </div>
-                    <div >
-                      <Checkbox labelText={"Active: " + rule.active} name="active" id={index + "_active"} checked={rule.active}
-                       disabled={rule.active}
+                    <div>&nbsp; &nbsp; &nbsp; &nbsp;</div>
+                    <div>
+                      <Checkbox
+                        labelText={"Active: " + rule.active}
+                        name="active"
+                        id={index + "_active"}
+                        checked={rule.active}
+                        disabled={rule.active}
                         onChange={(e) => {
-                           const list = [...ruleList];
-                           list[index]["active"] = e.target.checked;
-                           setRuleList(list);
+                          const list = [...ruleList];
+                          list[index]["active"] = e.target.checked;
+                          setRuleList(list);
                         }}
-
-                        />
+                      />
                     </div>
                   </div>
                   {rule.toggled && (

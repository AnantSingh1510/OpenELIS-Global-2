--- conflicted
+++ resolved
@@ -1,22 +1,9 @@
 import React from "react";
 import { FormattedMessage, injectIntl } from "react-intl";
 import "../Style.css";
-<<<<<<< HEAD
 import { Heading, Grid, Column, Section } from "@carbon/react";
-import SearchPatientForm from "../common/SearchPatientForm";
+import SearchPatientForm from "./SearchPatientForm";
 import { useState, useEffect, useRef } from "react";
-=======
-import {
-    Heading,
-    Grid,
-    Column,
-    Section
-
-} from '@carbon/react';
-import SearchPatientForm from './SearchPatientForm';
-import {useState, useEffect, useRef } from "react";
-
->>>>>>> 6faab21e
 
 const PatientHistory = () => {
   const [selectedPatient, setSelectedPatient] = useState({});
@@ -41,7 +28,6 @@
     if (patientId) {
       window.location.href = "/PatientResults/" + patientId;
     }
-<<<<<<< HEAD
   };
 
   return (
@@ -59,37 +45,10 @@
       </Grid>
       <br></br>
 
-      <SearchPatientForm
-        getSelectedPatient={getSelectedPatient}
-      ></SearchPatientForm>
+      <div className="orderLegendBody">
+        <SearchPatientForm getSelectedPatient={getSelectedPatient} />
+      </div>
     </>
   );
 };
-export default injectIntl(PatientHistory);
-=======
-
-    return (
-        <>
-            <Grid fullWidth={true}>
-                <Column lg={16}>
-                    <Section>
-                        <Section >
-                            <Heading >
-                                <FormattedMessage id="label.page.patientHistory" />
-                            </Heading>
-                        </Section>
-                    </Section>
-                </Column>
-            </Grid>
-            <br></br>
-            
-            <div className="orderLegendBody">
-            <SearchPatientForm getSelectedPatient={getSelectedPatient}></SearchPatientForm>
-            </div>
-        </>
-
-    );
-
-}
-export default injectIntl(PatientHistory)
->>>>>>> 6faab21e
+export default injectIntl(PatientHistory);
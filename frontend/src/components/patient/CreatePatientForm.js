import React, { useState, useRef, useEffect, useContext } from "react";
import { FormattedMessage, injectIntl, useIntl } from "react-intl";
import "../Style.css";
import { getFromOpenElisServer, postToOpenElisServer } from "../utils/Utils";
import { nationalityList } from "../data/countries";
import format from "date-fns/format";

import {
  Heading,
  Form,
  FormLabel,
  TextInput,
  Button,
  DatePicker,
  DatePickerInput,
  RadioButton,
  RadioButtonGroup,
  Section,
  Select,
  SelectItem,
  Accordion,
  AccordionItem,
} from "@carbon/react";

import { Formik, Field, ErrorMessage } from "formik";
import CreatePatientFormValues from "../formModel/innitialValues/CreatePatientFormValues";
import PatientFormObserver from "./PatientFormObserver";
import { AlertDialog, NotificationKinds } from "../common/CustomNotification";
import { NotificationContext, ConfigurationContext } from "../layout/Layout";
import CreatePatientValidationSchema from "../formModel/validationSchema/CreatePatientValidationShema";
function CreatePatientForm(props) {
  const { notificationVisible, setNotificationVisible, setNotificationBody } =
    useContext(NotificationContext);
  const { configurationProperties } = useContext(ConfigurationContext);

  const [patientDetails, setPatientDetails] = useState(CreatePatientFormValues);
  const [healthRegions, setHealthRegions] = useState([]);
  const [healthDistricts, setHealthDistricts] = useState([]);
  const [educationList, setEducationList] = useState([]);
  const [maritalStatuses, setMaritalStatuses] = useState([]);
  const [formAction, setFormAction] = useState("ADD");
  const componentMounted = useRef(false);
<<<<<<< HEAD
  const intl = useIntl();
  const [dateOfBirthFormatter,setDateOfBirthFormatter] = useState({
    "years": "", "months": "", "days": ""
  })
=======
  const [dateOfBirthFormatter, setDateOfBirthFormatter] = useState({
    years: "",
    months: "",
    days: "",
  });
>>>>>>> 52392b26

  const handleDatePickerChange = (values, ...e) => {
    var patient = values;
    patient.birthDateForDisplay = e[1];
    setPatientDetails(patient);
    if (patient.birthDateForDisplay !== "") {
      getYearsMonthsDaysFromDOB(patient.birthDateForDisplay);
    }
  };

  function getYearsMonthsDaysFromDOB(date) {
    const selectedDate = date.split("/");
    let today = new Date();

    let year = today.getFullYear();
    let month = today.getMonth() + 1;
    let day = today.getDate();

    let yy = parseInt(selectedDate[2]);
    let mm = parseInt(selectedDate[1]);
    let dd = parseInt(selectedDate[0]);

    let years, months, days;
    months = month - mm;
    if (day < dd) {
      months = months - 1;
    }
    years = year - yy;
    if (month * 100 + day < mm * 100 + dd) {
      years = years - 1;
      months = months + 12;
    }
    days = Math.floor(
      (today.getTime() - new Date(yy + years, mm + months - 1, dd).getTime()) /
        (24 * 60 * 60 * 1000),
    );

    setDateOfBirthFormatter({
      ...dateOfBirthFormatter,
      years: years,
      months: months,
      days: days,
    });
  }

  const getDOBByYearMonthsDays = () => {
    const currentDate = new Date();
    const pastDate = new Date();

    pastDate.setFullYear(
      currentDate.getFullYear() - dateOfBirthFormatter.years,
    );
    pastDate.setMonth(currentDate.getMonth() - dateOfBirthFormatter.months);
    pastDate.setDate(currentDate.getDate() - dateOfBirthFormatter.days);
    const dob = format(new Date(pastDate), "dd/MM/yyyy");
    setPatientDetails((prevState) => ({
      ...prevState,
      birthDateForDisplay: dob,
    }));
  };

  function handleYearsChange(e, values) {
    setPatientDetails(values);
    let years = e.target.value;
    setDateOfBirthFormatter({
      ...dateOfBirthFormatter,
      years: years,
    });
  }

  function handleMonthsChange(e, values) {
    setPatientDetails(values);
    let months = e.target.value;
    setDateOfBirthFormatter({
      ...dateOfBirthFormatter,
      months: months,
    });
  }

  function handleDaysChange(e, values) {
    setPatientDetails(values);
    let days = e.target.value;
    setDateOfBirthFormatter({
      ...dateOfBirthFormatter,
      days: days,
    });
  }
  const handleRegionSelection = (e, values) => {
    var patient = values;
    patient.healthDistrict = "";
    setPatientDetails(patient);
    const { value } = e.target;
    getFromOpenElisServer(
      "/rest/health-districts-for-region?regionId=" + value,
      fetchHeathDistricts,
    );
  };

  function fethchHealthDistrictsCallback(res) {
    setHealthDistricts(res);
  }

  useEffect(() => {
    getDOBByYearMonthsDays();
  }, [dateOfBirthFormatter]);

  useEffect(() => {
    if (props.selectedPatient.patientPK) {
      if (props.selectedPatient.healthRegion != null) {
        getFromOpenElisServer(
          "/rest/health-districts-for-region?regionId=" +
            props.selectedPatient.healthRegion,
          fethchHealthDistrictsCallback,
        );
      } else {
        //nextState.healthDistricts = [];
        setHealthDistricts([]);
      }
      const patient = props.selectedPatient;
      patient.patientUpdateStatus = "UPDATE";
      setPatientDetails(patient);
      getYearsMonthsDaysFromDOB(patient.birthDateForDisplay);
      setFormAction("UPDATE");
    }
  }, [props.selectedPatient]);

  const repopulatePatientInfo = () => {
    if (props.orderFormValues != null) {
      if (
        props.orderFormValues.patientProperties.firstName !== "" ||
        props.orderFormValues.patientProperties.guid !== ""
      ) {
        setPatientDetails(props.orderFormValues.patientProperties);
        getYearsMonthsDaysFromDOB(
          props.orderFormValues.patientProperties.birthDateForDisplay,
        );
      }
    }
  };

  useEffect(() => {
    componentMounted.current = true;
    getFromOpenElisServer("/rest/health-regions", fetchHeathRegions);
    getFromOpenElisServer("/rest/education-list", fetchEducationList);
    getFromOpenElisServer("/rest/marital-statuses", fetchMaritalStatuses);
    // getFromOpenElisServer("/rest/nationalities", fetchNationalities);
    repopulatePatientInfo();
    return () => {
      componentMounted.current = false;
    };
  }, []);

  const fetchHeathRegions = (regions) => {
    if (componentMounted.current) {
      setHealthRegions(regions);
    }
  };

  const accessionNumberValidationResponse = (res) => {
    if (res.status === false) {
      setNotificationVisible(true);
      setNotificationBody({
        kind: NotificationKinds.error,
        title: <FormattedMessage id="notification.title" />,
        message: res.body,
      });
    }
  };

  const handleSubjectNoValidation = (numberType, fieldId, numberValue) => {
    if (numberValue !== "") {
      getFromOpenElisServer(
        `/rest/subjectNumberValidationProvider?fieldId=${fieldId}&numberType=${numberType}&subjectNumber=${numberValue}`,
        accessionNumberValidationResponse,
      );
    }
  };

  const fetchMaritalStatuses = (statuses) => {
    if (componentMounted.current) {
      setMaritalStatuses(statuses);
    }
  };

  const fetchEducationList = (eductationList) => {
    if (componentMounted.current) {
      setEducationList(eductationList);
    }
  };

  const fetchHeathDistricts = (districts) => {
    setHealthDistricts(districts);
  };

  const handleSubmit = (values) => {
    console.log(JSON.stringify(values));
    postToOpenElisServer(
      "/rest/patient-management",
      JSON.stringify(values),
      handlePost,
    );
  };

  const handlePost = (status) => {
    setNotificationVisible(true);
    if (status === 200) {
      setNotificationBody({
        title: <FormattedMessage id="notification.title" />,
        message: "Patient Saved Succsfuly",
        kind: NotificationKinds.success,
      });
    } else {
      setNotificationBody({
        title: <FormattedMessage id="notification.title" />,
        message: "Error While Saving Patient",
        kind: NotificationKinds.error,
      });
    }
  };

  return (
    <>
      {notificationVisible === true ? <AlertDialog /> : ""}
      <Formik
        initialValues={patientDetails}
        enableReinitialize
        validationSchema={CreatePatientValidationSchema}
        onSubmit={handleSubmit}
        onChange
      >
        {({
          values,
          //errors,
          //touched,
          resetForm,
          handleChange,
          handleBlur,
          handleSubmit,
        }) => (
          <Form
            onSubmit={handleSubmit}
            onChange={handleChange}
            onBlur={handleBlur}
          >
            {props.orderFormValues && (
              <PatientFormObserver
                orderFormValues={props.orderFormValues}
                setOrderFormValues={props.setOrderFormValues}
                formAction={formAction}
              />
            )}
            <FormLabel>
              <Section>
                <Section>
                  <Section>
                    <Heading>
                      <FormattedMessage id="patient.label.info" />
                    </Heading>
                  </Section>
                </Section>
              </Section>
            </FormLabel>
            <div className="inlineDiv">
              <Field name="subjectNumber">
                {({ field }) => (
                  <TextInput
                    value={values.subjectNumber}
                    name={field.name}
                    labelText={intl.formatMessage({
                      id: "patient.subject.number",
                    })}
                    id={field.name}
                    className="inputText"
                    onMouseOut={() => {
                      handleSubjectNoValidation(
                        "subjectNumber",
                        "subjectNumberID",
                        values.subjectNumber,
                      );
                    }}
                  />
                )}
              </Field>
              <Field name="nationalId">
                {({ field }) => (
                  <TextInput
                    value={values.nationalId}
                    name={field.name}
                    labelText={intl.formatMessage({
                      id: "patient.natioanalid",
                    })}
                    id={field.name}
                    className="inputText"
                    onMouseOut={() => {
                      handleSubjectNoValidation(
                        "nationalId",
                        "nationalID",
                        values.nationalId,
                      );
                    }}
                  />
                )}
              </Field>
              <div className="error"></div>
              <div className="error">
                <ErrorMessage name="nationalId"></ErrorMessage>
              </div>
            </div>
            <div className="inlineDiv">
              <Field name="lastName">
                {({ field }) => (
                  <TextInput
                    value={values.lastName}
                    name={field.name}
                    labelText={intl.formatMessage({
                      id: "patient.last.name",
                    })}
                    id={field.name}
                    className="inputText"
                  />
                )}
              </Field>
              <Field name="firstName">
                {({ field }) => (
                  <TextInput
                    value={values.firstName}
                    name={field.name}
                    labelText={intl.formatMessage({
                      id: "patient.first.name",
                    })}
                    id={field.name}
                    className="inputText"
                  />
                )}
              </Field>
            </div>
            <Accordion>
<<<<<<< HEAD
              <AccordionItem title={intl.formatMessage({ id: "emergencyContactInfo.title" })}>
            <div className="inlineDiv">
              <Field name="patientContact.person.lastName">
                {({ field }) => (
                  <TextInput
                    value={
                      values.patientContact?.person.lastName === undefined
                        ? ""
                        : values.patientContact?.person.lastName
                    }
                    name={field.name}
                    labelText={intl.formatMessage({
                      id: "patientcontact.person.lastname",
                    })}
                    id={field.name}
                    className="inputText"
                  />
                )}
              </Field>
              <Field name="patientContact.person.firstName">
                {({ field }) => (
                  <TextInput
                    value={
                      values.patientContact?.person.firstName === undefined
                        ? ""
                        : values.patientContact?.person.firstName
                    }
                    name={field.name}
                    labelText={intl.formatMessage({
                      id: "patientcontact.person.firstname",
                    })}
                    id={field.name}
                    className="inputText"
                  />
                )}
              </Field>
            </div>
            <div className="inlineDiv">
              <Field name="patientContact.person.email">
                {({ field }) => (
                  <TextInput
                    value={
                      values.patientContact?.person.email === undefined
                        ? ""
                        : values.patientContact?.person.email
                    }
                    name={field.name}
                    labelText={intl.formatMessage({
                      id: "patientcontact.person.email",
                    })}
                    id={field.name}
                    className="inputText"
                  />
                )}
              </Field>
              <Field name="patientContact.person.primaryPhone">
                {({ field }) => (
                  <TextInput
                    value={
                      values.patientContact?.person.primaryPhone === undefined
                        ? ""
                        : values.patientContact?.person.primaryPhone
                    }
                    name={field.name}
                    labelText={intl.formatMessage(
                      {
                        id: "patient.label.contactphone",
                        defaultMessage: "Contact Phone: {PHONE_FORMAT}",
                      },
                      { PHONE_FORMAT: configurationProperties.PHONE_FORMAT }
                    )}
                    id={field.name}
                    className="inputText"
                  />
                )}
              </Field>
              <div className="error">
                <ErrorMessage name="patientContact.person.email"></ErrorMessage>
              </div>
              <div className="error"></div>
            </div>
=======
              <AccordionItem title="Emergency Contact Information">
                <div className="inlineDiv">
                  <Field name="patientContact.person.lastName">
                    {({ field }) => (
                      <TextInput
                        value={
                          values.patientContact?.person.lastName === undefined
                            ? ""
                            : values.patientContact?.person.lastName
                        }
                        name={field.name}
                        labelText="Contact Last Name"
                        id={field.name}
                        className="inputText"
                      />
                    )}
                  </Field>
                  <Field name="patientContact.person.firstName">
                    {({ field }) => (
                      <TextInput
                        value={
                          values.patientContact?.person.firstName === undefined
                            ? ""
                            : values.patientContact?.person.firstName
                        }
                        name={field.name}
                        labelText="Contact First Name"
                        id={field.name}
                        className="inputText"
                      />
                    )}
                  </Field>
                </div>
                <div className="inlineDiv">
                  <Field name="patientContact.person.email">
                    {({ field }) => (
                      <TextInput
                        value={
                          values.patientContact?.person.email === undefined
                            ? ""
                            : values.patientContact?.person.email
                        }
                        name={field.name}
                        labelText="Contact Email"
                        id={field.name}
                        className="inputText"
                      />
                    )}
                  </Field>
                  <Field name="patientContact.person.primaryPhone">
                    {({ field }) => (
                      <TextInput
                        value={
                          values.patientContact?.person.primaryPhone ===
                          undefined
                            ? ""
                            : values.patientContact?.person.primaryPhone
                        }
                        name={field.name}
                        labelText={`Contact Phone: ${configurationProperties.PHONE_FORMAT}`}
                        id={field.name}
                        className="inputText"
                      />
                    )}
                  </Field>
                  <div className="error">
                    <ErrorMessage name="patientContact.person.email"></ErrorMessage>
                  </div>
                  <div className="error"></div>
                </div>
>>>>>>> 52392b26
              </AccordionItem>
            </Accordion>

            <div className="inlineDiv">
              <Field name="primaryPhone">
                {({ field }) => (
                  <TextInput
                    value={values.primaryPhone}
                    name={field.name}
                    labelText={intl.formatMessage(
                      {
                        id: "patient.label.primaryphone",
                        defaultMessage: "Phone: {PHONE_FORMAT}",
                      },
                      { PHONE_FORMAT: configurationProperties.PHONE_FORMAT }
                    )}
                    id={field.name}
                    className="inputText"
                  />
                )}
              </Field>
              <Field name="gender">
                {({ field }) => (
<<<<<<< HEAD
                    <RadioButtonGroup
                      valueSelected={values.gender}
                      legendText={intl.formatMessage({ id: "patient.gender" })}
                      name={field.name}
                      className="inputText"
                      id="create_patient_gender"
                    >
                      <RadioButton id="radio-1" labelText={intl.formatMessage({ id: "patient.male" })} value="M" />
                      <RadioButton id="radio-2" labelText={intl.formatMessage({id: "patient.female",})} value="F" />
                    </RadioButtonGroup>
=======
                  <RadioButtonGroup
                    valueSelected={values.gender}
                    legendText="Gender"
                    name={field.name}
                    className="inputText"
                    id="create_patient_gender"
                  >
                    <RadioButton id="radio-1" labelText="Male" value="M" />
                    <RadioButton id="radio-2" labelText="Female" value="F" />
                  </RadioButtonGroup>
>>>>>>> 52392b26
                )}
              </Field>
            </div>
            <div className="inlineDiv">
              <Field name="birthDateForDisplay">
                {({ field }) => (
                  <DatePicker
                    value={values.birthDateForDisplay}
                    onChange={(...e) => handleDatePickerChange(values, ...e)}
                    name={field.name}
                    dateFormat="d/m/Y"
                    datePickerType="single"
                    light={true}
                    className="inputText"
                  >
                    <DatePickerInput
                      id="date-picker-default-id"
                      placeholder="dd/mm/yyyy"
                      labelText={intl.formatMessage({
                        id: "patient.female",
                      })}
                      type="text"
                      name={field.name}
                    />
                  </DatePicker>
                )}
              </Field>

<<<<<<< HEAD
                <TextInput
                    value={dateOfBirthFormatter.years}
                    name="years"
                    labelText={intl.formatMessage({
                      id: "patient.female",
                    })}
                    id="years"
                    type="number"
                    onChange={(e) => handleYearsChange(e, values)}
                    className="inputText"
                />

                <TextInput
                    value={dateOfBirthFormatter.months}
                    name="months"
                    labelText={intl.formatMessage({ id: "patient.age.months" })}
                    type="number"
                    onChange={(e) => handleMonthsChange(e, values)}
                    id="months"
                    className="inputText"
                />

                <TextInput
                    value={dateOfBirthFormatter.days}
                    name="days"
                    onChange={ handleDaysChange}
                    labelText={intl.formatMessage({ id: "patient.age.days" })}
                    id="days"
                    className="inputText"
                />
=======
              <TextInput
                value={dateOfBirthFormatter.years}
                name="years"
                labelText="Age/Years"
                id="years"
                type="number"
                onChange={(e) => handleYearsChange(e, values)}
                className="inputText"
              />

              <TextInput
                value={dateOfBirthFormatter.months}
                name="months"
                labelText="Months"
                type="number"
                onChange={(e) => handleMonthsChange(e, values)}
                id="months"
                className="inputText"
              />

              <TextInput
                value={dateOfBirthFormatter.days}
                name="days"
                type="number"
                onChange={(e) => handleDaysChange(e, values)}
                labelText="Days"
                id="days"
                className="inputText"
              />
>>>>>>> 52392b26
              <div className="error">
                <ErrorMessage name="birthDateForDisplay"></ErrorMessage>
              </div>
              <div className="error">
                <ErrorMessage name="gender"></ErrorMessage>
              </div>
              </div>
            <Accordion>
              <AccordionItem title="Additional Information">
                <div className="inlineDiv">
                  <Field name="city">
                    {({ field }) => (
<<<<<<< HEAD
                        <TextInput
                            value={values.city}
                            name={field.name}
                            labelText={intl.formatMessage({
                              id: "patient.address.town",
                            })}
                            id={field.name}
                            className="inputText"
                        />
=======
                      <TextInput
                        value={values.city}
                        name={field.name}
                        labelText="Town"
                        id={field.name}
                        className="inputText"
                      />
>>>>>>> 52392b26
                    )}
                  </Field>
                  <Field name="streetAddress">
                    {({ field }) => (
                      <TextInput
                        value={values.streetAddress}
                        name={field.name}
                        labelText={intl.formatMessage({
                          id: "patient.address.street",
                        })}
                        id={field.name}
                        className="inputText"
                      />
                    )}
                  </Field>
                  <Field name="commune">
                    {({ field }) => (
                      <TextInput
                        value={values.commune}
                        name={field.name}
                        labelText={intl.formatMessage({
                          id: "patient.address.camp",
                        })}
                        id={field.name}
                        className="inputText"
                      />
                    )}
                  </Field>
                </div>
                <div className="inlineDiv">
                  <Field name="healthRegion">
                    {({ field }) => (
                      <Select
                        id="health_region"
                        value={values.healthRegion}
                        name={field.name}
                        labelText={intl.formatMessage({
                          id: "patient.address.healthregion",
                        })}
                        className="inputText"
                        onChange={(e) => handleRegionSelection(e, values)}
                      >
                        <SelectItem text="" value="" />
                        {healthRegions.map((region, index) => (
                          <SelectItem
                            text={region.value}
                            value={region.id}
                            key={index}
                          />
                        ))}
                      </Select>
                    )}
                  </Field>
                  <Field name="healthDistrict">
                    {({ field }) => (
                      <Select
                        id="health_district"
                        value={values.healthDistrict}
                        name={field.name}
                        labelText={intl.formatMessage({
                          id: "patient.address.healthdistrict",
                        })}
                        className="inputText"
                        onChange={() => {}}
                      >
                        <SelectItem text="" value="" />
                        {healthDistricts.map((district, index) => (
                          <SelectItem
                            text={district.value}
                            value={district.value}
                            key={index}
                          />
                        ))}
                      </Select>
                    )}
                  </Field>
                </div>
                <div className="inlineDiv">
                  <Field name="education">
                    {({ field }) => (
                      <Select
                        id="education"
                        value={values.education}
                        name={field.name}
                        labelText={intl.formatMessage({
                          id: "pateint.eduction",
                        })}
                        className="inputText"
                        onChange={() => {}}
                      >
                        <SelectItem text="" value="" />
                        {educationList.map((education, index) => (
                          <SelectItem
                            text={education.value}
                            value={education.value}
                            key={index}
                          />
                        ))}
                      </Select>
                    )}
                  </Field>
                  <Field name="maritialStatus">
                    {({ field }) => (
                      <Select
                        id="maritialStatus"
                        value={values.maritialStatus}
                        name={field.name}
                        labelText={intl.formatMessage({
                          id: "patient.maritalstatus",
                        })}
                        className="inputText"
                        onChange={() => {}}
                      >
                        <SelectItem text="" value="" />
                        {maritalStatuses.map((status, index) => (
                          <SelectItem
                            text={status.value}
                            value={status.value}
                            key={index}
                          />
                        ))}
                      </Select>
                    )}
                  </Field>
                </div>
                <div className="inlineDiv">
                  <Field name="nationality">
                    {({ field }) => (
                      <Select
                        id="nationality"
                        value={values.nationality}
                        name={field.name}
                        labelText={intl.formatMessage({
                          id: "patient.nationality",
                        })}
                        className="inputText"
                        onChange={() => {}}
                      >
                        <SelectItem text="" value="" />
                        {nationalityList.map((nationality, index) => (
                          <SelectItem
                            text={nationality.label}
                            value={nationality.value}
                            key={index}
                          />
                        ))}
                      </Select>
                    )}
                  </Field>
                  <Field name="otherNationality">
                    {({ field }) => (
                      <TextInput
                        value={values.otherNationality}
                        name={field.name}
                        labelText={intl.formatMessage({
                          id: "patient.nationality.other",
                        })}
                        id={field.name}
                        className="inputText"
                      />
                    )}
                  </Field>
                </div>
              </AccordionItem>
            </Accordion>
            {props.showActionsButton && (
              <div className="inlineDiv">
                <Button type="submit" id="submit">
                  <FormattedMessage id="label.button.save" />
                </Button>
                <Button
                  id="clear"
                  kind="danger"
                  onClick={() => {
                    resetForm({ values: CreatePatientFormValues });
                    setHealthDistricts([]);
                  }}
                >
                  <FormattedMessage id="label.button.clear" />
                </Button>
              </div>
            )}
          </Form>
        )}
      </Formik>
    </>
  );
}

export default injectIntl(CreatePatientForm);<|MERGE_RESOLUTION|>--- conflicted
+++ resolved
@@ -40,18 +40,10 @@
   const [maritalStatuses, setMaritalStatuses] = useState([]);
   const [formAction, setFormAction] = useState("ADD");
   const componentMounted = useRef(false);
-<<<<<<< HEAD
   const intl = useIntl();
   const [dateOfBirthFormatter,setDateOfBirthFormatter] = useState({
     "years": "", "months": "", "days": ""
   })
-=======
-  const [dateOfBirthFormatter, setDateOfBirthFormatter] = useState({
-    years: "",
-    months: "",
-    days: "",
-  });
->>>>>>> 52392b26
 
   const handleDatePickerChange = (values, ...e) => {
     var patient = values;
@@ -389,7 +381,6 @@
               </Field>
             </div>
             <Accordion>
-<<<<<<< HEAD
               <AccordionItem title={intl.formatMessage({ id: "emergencyContactInfo.title" })}>
             <div className="inlineDiv">
               <Field name="patientContact.person.lastName">
@@ -471,78 +462,6 @@
               </div>
               <div className="error"></div>
             </div>
-=======
-              <AccordionItem title="Emergency Contact Information">
-                <div className="inlineDiv">
-                  <Field name="patientContact.person.lastName">
-                    {({ field }) => (
-                      <TextInput
-                        value={
-                          values.patientContact?.person.lastName === undefined
-                            ? ""
-                            : values.patientContact?.person.lastName
-                        }
-                        name={field.name}
-                        labelText="Contact Last Name"
-                        id={field.name}
-                        className="inputText"
-                      />
-                    )}
-                  </Field>
-                  <Field name="patientContact.person.firstName">
-                    {({ field }) => (
-                      <TextInput
-                        value={
-                          values.patientContact?.person.firstName === undefined
-                            ? ""
-                            : values.patientContact?.person.firstName
-                        }
-                        name={field.name}
-                        labelText="Contact First Name"
-                        id={field.name}
-                        className="inputText"
-                      />
-                    )}
-                  </Field>
-                </div>
-                <div className="inlineDiv">
-                  <Field name="patientContact.person.email">
-                    {({ field }) => (
-                      <TextInput
-                        value={
-                          values.patientContact?.person.email === undefined
-                            ? ""
-                            : values.patientContact?.person.email
-                        }
-                        name={field.name}
-                        labelText="Contact Email"
-                        id={field.name}
-                        className="inputText"
-                      />
-                    )}
-                  </Field>
-                  <Field name="patientContact.person.primaryPhone">
-                    {({ field }) => (
-                      <TextInput
-                        value={
-                          values.patientContact?.person.primaryPhone ===
-                          undefined
-                            ? ""
-                            : values.patientContact?.person.primaryPhone
-                        }
-                        name={field.name}
-                        labelText={`Contact Phone: ${configurationProperties.PHONE_FORMAT}`}
-                        id={field.name}
-                        className="inputText"
-                      />
-                    )}
-                  </Field>
-                  <div className="error">
-                    <ErrorMessage name="patientContact.person.email"></ErrorMessage>
-                  </div>
-                  <div className="error"></div>
-                </div>
->>>>>>> 52392b26
               </AccordionItem>
             </Accordion>
 
@@ -566,7 +485,6 @@
               </Field>
               <Field name="gender">
                 {({ field }) => (
-<<<<<<< HEAD
                     <RadioButtonGroup
                       valueSelected={values.gender}
                       legendText={intl.formatMessage({ id: "patient.gender" })}
@@ -577,18 +495,6 @@
                       <RadioButton id="radio-1" labelText={intl.formatMessage({ id: "patient.male" })} value="M" />
                       <RadioButton id="radio-2" labelText={intl.formatMessage({id: "patient.female",})} value="F" />
                     </RadioButtonGroup>
-=======
-                  <RadioButtonGroup
-                    valueSelected={values.gender}
-                    legendText="Gender"
-                    name={field.name}
-                    className="inputText"
-                    id="create_patient_gender"
-                  >
-                    <RadioButton id="radio-1" labelText="Male" value="M" />
-                    <RadioButton id="radio-2" labelText="Female" value="F" />
-                  </RadioButtonGroup>
->>>>>>> 52392b26
                 )}
               </Field>
             </div>
@@ -616,8 +522,6 @@
                   </DatePicker>
                 )}
               </Field>
-
-<<<<<<< HEAD
                 <TextInput
                     value={dateOfBirthFormatter.years}
                     name="years"
@@ -648,37 +552,6 @@
                     id="days"
                     className="inputText"
                 />
-=======
-              <TextInput
-                value={dateOfBirthFormatter.years}
-                name="years"
-                labelText="Age/Years"
-                id="years"
-                type="number"
-                onChange={(e) => handleYearsChange(e, values)}
-                className="inputText"
-              />
-
-              <TextInput
-                value={dateOfBirthFormatter.months}
-                name="months"
-                labelText="Months"
-                type="number"
-                onChange={(e) => handleMonthsChange(e, values)}
-                id="months"
-                className="inputText"
-              />
-
-              <TextInput
-                value={dateOfBirthFormatter.days}
-                name="days"
-                type="number"
-                onChange={(e) => handleDaysChange(e, values)}
-                labelText="Days"
-                id="days"
-                className="inputText"
-              />
->>>>>>> 52392b26
               <div className="error">
                 <ErrorMessage name="birthDateForDisplay"></ErrorMessage>
               </div>
@@ -691,7 +564,6 @@
                 <div className="inlineDiv">
                   <Field name="city">
                     {({ field }) => (
-<<<<<<< HEAD
                         <TextInput
                             value={values.city}
                             name={field.name}
@@ -700,17 +572,7 @@
                             })}
                             id={field.name}
                             className="inputText"
-                        />
-=======
-                      <TextInput
-                        value={values.city}
-                        name={field.name}
-                        labelText="Town"
-                        id={field.name}
-                        className="inputText"
-                      />
->>>>>>> 52392b26
-                    )}
+                        />         )}
                   </Field>
                   <Field name="streetAddress">
                     {({ field }) => (

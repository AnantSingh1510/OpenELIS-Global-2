--- conflicted
+++ resolved
@@ -23,7 +23,6 @@
 import { format } from "date-fns";
 
 const SearchForm = (props) => {
-<<<<<<< HEAD
   const { setNotificationVisible, setNotificationBody } =
     useContext(NotificationContext);
   const [searchResults, setSearchResults] = useState();
@@ -51,57 +50,11 @@
 
         setNotificationBody({
           kind: NotificationKinds.warning,
-          title: "Notification Message",
+          title: <FormattedMessage id="notification.title" />,
           message: "No Results found to be validated",
         });
         setNotificationVisible(true);
       }
-=======
-    const {setNotificationVisible, setNotificationBody} = useContext(NotificationContext);
-    const [searchResults, setSearchResults] = useState();
-    const [searchBy, setSearchBy] = useState();
-    const [testSections, setTestSections] = useState([]);
-    const [testDate, setTestDate] = useState("");
-    const validationResults = (data) => {
-        if (data) {
-            setSearchResults(data);
-            if (data.resultList.length > 0) {
-                const newResultsList = data.resultList.map((data, idx) => {
-                    let tempData = {...data}
-                    tempData.id = idx
-                    return tempData
-                });
-                setSearchResults(prevState => ({
-                    ...prevState,
-                    resultList: newResultsList
-                }));
-            } else {
-                setSearchResults(prevState => ({
-                    ...prevState,
-                    resultList: []
-                }));
-
-                setNotificationBody({
-                    kind: NotificationKinds.warning,
-                    title: <FormattedMessage id="notification.title"/>,
-                    message: "No Results found to be validated"
-                });
-                setNotificationVisible(true);
-            }
-        }
-    }
-
-    useEffect(() => {
-        props.setResults(searchResults)
-    }, [searchResults]);
-
-    const handleSubmit = (values) => {
-        let searchEndPoint = "/rest/accessionValidationByRange?" +
-            "accessionNumber=" + values.accessionNumber +
-            "&unitType=" + values.unitType +
-            "&date=" + testDate
-        getFromOpenElisServer(searchEndPoint, validationResults);
->>>>>>> 6faab21e
     }
   };
 

--- conflicted
+++ resolved
@@ -1,10 +1,5 @@
-<<<<<<< HEAD
-import React, { useState, useContext } from "react";
+import React, { useState, useContext, useEffect, useRef } from "react";
 import { Field, Formik } from "formik";
-=======
-import React, {useState, useContext ,useEffect ,useRef} from 'react'
-import {Field, Formik} from "formik";
->>>>>>> a8484592
 import {
   Button,
   Checkbox,
@@ -22,63 +17,55 @@
 import DataTable from "react-data-table-component";
 import { FormattedMessage } from "react-intl";
 import ValidationSearchFormValues from "../formModel/innitialValues/ValidationSearchFormValues";
-<<<<<<< HEAD
 import { NotificationKinds } from "../common/CustomNotification";
 import { postToOpenElisServer } from "../utils/Utils";
 import { NotificationContext } from "../layout/Layout";
+import { getFromOpenElisServer } from "../utils/Utils";
 
 const Validation = (props) => {
-  var jp = require("jsonpath");
-=======
-import {NotificationKinds} from "../common/CustomNotification";
-import {postToOpenElisServer} from "../utils/Utils";
-import {NotificationContext} from "../layout/Layout";
-import { getFromOpenElisServer} from "../utils/Utils";
-
-const Validation = (props) => {
-    const {setNotificationVisible, setNotificationBody} = useContext(NotificationContext);
-    const [page, setPage] = useState(0);
-    const [pageSize, setPageSize] = useState(0);
-    const [referalOrganizations ,setReferalOrganizations] = useState([])
-    const [methods ,setMethods] = useState([])
-    const [referralReasons ,setReferralReasons] = useState([])
-
-    const componentMounted = useRef(false);
-
-    useEffect(() => {
-        componentMounted.current = true;
-        getFromOpenElisServer("/rest/displayList/REFERRAL_ORGANIZATIONS", loadReferalOrganizations);
-        getFromOpenElisServer("/rest/displayList/METHODS", loadMehtods);
-        getFromOpenElisServer("/rest/displayList/REFERRAL_REASONS", loadReferalReasons);
-        return () => {
-            componentMounted.current = false
-          }
-
-    }, []);
-
-    const loadReferalOrganizations  = (results) => {
-        if (componentMounted.current) {
-        setReferalOrganizations(results)
-        }
-    }
-
-    const loadMehtods  = (results) => {
-        if (componentMounted.current) {
-        setMethods(results)
-        }
-    }
-
-    const loadReferalReasons  = (results) => {
-        if (componentMounted.current) {
-        setReferralReasons(results)
-        }
-    }
->>>>>>> a8484592
-
   const { setNotificationVisible, setNotificationBody } =
     useContext(NotificationContext);
   const [page, setPage] = useState(0);
   const [pageSize, setPageSize] = useState(0);
+  const [referalOrganizations, setReferalOrganizations] = useState([]);
+  const [methods, setMethods] = useState([]);
+  const [referralReasons, setReferralReasons] = useState([]);
+
+  const componentMounted = useRef(false);
+
+  useEffect(() => {
+    componentMounted.current = true;
+    getFromOpenElisServer(
+      "/rest/displayList/REFERRAL_ORGANIZATIONS",
+      loadReferalOrganizations,
+    );
+    getFromOpenElisServer("/rest/displayList/METHODS", loadMehtods);
+    getFromOpenElisServer(
+      "/rest/displayList/REFERRAL_REASONS",
+      loadReferalReasons,
+    );
+    return () => {
+      componentMounted.current = false;
+    };
+  }, []);
+
+  const loadReferalOrganizations = (results) => {
+    if (componentMounted.current) {
+      setReferalOrganizations(results);
+    }
+  };
+
+  const loadMehtods = (results) => {
+    if (componentMounted.current) {
+      setMethods(results);
+    }
+  };
+
+  const loadReferalReasons = (results) => {
+    if (componentMounted.current) {
+      setReferralReasons(results);
+    }
+  };
 
   const columns = [
     {
@@ -131,7 +118,7 @@
     },
   ];
 
-  const handleSave = () => {
+  const handleSave = (values) => {
     postToOpenElisServer(
       "/rest/accessionValidationByRangeUpdate",
       JSON.stringify(props.results),
@@ -153,15 +140,12 @@
     setNotificationVisible(true);
   };
 
-  const handlePageChange = (pageInfo) => {
-    if (page != pageInfo.page) {
-      setPage(pageInfo.page);
-    }
-  };
-
-  const handleChange = (e) => {
-    const { name, value } = e.target;
+  const handlePageChange = () => {};
+
+  const handleChange = (e, rowId) => {
+    const { name, id, value } = e.target;
     let form = props.results;
+    var jp = require("jsonpath");
     jp.value(form, name, value);
   };
 
@@ -169,6 +153,7 @@
     console.log("handleDatePickerChange:" + date);
     const d = new Date(date).toLocaleDateString("fr-FR");
     var form = props.results;
+    var jp = require("jsonpath");
     jp.value(form, "resultList[" + rowId + "].sentDate_", d);
   };
   const handleCheckBox = (e, rowId) => {
@@ -179,7 +164,6 @@
   };
 
   const renderCell = (row, index, column, id) => {
-    console.log("index: " + index + ", id: " + id);
     switch (column.name) {
       case "Sample Info":
         return (
@@ -200,7 +184,7 @@
         return (
           <>
             <Field name="isAccepted">
-              {() => (
+              {({ field }) => (
                 <Checkbox
                   id={"resultList" + row.id + ".isAccepted"}
                   name={"resultList[" + row.id + "].isAccepted"}
@@ -217,7 +201,7 @@
         return (
           <>
             <Field name="isRejected">
-              {() => (
+              {({ field }) => (
                 <Checkbox
                   id={"resultList" + row.id + ".isRejected"}
                   name={"resultList[" + row.id + "].isRejected"}
@@ -273,7 +257,6 @@
               </Select>
             );
 
-<<<<<<< HEAD
           case "N":
             return (
               <TextInput
@@ -282,20 +265,7 @@
                 labelText=""
                 type="number"
                 defaultValue={
-                  props.results ? props.results.resultList[row.id].result : ""
-=======
-                    case "N":
-                        return <TextInput
-                            id={"ResultValue" + row.id}
-                            name={"resultList[" + row.id + "].result"}
-                            labelText=""
-                            type="number"
-                            defaultValue={props.results ? props.results.resultList[row.id]?.result : ""}
-                            onChange={(e) => handleChange(e, row.id)}
-                        />
-                    default:
-                        return row.result
->>>>>>> a8484592
+                  props.results ? props.results.resultList[row.id]?.result : ""
                 }
                 onChange={(e) => handleChange(e, row.id)}
               />
@@ -303,113 +273,6 @@
           default:
             return row.result;
         }
-<<<<<<< HEAD
-=======
-        return row.result;
-    }
-    const renderReferral = ({data}) => {
-        return (
-            <div className='referralRow'>
-                <Grid>
-                    <Column lg={3}>
-                        <div>
-                            <Select
-                                id={"testMethod" + data.id}
-                                name={"resultList[" + data.id + "].testMethod"}
-                                labelText={"Methods"}
-                                onChange={(e) => handleChange(e, data.id)}
-                                value={data.method}
-                            >
-                                <SelectItem
-                                    text=""
-                                    value=""
-                                />
-                                {methods.map((method, method_index) => (
-                                    <SelectItem
-                                        text={method.value}
-                                        value={method.id}
-                                        key={method_index}
-                                    />
-                                ))}
-                            </Select>
-                        </div>
-                    </Column>
-                    <Column lg={3}>
-                        <div>
-                            <Select className='referralReason'
-                                    id={"referralReason" + data.id}
-                                    name={"resultList[" + data.id + "].referralReason"}
-                                    labelText={"Referral Reason"}
-                                    onChange={(e) => handleChange(e, data.id)}>
-                                <SelectItem
-                                    text=""
-                                    value=""
-                                />
-                                {referralReasons.map((method, method_index) => (
-                                    <SelectItem
-                                        text={method.value}
-                                        value={method.id}
-                                        key={method_index}
-                                    />
-                                ))}
-                            </Select>
-                        </div>
-                    </Column>
-                    <Column lg={3}>
-                        <div className='institute'>
-                            <Select
-                                id={"institute" + data.id}
-                                name={"resultList[" + data.id + "].institute"}
-                                labelText={"Institute"}
-                                onChange={(e) => handleChange(e, data.id)}>
-
-
-                                <SelectItem
-                                    text=""
-                                    value=""
-                                />
-                                {referalOrganizations.map((method, method_index) => (
-                                    <SelectItem
-                                        text={method.value}
-                                        value={method.id}
-                                        key={method_index}
-                                    />
-                                ))}
-                            </Select>
-                        </div>
-                    </Column>
-                    <Column lg={3}>
-                        <div className='testToPerform'>
-                            <Select
-                                id={"testToPerform" + data.id}
-                                name={"resultList[" + data.id + "].testToPerform"}
-                                labelText={"Test to Perform"}
-                                onChange={(e) => handleChange(e, data.id)}>
-
-                                <SelectItem
-                                    text={data.testName}
-                                    value={data.id}/>
-                            </Select>
-                        </div>
-                    </Column>
-                    <Column lg={3}>
-                        <DatePicker datePickerType="single"
-                                    id={"sentDate_" + data.id}
-                                    name={"resultList[" + data.id + "].sentDate_"}
-                                    onChange={(date) => handleDatePickerChange(date, data.id)}
-                        >
-                            <DatePickerInput
-                                placeholder="mm/dd/yyyy"
-                                labelText="Sent Date"
-                                id="date-picker-single"
-                                size="md"
-                            />
-                        </DatePicker>
-                    </Column>
-                </Grid>
-            </div>
-        )
->>>>>>> a8484592
 
       default:
     }
@@ -429,7 +292,7 @@
                 value={data.method}
               >
                 <SelectItem text="" value="" />
-                {data.methods.map((method, method_index) => (
+                {methods.map((method, method_index) => (
                   <SelectItem
                     text={method.value}
                     value={method.id}
@@ -449,7 +312,7 @@
                 onChange={(e) => handleChange(e, data.id)}
               >
                 <SelectItem text="" value="" />
-                {data.referralReasons.map((method, method_index) => (
+                {referralReasons.map((method, method_index) => (
                   <SelectItem
                     text={method.value}
                     value={method.id}
@@ -468,7 +331,7 @@
                 onChange={(e) => handleChange(e, data.id)}
               >
                 <SelectItem text="" value="" />
-                {data.referralOrganizations.map((method, method_index) => (
+                {referalOrganizations.map((method, method_index) => (
                   <SelectItem
                     text={method.value}
                     value={method.id}
@@ -519,11 +382,11 @@
       >
         {({
           values,
-          //errors,
-          //touched,
+          errors,
+          touched,
           handleChange,
           //handleBlur,
-          //handleSubmit
+          handleSubmit,
         }) => (
           <Form
             onChange={handleChange}

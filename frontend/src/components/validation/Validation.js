--- conflicted
+++ resolved
@@ -80,7 +80,6 @@
     },
   ];
 
-<<<<<<< HEAD
   const handleSave = () => {
     postToOpenElisServer(
       "/rest/accessionValidationByRangeUpdate",
@@ -94,31 +93,10 @@
     if (response.status === 200) {
       message = "Results have been validated successfully";
       kind = NotificationKinds.success;
-=======
-    ];
-
-    const handleSave = (values) => {
-        postToOpenElisServer("/rest/accessionValidationByRangeUpdate",
-            JSON.stringify(props.results), handleResponse);
-    }
-    const handleResponse = (response) => {
-        let message = "Oops, try gain";
-        let kind = NotificationKinds.error;
-        if (response.status === 200) {
-            message = "Results have been validated successfully";
-            kind = NotificationKinds.success
-        }
-        setNotificationBody({
-            kind: kind,
-            title: <FormattedMessage id="notification.title"/>,
-            message: message
-        });
-        setNotificationVisible(true);
->>>>>>> 6faab21e
     }
     setNotificationBody({
       kind: kind,
-      title: "Notification Message",
+      title: <FormattedMessage id="notification.title" />,
       message: message,
     });
     setNotificationVisible(true);
@@ -127,9 +105,6 @@
   const handlePageChange = (pageInfo) => {
     if (page != pageInfo.page) {
       setPage(pageInfo.page);
-    }
-    if (pageSize != pageInfo.pageSize) {
-      setPageSize(pageInfo.pageSize);
     }
   };
 

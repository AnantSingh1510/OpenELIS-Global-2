
.dashboard-container {
    display: grid;
    grid-template-columns: repeat(4, 1fr);
    gap: 50px;
    padding: 50px;
}

.dashboard-tile {
    border-radius: 3px;
    box-shadow: 0 4px 8px rgba(0, 0, 0, 0.1);
    background-color: #f4f4f4;
}

.tile-title {
    margin: 0;
    font-size: 1.2rem;
}

.tile-subtitle {
    margin-top: 5px;
    color: #666;
}

.tile-value {
    margin-top: 10px;
    font-size: 1.5rem;
    font-weight: bold;
}


.patient-header {
  background-color: #f5f5f5;
  border: 1px solid #ddd;
  padding: 20px;
  display: flex;
  flex-direction: column;
  align-items: flex-start;
  justify-content: center;
  text-align: left;
  margin-top: 20px;
}

.patient-name {
  font-size: 18px;
  margin-bottom: 5px;
}

.patient-dob {
  font-size: 16px;
  color: #666;
  margin-bottom: 5px;
}

.patient-id {
  font-size: 14px;
  color: #888;
}

.file-container {
  background-color: #f5f5f5;
  border: 1px solid #ddd;
  padding: 20px;
  width: 500px;
  /* display: flex;
  flex-direction: column; */
  align-items: flex-start;
  justify-content: center;
  /* text-align: left; */
  margin-top: 20px;
}

<<<<<<< HEAD
@media screen and (max-width: 450px){
=======

@media screen and (max-width: 1150px) and (min-width:700px){
  .dashboard-container{
    gap: 40px;
    padding:30px;
  }
  .dashboard-tile {
    min-width: 175px;
  }
  .tile-title-Immuno{
    font-size: 0.9rem;
  }
}

@media screen and (max-width: 700px) and (min-width:450px){
>>>>>>> 56f9b0ad
  .dashboard-container{
    grid-template-columns: repeat(2, 1fr);
    gap: 40px;
    padding:30px;
  }
  .tile-title-Immuno{
    font-size: 0.9rem;
  }
}

@media screen and (max-width: 450px){
  .tile-title {
    font-size: 0.9rem;
}
<<<<<<< HEAD
.tile-title-Immuno{
  font-size: 0.6rem;
}
}
@media screen and (max-width: 1150px) and (min-width:700px){
.dashboard-container{
  gap: 40px;
  padding:30px;
}
.dashboard-tile {
  min-width: 175px;
}
.tile-title-Immuno{
  font-size: 0.9rem;
}
}
@media screen and (max-width: 700px) and (min-width:450px){
.dashboard-container{
  grid-template-columns: repeat(2, 1fr);
  gap: 40px;
  padding:30px;
}
.tile-title-Immuno{
  font-size: 0.9rem;
}
}
=======
.dashboard-container{
  grid-template-columns: repeat(2, 1fr);
  gap: 20px;
  padding:20px;
}
.tile-title-Immuno{
  font-size: 0.6rem;
}
}

>>>>>>> 56f9b0ad
<|MERGE_RESOLUTION|>--- conflicted
+++ resolved
@@ -70,44 +70,20 @@
   margin-top: 20px;
 }
 
-<<<<<<< HEAD
 @media screen and (max-width: 450px){
-=======
-
-@media screen and (max-width: 1150px) and (min-width:700px){
-  .dashboard-container{
-    gap: 40px;
-    padding:30px;
-  }
-  .dashboard-tile {
-    min-width: 175px;
-  }
-  .tile-title-Immuno{
-    font-size: 0.9rem;
-  }
-}
-
-@media screen and (max-width: 700px) and (min-width:450px){
->>>>>>> 56f9b0ad
   .dashboard-container{
     grid-template-columns: repeat(2, 1fr);
-    gap: 40px;
-    padding:30px;
+    gap: 20px;
+    padding:20px;
   }
-  .tile-title-Immuno{
-    font-size: 0.9rem;
-  }
-}
-
-@media screen and (max-width: 450px){
   .tile-title {
     font-size: 0.9rem;
 }
-<<<<<<< HEAD
 .tile-title-Immuno{
   font-size: 0.6rem;
 }
 }
+
 @media screen and (max-width: 1150px) and (min-width:700px){
 .dashboard-container{
   gap: 40px;
@@ -120,6 +96,7 @@
   font-size: 0.9rem;
 }
 }
+
 @media screen and (max-width: 700px) and (min-width:450px){
 .dashboard-container{
   grid-template-columns: repeat(2, 1fr);
@@ -129,16 +106,4 @@
 .tile-title-Immuno{
   font-size: 0.9rem;
 }
-}
-=======
-.dashboard-container{
-  grid-template-columns: repeat(2, 1fr);
-  gap: 20px;
-  padding:20px;
-}
-.tile-title-Immuno{
-  font-size: 0.6rem;
-}
-}
-
->>>>>>> 56f9b0ad
+}
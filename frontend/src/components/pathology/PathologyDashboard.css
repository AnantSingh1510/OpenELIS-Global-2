--- conflicted
+++ resolved
@@ -69,31 +69,8 @@
   /* text-align: left; */
   margin-top: 20px;
 }
-<<<<<<< HEAD
-@media screen and (max-width: 450px){
-  .dashboard-container{
-    grid-template-columns: repeat(2, 1fr);
-    gap: 20px;
-    padding:20px;
-  }
-  .tile-title {
-    font-size: 0.9rem;
-}
-=======
 
-@media screen and (max-width: 450px){
-    .dashboard-container{
-      grid-template-columns: repeat(2, 1fr);
-      gap: 20px;
-      padding:20px;
-    }
-    .tile-title {
-      font-size: 0.9rem;
-  }
-  .tile-title-Immuno{
-    font-size: 0.6rem;
-  }
-}
+
 @media screen and (max-width: 1150px) and (min-width:700px){
   .dashboard-container{
     gap: 40px;
@@ -106,6 +83,7 @@
     font-size: 0.9rem;
   }
 }
+
 @media screen and (max-width: 700px) and (min-width:450px){
   .dashboard-container{
     grid-template-columns: repeat(2, 1fr);
@@ -115,5 +93,19 @@
   .tile-title-Immuno{
     font-size: 0.9rem;
   }
->>>>>>> 3e50655f
-}+}
+
+@media screen and (max-width: 450px){
+  .tile-title {
+    font-size: 0.9rem;
+}
+.dashboard-container{
+  grid-template-columns: repeat(2, 1fr);
+  gap: 20px;
+  padding:20px;
+}
+.tile-title-Immuno{
+  font-size: 0.6rem;
+}
+}
+

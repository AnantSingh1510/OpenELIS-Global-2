--- conflicted
+++ resolved
@@ -143,11 +143,7 @@
   )
     .then((response) => response.blob())
     .then((blob) => {
-<<<<<<< HEAD
-      callback(true);
-=======
       callback(true, blob);
->>>>>>> 54e8c814
       let link = document.createElement("a");
       link.href = window.URL.createObjectURL(blob, { type: "application/pdf" });
       link.target = "_blank";

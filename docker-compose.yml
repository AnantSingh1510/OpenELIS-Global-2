version: '3.3'
services:
    certs:
        container_name: oe-certs 
        image: itechuw/certgen:main
        restart: always
        environment:
            - KEYSTORE_PW="kspass"
            - TRUSTSTORE_PW="tspass"
        networks:
            - default
        volumes:
            -  key_trust-store-volume:/etc/openelis-global
            -  keys-vol:/etc/ssl/private/
            -  certs-vol:/etc/ssl/certs/

    database:
        container_name: openelisglobal-database 
        image: postgres:14.4
        ports:
            - "15432:5432"
        restart: always
        env_file:
            - ./volume/database/database.env
        volumes:
              # preserves the database between containers
             - db-data:/var/lib/postgresql/data                
              # files here will run on install
             - ./volume/database/dbInit:/docker-entrypoint-initdb.d
        networks:
            - default
        healthcheck:
            test: [ "CMD", "pg_isready", "-q", "-d", "clinlims", "-U", "clinlims" ]
            timeout: 45s
            interval: 10s
            retries: 10 
            
    oe.openelis.org:
        container_name: openelisglobal-webapp 
        image: itechuw/openelis-global-2:2.8    
        depends_on:
            - database
            - certs
        ports:
            - "8080:8080"
            - "8443:8443"
        restart: always
        networks:
          default:
              ipv4_address: 172.20.1.121

        environment:
            - DEFAULT_PW=adminADMIN! 
            - TZ=Africa/Nairobi
              # context.xml doesn't seem to be able to pick up environment variables directly, so we are passing them in as CATALINA_OPTS
            - CATALINA_OPTS= -Ddatasource.url=jdbc:postgresql://database:5432/clinlims -Ddatasource.username=clinlims
        volumes:
            -  key_trust-store-volume:/etc/openelis-global
            - ./volume/plugins/:/var/lib/openelis-global/plugins
            - ./volume/tomcat/oe_server.xml:/usr/local/tomcat/conf/server.xml
            #Runing OpenELIS with the locally compiled war file
            #- ./target/OpenELIS-Global.war:/usr/local/tomcat/webapps/OpenELIS-Global.war
        secrets:
            - source: datasource.password
            - source: common.properties
            
    fhir.openelis.org:
        container_name: external-fhir-api
        image: hapiproject/hapi:v6.6.0-tomcat
        depends_on:
            - database
            - certs
        ports:
            - "8081:8080"
            - "8444:8443"
        networks:
            - default
        restart: always
        environment:
          SPRING_CONFIG_LOCATION: file:///run/secrets/hapi_application.yaml
          TZ: Africa/Nairobi

          JAVA_OPTS: "-Djavax.net.ssl.trustStore=/etc/openelis-global/truststore 
                      -Djavax.net.ssl.trustStorePassword=tspass
                      -Djavax.net.ssl.trustStoreType=pkcs12 
                      -Djavax.net.ssl.keyStore=/etc/openelis-global/keystore 
                      -Djavax.net.ssl.keyStorePassword=kspass 
                      -Djavax.net.ssl.keyStoreType=pkcs12"            
        
        volumes:
            -  key_trust-store-volume:/etc/openelis-global
            - ./volume/tomcat/hapi_server.xml:/opt/bitnami/tomcat/conf/server.xml
        secrets:
<<<<<<< HEAD
             - source: hapi_application.yaml 


         
    frontend.openelis.org:
        image: itechuw/openelis-global-2-frontend:2.8
        container_name: openelisglobal-front-end
        networks:
        - default
        environment:
        - CHOKIDAR_USEPOLLING=true
        tty: true

    proxy:
        image: nginx:1.15-alpine
        container_name: openelisglobal-proxy
        ports:
            - 80:80
            - 443:443
        volumes:
            - certs-vol:/etc/nginx/certs/
            - keys-vol:/etc/nginx/keys/
            - ./volume/nginx/nginx-prod.conf:/etc/nginx/nginx.conf:ro
        networks:
            - default
        restart: unless-stopped
        depends_on:
        - certs        
=======
            - source: hapi_application.yaml      
>>>>>>> eec39d0d
            
secrets:
  datasource.password:
    file: ./volume/properties/datasource.password  
  common.properties:
    file:  ./volume/properties/common.properties  
  hapi_application.yaml:
<<<<<<< HEAD
    file: ./volume/properties/hapi_application.yaml    
=======
    file: ./volume/properties/hapi_application.yaml   
>>>>>>> eec39d0d

networks:
  default:
    driver: bridge
    ipam:
      config:
        - subnet: 172.20.1.0/24  
        
volumes:
  db-data:
  key_trust-store-volume:
  certs-vol:
  keys-vol:<|MERGE_RESOLUTION|>--- conflicted
+++ resolved
@@ -91,7 +91,6 @@
             -  key_trust-store-volume:/etc/openelis-global
             - ./volume/tomcat/hapi_server.xml:/opt/bitnami/tomcat/conf/server.xml
         secrets:
-<<<<<<< HEAD
              - source: hapi_application.yaml 
 
 
@@ -120,9 +119,6 @@
         restart: unless-stopped
         depends_on:
         - certs        
-=======
-            - source: hapi_application.yaml      
->>>>>>> eec39d0d
             
 secrets:
   datasource.password:
@@ -130,11 +126,7 @@
   common.properties:
     file:  ./volume/properties/common.properties  
   hapi_application.yaml:
-<<<<<<< HEAD
     file: ./volume/properties/hapi_application.yaml    
-=======
-    file: ./volume/properties/hapi_application.yaml   
->>>>>>> eec39d0d
 
 networks:
   default:

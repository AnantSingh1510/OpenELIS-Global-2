version: '3.3'
services:
    certs:
        container_name: oe-certs 
        image: ghcr.io/i-tech-uw/certgen:main
        restart: always
        environment:
            - KEYSTORE_PW="kspass"
            - TRUSTSTORE_PW="tspass"
        networks:
            - default
        volumes:
            -  cert-volume:/etc/openelis-global
            - keys-vol:/etc/ssl/private/
            - certs-vol:/etc/ssl/certs/
    database:
        container_name: openelisglobal-database 
        image: postgres:14.4
        ports:
            - "15432:5432"
        restart: always
        env_file:
            - ./volume/database/database.env
        volumes:
              # preserves the database between containers
             - db-data:/var/lib/postgresql/data                
              # files here will run on install
             - ./volume/database/dbInit:/docker-entrypoint-initdb.d
        networks:
            - default
        healthcheck:
            test: [ "CMD", "pg_isready", "-q", "-d", "clinlims", "-U", "clinlims" ]
            timeout: 45s
            interval: 10s
            retries: 10 
            
#   oe.openelis.org:
#       build:
#         context: .
#       container_name: openelisglobal-webapp 
#       image: openelisglobal-webapp.build     
#       depends_on:
#           - database
#       ports:
#           - "8080:8080"
#           - "8443:8443"
#       restart: always
#       networks:
#         default:
#             ipv4_address: 172.20.1.121

#       environment:
#           - DEFAULT_PW=adminADMIN! 
#           - TZ=Africa/Nairobi
#             # context.xml doesn't seem to be able to pick up environment variables directly, so we are passing them in as CATALINA_OPTS
#           - CATALINA_OPTS= -Ddatasource.url=jdbc:postgresql://database:5432/clinlims -Ddatasource.username=clinlims
#       volumes:
#           -  cert-volume:/etc/openelis-global
#           - ./volume/plugins/:/var/lib/openelis-global/plugins
#           - ./volume/tomcat/oe_server.xml:/usr/local/tomcat/conf/server.xml
#       secrets:
#           - source: datasource.password
#           - source: common.properties
            
    fhir.openelis.org:
        container_name: external-fhir-api
        image: hapiproject/hapi:v5.4.0
        ports:
            - "8081:8080"
            - "8444:8443"
        networks:
            - default
        restart: always
        environment:
          TZ: Africa/Nairobi

          JAVA_OPTS: "-Djavax.net.ssl.trustStore=/etc/openelis-global/truststore 
                      -Djavax.net.ssl.trustStorePassword=tspass
                      -Djavax.net.ssl.trustStoreType=pkcs12 
                      -Djavax.net.ssl.keyStore=/etc/openelis-global/keystore 
                      -Djavax.net.ssl.keyStorePassword=kspass 
                      -Djavax.net.ssl.keyStoreType=pkcs12"            
        
        volumes:
            -  cert-volume:/etc/openelis-global
            - ./volume/tomcat/hapi_server.xml:/usr/local/tomcat/conf/server.xml
        secrets:
            - source: common.properties

    frontend.openelis.org:
       image: react-ui
       build:
         context: ./react-ui
         dockerfile: ./Dockerfile    
#       ports:
#         - 3000
       networks:
         - default
       volumes:
         - './react-ui/src:/app/src'
         - './react-ui/public:/app/public'
       environment:
         - CHOKIDAR_USEPOLLING=true
       tty: true
       
    proxy:
        image: nginx:1.15-alpine
        ports:
<<<<<<< HEAD
        - 80:80
        - 443:443
        volumes:
        - ./volume/nginx/nginx.conf:/etc/nginx/nginx.conf:ro
        - /home/greg/workspace10/OpenELIS/dev/https/greg.dev.openelis.org.crt.pem:/etc/nginx/serverCerts/cert.crt
        - /home/greg/workspace10/OpenELIS/dev/https/greg.dev.openelis.org.key.pem:/etc/nginx/serverCerts/cert.key
        - /home/greg/workspace10/OpenELIS/dev/https/passwd:/etc/nginx/private/key_pass
        extra_hosts:
        - host.docker.internal:172.20.1.1
        restart: unless-stopped            
=======
            - 80:80
            - 443:443
        volumes:
            - certs-vol:/etc/nginx/certs/
            - keys-vol:/etc/nginx/keys/
            - ./volume/nginx/nginx.conf:/etc/nginx/nginx.conf:ro
        restart: unless-stopped   
        depends_on:
            - certs             
>>>>>>> 5358acaa
                
secrets:
  datasource.password:
    file: ./volume/properties/datasource.password  
  common.properties:
    file:  ./volume/properties/common.properties  

networks:
  default:
    driver: bridge
    ipam:
      config:
        - subnet: 172.20.1.0/24  
        
volumes:
  db-data:
  cert-volume:
  certs-vol:
  keys-vol:<|MERGE_RESOLUTION|>--- conflicted
+++ resolved
@@ -106,7 +106,6 @@
     proxy:
         image: nginx:1.15-alpine
         ports:
-<<<<<<< HEAD
         - 80:80
         - 443:443
         volumes:
@@ -117,17 +116,6 @@
         extra_hosts:
         - host.docker.internal:172.20.1.1
         restart: unless-stopped            
-=======
-            - 80:80
-            - 443:443
-        volumes:
-            - certs-vol:/etc/nginx/certs/
-            - keys-vol:/etc/nginx/keys/
-            - ./volume/nginx/nginx.conf:/etc/nginx/nginx.conf:ro
-        restart: unless-stopped   
-        depends_on:
-            - certs             
->>>>>>> 5358acaa
                 
 secrets:
   datasource.password:
@@ -144,6 +132,4 @@
         
 volumes:
   db-data:
-  cert-volume:
-  certs-vol:
-  keys-vol:+  cert-volume:
# Analyzer Interfaces in OpenELIS Global

## Background


We support two models of importing analyzer results. The older model,
which we are phasing out, has the code for importing analyzer results as
part of the core of OpenELIS. The newer model which all new analyzers
should use is a plugin model.

## Basics

There is a directory /var/lib/openelis-global/plugins/ in OpenElis. Any jar file in this directory
will be processed and if it is a valid analyzer plugin it will be added
to the application. If the plugin is later removed any imported data
will be retained but the analyzer will no longer appear in the menu and
openELIS will not accept analyzer files meant for that analyzer.

The plugins are loaded during the application startup. A future feature
will be to enable/disable them during runtime.

## Working with plugins

Plugins can be developed completely independently of OpenELIS or they
can be checked into
`https://github.com/openelisglobal/openelisglobal-plugins`_. Currently
we are only supporting plugins for analyzers but we expect to also
support plugins for electronic and paper reports. The analyzer plugins
should be added under "analyzer". There is an example called
WeberAnalyzer which can be used as a template. Note that it also
includes a **SMALL** input file sample as well as contact information.

## Good manners


If you want to modify an existing analyzer written by a different
organization please contact the creator of the analyzer and work with
them to make sure that your changes do not break their imports. You
should also include the core group with confirmation that you have the
right to modify the work from a different organization or else we will
not allow the change to be made in repository. An alternative is to make
a copy of the other persons work. Note that you should honor the
copyright notice and name yourself as a contributor, not as the creator.

If you no longer are using a particular analyzer and do not care if the
work is modified please note that in the contact file.

## Working with git


The plugins are in a separate repository from the core but the IDE is
only tracking the core repository. When you do a commit from within the
IDE you are only committing what is in openelisglobal-core, not anything
from openelisglobal-plugin. To maintain that repository you will need to
either work from the command line or use a tool such as `SourceTree`_.

## For all IDE's

The JDK that is being used to compile the plugin **MUST** be as old or
older than the Java version under which tomcat is running. i.e. If
tomcat is using JRE 1.7 and the plugin was compiled with JDK 1.8 then
bad things will happen

## Setting up for Eclipse


Creation Steps

1. Create a new Java project. Accept all of the defaults. The name of
   the project should match the name of the analyzer.
2. Open up the properties for the project
3. Select the Java build path (left hand side of the dialog)
4. Select projects tab and add (right hand side of the dialog)
   openElisGlobal 1

.. _`https://github.com/openelisglobal/openelisglobal-plugins`: https://github.com/openelisglobal/openelisglobal-plugins
.. _SourceTree: http://www.sourcetreeapp.com/


<<<<<<< HEAD
# How to install analyzer plugins for OpenELIS?
1. The plugins must be compiled into a jar file
2. the jar file must be uploaded to the OE server in the folder: /var/lib/openelis-global/plugins/
3. the main project will be recompiled including the jar file, you can tell the plugin is properly installed when its available in the menu.
=======
# How to add Analyzer on the main OpenELIS project?
1. The plugins must be compile on a jar file
2. the jar file must be copy on the folder: `/var/lib/openelis-global/plugins/ ` on the same machine where OpenELIS has been deployed
3. the main project will be recompile including the jar file, the plugin is proper upload when its available in the menu.
>>>>>>> 55844555
4. login to OpenELIS -> Results -> from Analyzer -> Analyzer name.



# How are analyzer results imported to OpenELIS?

The model being used is that the analyzer will write a results file to the file system and a perl script will monitor the directory where the results files are written. That directory is referred to as the staging directory.  When a new file is detected it is copied to another directory called the transmissionQueue.  The script will then send the file to a service in OpenELIS and as soon as it is successfully sent it will be deleted from the transmissionQueue.

Some points to keep in mind:

1. The file is copied from the staging directory to the transmissionQueue.  Management of the staging directory is not part of the model

1. The script depends on the timestamp of the files in the staging directory to insure that they are not moved to the transmissionQueue more than once.  There are some strangely named files in the transmissionQueue that track the timestamp, do not delete them or all of the files from the staging directory will be resent.

1. The file in the transmissionQueue folder is deleted after successful transmission.

1. During development it is easiest to copy (not move) the test file to the transmissionQueue directory rather than updating the timestamp and adding it to the staging directory.

The perl file is in "openelisglobal-core\tools\AnalyzerSideDataImport\FlatFileTransport.pl".
Note that it exist to type of export file , one for windows environment and another for linux. 
the main difference is how we mention the folder path in the perl script.

Depending on where perl is installed on your system the script will be invoked with something similar to: `c:\Perl\bin\perl.exe FlatFileTransport.pl`

There are four configurable values in the file:
   *  *The location of curl*  
   Curl is the application that actually sends the file to OpenELIS.  In the perl script it is assumed that it is installed in the root of the C drive. `my $curlExe = 'C:\curl\curl.exe';`  If it differs on the host machine this should be edited

   *  *The target application*  
   In the following case the application is haitiOpenElis on the local host.
`my $upLoadtargetURL = 'https://localhost:8443/[openelisURL]/importAnalyzer';`

   *  *The user name and password.*  
   This user name and password must have been added as a user to the application.  The user should be added with the results entry roles.
`my $upLoadUserName = '';
my $upLoadPassword = '';`


   *  *The location of the staging directory.*  
   The directory to which the analyzer is writing it's output files.  In the perl script is an example of a single script supporting two analyzers but one of them has been commented out.  In this example the name of the directory is a directory relative to the perl script named staging
`my $stagingDir1 = ".\\staging";` -- for windows

 `my $stagingDir1 = ".//staging";` -- for linux

    * In this example the directory has been mapped from one machine to the machine the perl script is on to a drive named Y
'my $stagingDir2 = "Y:";`

## Troubleshooting

Perl and curl give good error messages so most problems in the script will be obvious.  However sometimes the server returns errors which are not as obvious.

If you get an HTML response it is one of two things.

1.  A response from Tomcat that it could not find the resources.  This is usually about three lines of HTML and buried in it is the missing resource message.  That indicates that the url is not correct
    
1. A response from openELIS than an exception has been thrown.  This is the HTML for the gray screen of death and is usually dozens of lines wrong.  This indicates that there was an error in the code and you should look for the stack trace in the console or in the logs

Another common message is that the user name or password was not correct.  Revisit the section above about setting them correctly <|MERGE_RESOLUTION|>--- conflicted
+++ resolved
@@ -77,17 +77,7 @@
 .. _SourceTree: http://www.sourcetreeapp.com/
 
 
-<<<<<<< HEAD
-# How to install analyzer plugins for OpenELIS?
-1. The plugins must be compiled into a jar file
-2. the jar file must be uploaded to the OE server in the folder: /var/lib/openelis-global/plugins/
-3. the main project will be recompiled including the jar file, you can tell the plugin is properly installed when its available in the menu.
-=======
-# How to add Analyzer on the main OpenELIS project?
-1. The plugins must be compile on a jar file
-2. the jar file must be copy on the folder: `/var/lib/openelis-global/plugins/ ` on the same machine where OpenELIS has been deployed
-3. the main project will be recompile including the jar file, the plugin is proper upload when its available in the menu.
->>>>>>> 55844555
+
 4. login to OpenELIS -> Results -> from Analyzer -> Analyzer name.
 
 

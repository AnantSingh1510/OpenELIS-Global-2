# FHIR BLOBs

Hapi-fhir-jpaserver is used alongside OpenELIS to provide FHIR support. Older versions of the project made extensive use of the Postgres BLOB data type. This data type cannot be handled in the same way as "normal" Postgres data types. Because of this, upgrading a large DB with many BLOBs takes a long time, is very memory intensive, and is prone to failing if enough memory isn't available. Due to these reasons, it is recommended to upgrade your hapi-fhir-jpaserver to at least 6.6.0 before upgrading your DB, so you can run the reindex command which moves all resources (smaller than a configurable limit) into the normal table structure.

## Instructions for updating FHIR BLOBs

1.  Stop the existing containers besides the database

    1.  `sudo docker stop openelisglobal-webapp autoheal-oe external-fhir-api`

1.  Collect metrics around the data to see what you're working with

    1.  `sudo docker exec -it openelisglobal-database psql -Uclinlims`

    1.  `SELECT COUNT(*) FROM clinlims.hfj_res_ver;`

    1.  `SELECT pg_table_size('pg_largeobject');`

1.  Run the script for upgrading hapi-fhir-jpaserver data structure in the database

    1.  `wget https://github.com/hapifhir/hapi-fhir/releases/download/v6.2.0/hapi-fhir-6.2.0-cli.tar.bz2`

    1.  `bzip2 -d hapi-fhir-6.2.0-cli.tar.bz2`

    1.  `tar xf hapi-fhir-6.2.0-cli.tar`

    1.  `./hapi-fhir-cli migrate-database -d POSTGRES_9_4 -u "jdbc:postgresql://localhost:15432/clinlims currentSchema=clinlims" -n "clinlims" --no-column-shrink -p <password>`

1.  Collect metrics around the data to see that data loss has not occurred

    1.  `sudo docker exec -it openelisglobal-database psql -Uclinlims`

    1.  `SELECT COUNT(*) FROM clinlims.hfj_res_ver;`

    1.  `SELECT pg_table_size('pg_largeobject');`

1.  Run 2.7 OE installer 

    1.  `wget <online-path-to-2.7-installer>`

    1.  `tar -xzf <installer-tar.gz>`

    1.  `cd <installer-dir>`

    1.  `sudo python3 OpenELIS.py`

    1.  `No` to logical db backup, docker cleans, and backup script

1.  Modify the `docker-compose.yml`

    1.  Change db container image from `14.4` to `9.5`

1.  Start the containers. From this point until the db migration is started, these commands can be run in the background while normal use of the application(s) goes ahead

    1.  `sudo docker-compose up -d`

1.  Create files to submit to the updated FHIR store to trigger a reindex of the various data types from BLOBs to regular column data. Resource types that are commonly used, leading to the bulk of the BLOBs are: `Task`, `Patient`, `ServiceRequest`, `DiagnosticReport`, `Observation`, `Specimen`, `Practitioner`, `Organization`, `Location`, `QuestionnaireResponse`

<<<<<<< HEAD
    `
=======
```
>>>>>>> 6b265d3f
{
  "resourceType": "Parameters",
  "parameter": [ {
    "name": "url",
    "valueString": "<ResourceType>?"
  }, {
    "name": "optimizeStorage",
    "valueString": "ALL_VERSIONS"
  } ]
}
<<<<<<< HEAD
    `

1.  Send each optimize request as a POST request to the FHIR server (detailed instructions for making POST requests to the FHIR server can be found [here](directFHIRCommunication.md))
=======
```

1.  Send each optimize request as a POST request to the FHIR server
>>>>>>> 6b265d3f

    1.  `sudo curl -X POST -H "Content-Type: application/json" -d '@task-optimize.json' --cert /etc/openelis-global/cert.pem --key /etc/openelis-global/key.pem  -k 'https://localhost:8444/fhir/$reindex'`

1.  Wait for the reindexes to succeed (checking the logs of the FHIR container should give some indication that they are running or not)

1.  Run the vacuum lob command to clean up the database (first run is a test)

    1.  `sudo docker exec -it openelisglobal-database vacuumlo -Uclinlims --dry-run`

    1.  `sudo docker exec -it openelisglobal-database vacuumlo -Uclinlims`

1.  Collect metrics around the data to see that data loss has not occurred. `The pg_largeobject` should be MUCH smaller, but `hfj_res_ver` should be similar to before.

    1.  `sudo docker exec -it openelisglobal-database psql -Uclinlims`

    1.  `SELECT COUNT(*) FROM clinlims.hfj_res_ver;`

    1.  `SELECT pg_table_size('pg_largeobject');`

<<<<<<< HEAD
1.  Run the `pg_upgrade` as in the "Migrate with pg_upgrade" section below
=======
1.  Run the `pg_upgrade` as in the pg_upgrade section below
>>>>>>> 6b265d3f

1.  Collect metrics around the data to see that data loss has not occurred.

    1.  `sudo docker exec -it openelisglobal-database psql -Uclinlims`

    1.  `SELECT COUNT(*) FROM clinlims.hfj_res_ver;`

    1.  `SELECT pg_table_size('pg_largeobject');`


# **Migrate with pg_upgrade**

Much faster method of upgrading postgres dbs

If you are running these commands on a remote server, it is recommended to use a recoverable script session. For example, running `screen`. If you disconnect, just reconnect and run `screen -x` to recover active session.

## NOTES: 

1.  It is paramount that data backups are up to date and recovery is tested before attempting a database migration. 
    
1.  This can be a very memory intensive process. It is recommended to increase memory on the server that this is running on to 128 GB or more. This can be accomplished without too much of a performance hit by adding an SSD as a swap drive.
    
1.  This process doesn't delete the old database files until the new database is up, running, and tested. Ensure that OE is running properly and the data is there BEFORE deleting the old machine.
    
1.  Because of point number 3, you will require room on the server for a copy of all the database files located at `/var/lib/openelis-global/data`
    
## **Migrating OE 9.5 database to 14.4 database in dockerized environments**


1.  stop containers so no changes happen while migration is occurring


    1.  `sudo docker stop autoheal-oe external-fhir-api openelisglobal-webapp openelisglobal-database`


1.  remove db container so auto restart doesn’t occur


    1.  `sudo docker rm openelisglobal-database`1.

1.  create folders for first step db migration to take place (this can be done on a separate machine with docker installed if the main server lacks resources to run the upgrade).


    1.  `sudo mkdir /var/lib/openelis-global/db`


    1.  `sudo mkdir /var/lib/openelis-global/db/9.5`


    1.  `sudo mkdir /var/lib/openelis-global/db/14`

    1.  `sudo mkdir /var/lib/openelis-global/db/14/data`


1.  copy current db to the upgrade location (copy will preserve the old data so that we can more easily revert if something goes wrong)
    
    1.    If you are performing the upgrade on the machine where the database is installed:

        1.  `sudo cp -r /var/lib/openelis-global/data /var/lib/openelis-global/db/9.5/data`
     
    1.   If you are performing the upgrade on another machine where the database is not installed:

        1.  `sudo tar cf /var/lib/openelis-global/data.tar.gz -C /var/lib/openelis-global/ data`

        1.  `sudo scp /var/lib/openelis-global/data.tar.gz username@destination:/var/lib/openelis-global/db/9.5/data.tar.gz`

        1.  `ssh username@destination`
     
        1.  `tar xzf /var/lib/openelis-global/db/9.5/data.tar.gz -C /var/lib/openelis-global/db/9.5/`

1.  run the 9.5 to 14 migration

    1.  `sudo docker pull ctsteele/postgres-migration:9.5-14`
     
    1.  `sudo docker run -it --rm -v /var/lib/openelis-global/db/:/var/lib/postgresql/  ctsteele/postgres-migration:9.5-14 --link`


1.  replace old db with new db


    1.  `sudo mv /var/lib/openelis-global/data /var/lib/openelis-global/data2`


    1.  `sudo mv /var/lib/openelis-global/db/14/data /var/lib/openelis-global/data`


1.  ensure file permissions and db access permissions are correct 
    

    1.  `sudo chown -R tomcat2:tomcat2 /var/lib/openelis-global/data`


    1.  edit `/var/lib/openelis-global/data/pg_hba.conf` to include all the same entries that are in `/var/lib/openelis-global/data2/pg_hba.conf`
    
    
    
1.  run the setup script for the new version with updated db, ignoring db backup couldn’t occur step


    1.  `sudo python3 setup_OpenELIS.py`


1.  ensure systems start up and that data is present


1.  optionally delete old db (or move to a secure backup server)


    1.  `sudo rm /var/lib/openelis-global/db /var/lib/openelis-global/data2`


## **Migrating OE 9.5 database to 14.4 database in non dockerized environment into dockerized environment (untested)**


1.    stop containers so no changes happen while migration is occurring


    1.  `sudo docker stop autoheal-oe external-fhir-api openelisglobal-webapp`

1.    stop postgres instance

    1.  `sudo -upostgres /usr/lib/postgresql/9/bin/pg_ctl -D /var/lib/postgresql/9/data -l logfile stop`

1.    check that upgrade can occur

    1.  `time /usr/lib/postgresql/14/bin/pg_upgrade --old-bindir /usr/lib/postgresql/9/bin --new-bindir /usr/lib/postgresql/14/bin --old-datadir /var/lib/postgresql/9/data --new-datadir /var/lib/openelis-global/data --link --check`

1.    run the upgrade

    1.  `time /usr/lib/postgresql/14/bin/pg_upgrade --old-bindir /usr/lib/postgresql/9/bin --new-bindir /usr/lib/postgresql/14/bin --old-datadir /var/lib/postgresql/9/data --new-datadir /var/lib/openelis-global/data --link`

1.    run the setup script for the new version with updated db, ignoring db backup couldn’t occur step

    1.  `sudo setup_OpenELIS.py`


1.    ensure systems start up and that data is present


# **Migrate with pg_dump**

This approach is mentioned as being the preferred option in postgres docs, but is VERY slow when restoring BLOBs


## **Migrating OE 9.5 database to 14.4 database in dockerized environments**

1.  Run  the following commands to create the backup for restoring into OE 14, and the backup for 9.5 in case something goes wrong


    1.  `sudo docker exec openelisglobal-database pg_dump -j 8 -d clinlims --verbose -U admin -F c -f /backups/95db.backup`


    1.  `sudo docker kill openelisglobal-database && sudo mv /var/lib/openelis-global/data  /var/lib/openelis-global/data2`


1.  install new OE with setup script - ignore db missing when prompted


1.  Run the following to pause non-db connections and restore the backup before bringing the containers up again (must run in OE installer directory). Restoring a db can take a long time for large dbs. To avoid a long downtime, this can be done in a separate container


    1.  `sudo docker kill external-fhir-api openelisglobal-webapp && sudo docker rm external-fhir-api openelisglobal-webapp`


    1.  `sudo docker exec openelisglobal-database pg_restore -j 8 -d clinlims -U postgres -v -Fc -c /backups/95db.backup`


    1.  `sudo docker-compose up -d`

1.  confirm that OpenELIS is working and that the data is there by accessing the front end

1.  optionally, delete old data

    1.  `rm /var/lib/openelis-global/data2`


    1.  `rm /var/lib/openelis-global/backups/95db.backup`


## **Migrating OE 9.5 database to 14.4 database in non dockerized environment into dockerized environment (untested)**

 
1.  Run  the following commands to create the backup for restoring into OE 14


    1.  `pg_dump -d clinlims -h localhost -p 5432 –verbose -U clinlims -F c -f /var/lib/openelis-global/backups/95db.backup`

    1.    [enter password for clinlims]


1.  Modify `setup.ini` to have docker db on port other than `5432` and use docker db

    1.  `sudo vi /etc/openelis-global/setup.ini`

1.  install new OE with setup script

1.  Run the following to pause non-db connections and restore the backup before bringing the containers up again (must run in OE installer directory)

    1.  `sudo docker kill external-fhir-api openelisglobal-webapp && sudo docker rm external-fhir-api openelisglobal-webapp`


    1.  `sudo docker exec openelisglobal-database  pg_restore -d clinlims -U postgres -v -Fc -c /backups/95db.backup`


    1.  `sudo docker-compose up -d`


1.  confirm that OpenELIS is working and that the data is there by accessing the front end


1.  optionally, delete old data


    1.  `sudo rm /var/lib/openelis-global/backups/95db.backup`


1.    uninstall native postgres if you want to move the docker db onto port 5432<|MERGE_RESOLUTION|>--- conflicted
+++ resolved
@@ -56,11 +56,8 @@
 
 1.  Create files to submit to the updated FHIR store to trigger a reindex of the various data types from BLOBs to regular column data. Resource types that are commonly used, leading to the bulk of the BLOBs are: `Task`, `Patient`, `ServiceRequest`, `DiagnosticReport`, `Observation`, `Specimen`, `Practitioner`, `Organization`, `Location`, `QuestionnaireResponse`
 
-<<<<<<< HEAD
-    `
-=======
+
 ```
->>>>>>> 6b265d3f
 {
   "resourceType": "Parameters",
   "parameter": [ {
@@ -71,15 +68,9 @@
     "valueString": "ALL_VERSIONS"
   } ]
 }
-<<<<<<< HEAD
-    `
-
-1.  Send each optimize request as a POST request to the FHIR server (detailed instructions for making POST requests to the FHIR server can be found [here](directFHIRCommunication.md))
-=======
 ```
 
 1.  Send each optimize request as a POST request to the FHIR server
->>>>>>> 6b265d3f
 
     1.  `sudo curl -X POST -H "Content-Type: application/json" -d '@task-optimize.json' --cert /etc/openelis-global/cert.pem --key /etc/openelis-global/key.pem  -k 'https://localhost:8444/fhir/$reindex'`
 
@@ -99,11 +90,7 @@
 
     1.  `SELECT pg_table_size('pg_largeobject');`
 
-<<<<<<< HEAD
 1.  Run the `pg_upgrade` as in the "Migrate with pg_upgrade" section below
-=======
-1.  Run the `pg_upgrade` as in the pg_upgrade section below
->>>>>>> 6b265d3f
 
 1.  Collect metrics around the data to see that data loss has not occurred.
 

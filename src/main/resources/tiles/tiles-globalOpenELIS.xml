--- conflicted
+++ resolved
@@ -868,7 +868,7 @@
 			value="/pages/barcode/sizeBarcodeConfig.jsp" />
 	</definition>
 
-<<<<<<< HEAD
+
 	<definition name="ReportManagementDefinition"
 				extends="baseMenuDefinition">
 		<put-attribute name="body"
@@ -877,8 +877,7 @@
 					   value="/pages/common/emptyPlaceHolder.jsp" />
 	</definition>
 
-=======
->>>>>>> ac6f3248
+
 	<definition name="resultSelectListDefinition"
 				extends="baseMenuDefinition">
 		<put-attribute name="preSelectionHeader"
@@ -895,19 +894,11 @@
 					   value="/pages/common/actionSuccess.jsp" />
 		<put-attribute name="body"
 					   value="/pages/testConfiguration/resultSelectListRename.jsp" />
-<<<<<<< HEAD
-		<put-attribute name="footer"
-=======
-    
-	<definition name="ReportManagementDefinition"
-				extends="baseMenuDefinition">
-		<put-attribute name="body"
-					   value="/pages/reportconfiguration/reportConfiguration.jsp" />
-
-    <put-attribute name="footer"
->>>>>>> ac6f3248
+
+		<put-attribute name="footer"
 					   value="/pages/common/emptyPlaceHolder.jsp" />
 	</definition>
 
+
 </tiles-definitions>
 

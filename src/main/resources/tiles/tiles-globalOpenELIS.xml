--- conflicted
+++ resolved
@@ -932,7 +932,14 @@
 					   value="/pages/common/emptyPlaceHolder.jsp" />
 	</definition>
 
-<<<<<<< HEAD
+	<definition name="fhirReferralDefinition"
+				extends="baseDefinition">
+		<put-attribute name="preSelectionHeader"
+					   value="/pages/common/actionSuccess.jsp" />
+		<put-attribute name="body"
+					   value="/pages/fhirReferral/referral.jsp" />
+	</definition>
+
 	<definition name="testNotificationMenuDefinition"
 		extends="baseMenuSelectListDefinition">
 		<put-attribute name="header"
@@ -942,17 +949,6 @@
 		<put-attribute name="footer"
 			value="/pages/testnotification/headerButtons.jsp" />
 	</definition>
-=======
-	<definition name="fhirReferralDefinition"
-				extends="baseDefinition">
-		<put-attribute name="preSelectionHeader"
-					   value="/pages/common/actionSuccess.jsp" />
-		<put-attribute name="body"
-					   value="/pages/fhirReferral/referral.jsp" />
-	</definition>
-	
-
->>>>>>> 409101cb
 
 	<definition name="testNotificationConfigDefinition"
 		extends="baseDefinition">

<?xml version='1.0' encoding='UTF-8'?>
<!DOCTYPE hibernate-configuration PUBLIC
          "-//Hibernate/Hibernate Configuration DTD 3.0//EN"
          "http://hibernate.sourceforge.net/hibernate-configuration-3.0.dtd">

<!--suppress HibernateConfigDomInspection -->
<hibernate-configuration>

	<session-factory>
		<!-- ENABLE FOR DATASOURCE -->
		<!--bugzilla 1908 modified for Vietnam: added prefix java:comp/env/ -->
		<property name="connection.datasource">java:comp/env/jdbc/LimsDS</property>
		<property name="hibernate.default_schema">clinlims</property>
		<!-- <property name="dialect">org.hibernate.dialect.Oracle9Dialect</property> -->
		<!-- use in Vietnam -->
		<property name="dialect">org.hibernate.dialect.PostgreSQLDialect</property>
		<property name="show_sql">false</property>
		<property name="hibernate.format_sql">true</property>
		<property name="hibernate.jdbc.batch_size">50</property>
		<property name="hibernate.jdbc.batch_versioned_data">true</property>
		<!-- <property name="transaction.factory_class">org.hibernate.transaction.JDBCTransactionFactory</property> 
			<property name="current_session_context_class">thread</property> -->
		<property name="hibernate.query.factory_class">org.hibernate.hql.internal.classic.ClassicQueryTranslatorFactory</property>
		<property name="hibernate.cache.provider_class">org.hibernate.cache.NoCacheProvider</property>
		<property name="hibernate.cache.use_second_level_cache">false</property>
		<property name="hibernate.cache.use_query_cache">false</property>
        <property name="connection.url">jdbc:postgresql://localhost:5432/ci_general_9.6</property>
        <property name="connection.driver_class">org.postgresql.Driver</property>


        <mapping resource="hibernate/hbm/Action.hbm.xml" />
		<mapping resource="hibernate/hbm/Analysis.hbm.xml" />
		<mapping resource="hibernate/hbm/AnalysisQaEvent.hbm.xml" />
		<mapping
			resource="hibernate/hbm/AnalysisQaEventAction.hbm.xml" />
		<mapping resource="hibernate/hbm/Analyte.hbm.xml" />
		<mapping resource="hibernate/hbm/History.hbm.xml" />
		<mapping resource="hibernate/hbm/CityStateZip.hbm.xml" />
		<mapping resource="hibernate/hbm/CityView.hbm.xml" />
		<mapping resource="hibernate/hbm/StateView.hbm.xml" />
		<mapping resource="hibernate/hbm/County.hbm.xml" />
		<mapping resource="hibernate/hbm/Dictionary.hbm.xml" />
		<mapping resource="hibernate/hbm/DictionaryCategory.hbm.xml" />
		<mapping resource="hibernate/hbm/Gender.hbm.xml" />
		<mapping resource="hibernate/hbm/Label.hbm.xml" />
		<mapping resource="hibernate/hbm/Method.hbm.xml" />
		<mapping resource="hibernate/hbm/Note.hbm.xml" />
		<mapping resource="hibernate/hbm/Organization.hbm.xml" />
		<mapping resource="hibernate/hbm/Panel.hbm.xml" />
		<mapping resource="hibernate/hbm/PanelItem.hbm.xml" />
		<mapping resource="hibernate/hbm/Patient.hbm.xml" />
		<mapping resource="hibernate/hbm/PatientType.hbm.xml" />
		<mapping resource="hibernate/hbm/Person.hbm.xml" />
		<mapping resource="hibernate/hbm/Program.hbm.xml" />
		<mapping resource="hibernate/hbm/Project.hbm.xml" />
		<mapping resource="hibernate/hbm/Provider.hbm.xml" />
		<mapping resource="hibernate/hbm/QaEvent.hbm.xml" />
		<mapping resource="hibernate/hbm/ReferenceTables.hbm.xml" />
		<mapping resource="hibernate/hbm/Region.hbm.xml" />
		<mapping
			resource="hibernate/hbm/SampleTransmissionSequence.hbm.xml" />
		<mapping resource="hibernate/hbm/Result.hbm.xml" />
		<mapping resource="hibernate/hbm/ResultSignature.hbm.xml" />
		<mapping resource="hibernate/hbm/ResultInventory.hbm.xml" />
		<mapping resource="hibernate/hbm/ResultLimit.hbm.xml" />
		<mapping resource="hibernate/hbm/Sample.hbm.xml" />
		<mapping resource="hibernate/hbm/SampleDomain.hbm.xml" />
		<mapping resource="hibernate/hbm/SampleHuman.hbm.xml" />
		<mapping resource="hibernate/hbm/SampleItem.hbm.xml" />
		<mapping resource="hibernate/hbm/SampleOrganization.hbm.xml" />
		<mapping resource="hibernate/hbm/SampleProject.hbm.xml" />
		<mapping resource="hibernate/hbm/SampleQaEvent.hbm.xml" />
		<mapping resource="hibernate/hbm/SampleQaEventAction.hbm.xml" />
		<mapping resource="hibernate/hbm/SampleTracking.hbm.xml" />
		<mapping resource="hibernate/hbm/Scriptlet.hbm.xml" />
		<mapping resource="hibernate/hbm/SourceOfSample.hbm.xml" />
		<mapping resource="hibernate/hbm/StatusOfSample.hbm.xml" />
		<mapping resource="hibernate/hbm/SystemUser.hbm.xml" />
		<mapping resource="hibernate/hbm/Test.hbm.xml" />
		<mapping resource="hibernate/hbm/TestSection.hbm.xml" />
		<mapping resource="hibernate/hbm/RenameTestSection.hbm.xml" />
		<mapping resource="hibernate/hbm/TestAnalyte.hbm.xml" />
		<mapping
			resource="hibernate/hbm/TestAnalyteTestResult.hbm.xml" />
		<mapping resource="hibernate/hbm/TestReflex.hbm.xml" />
		<mapping resource="hibernate/hbm/TestResult.hbm.xml" />
		<mapping resource="hibernate/hbm/TestTrailer.hbm.xml" />
		<mapping resource="hibernate/hbm/TypeOfSample.hbm.xml" />
		<mapping resource="hibernate/hbm/TypeOfTestResult.hbm.xml" />
		<mapping resource="hibernate/hbm/UnitOfMeasure.hbm.xml" />
		<mapping resource="hibernate/hbm/SystemModule.hbm.xml" />
		<mapping resource="hibernate/hbm/SystemUserModule.hbm.xml" />
		<mapping resource="hibernate/hbm/SystemUserSection.hbm.xml" />
		<mapping resource="hibernate/hbm/Login.hbm.xml" />
		<mapping resource="hibernate/hbm/SamplePdf.hbm.xml" />
		<mapping resource="hibernate/hbm/SampleNewborn.hbm.xml" />
		<mapping resource="hibernate/hbm/PatientRelation.hbm.xml" />
		<mapping resource="hibernate/hbm/PatientIdentity.hbm.xml" />
		<mapping resource="hibernate/hbm/PatientIdentityType.hbm.xml" />
		<mapping resource="hibernate/hbm/PatientPatientType.hbm.xml" />
		<mapping resource="hibernate/hbm/TypeOfSamplePanel.hbm.xml" />
		<mapping resource="hibernate/hbm/TypeOfSampleTest.hbm.xml" />
		<mapping resource="hibernate/hbm/InventoryItem.hbm.xml" />
		<mapping resource="hibernate/hbm/InventoryLocation.hbm.xml" />
		<mapping resource="hibernate/hbm/InventoryReceipt.hbm.xml" />
		<mapping resource="hibernate/hbm/Role.hbm.xml" />
		<mapping resource="hibernate/hbm/UserRole.hbm.xml" />
		<mapping resource="hibernate/hbm/SystemRoleModule.hbm.xml" />
		<mapping resource="hibernate/hbm/Analyzer.hbm.xml" />
		<mapping resource="hibernate/hbm/AnalyzerResults.hbm.xml" />
		<mapping resource="hibernate/hbm/OrganizationType.hbm.xml" />
		<mapping resource="hibernate/hbm/SampleRequester.hbm.xml" />
		<mapping resource="hibernate/hbm/DatabaseChangeLog.hbm.xml" />
		<mapping resource="hibernate/hbm/SiteInformation.hbm.xml" />
		<mapping
			resource="hibernate/hbm/SiteInformationDomain.hbm.xml" />
		<mapping resource="hibernate/hbm/ObservationHistory.hbm.xml" />
		<mapping
			resource="hibernate/hbm/ObservationHistoryType.hbm.xml" />
		<mapping resource="hibernate/hbm/AnalyzerTestMapping.hbm.xml" />
		<mapping resource="hibernate/hbm/ReferralReason.hbm.xml" />
		<mapping resource="hibernate/hbm/ReferralType.hbm.xml" />
		<mapping resource="hibernate/hbm/Referral.hbm.xml" />
		<mapping resource="hibernate/hbm/ReferralResult.hbm.xml" />
		<mapping resource="hibernate/hbm/TestCodeType.hbm.xml" />
		<mapping
			resource="hibernate/hbm/OrganizationHL7Schema.hbm.xml" />
		<mapping resource="hibernate/hbm/TestCode.hbm.xml" />
		<mapping resource="hibernate/hbm/RequesterType.hbm.xml" />
		<mapping resource="hibernate/hbm/AddressPart.hbm.xml" />
		<mapping resource="hibernate/hbm/OrganizationAddress.hbm.xml" />
		<mapping resource="hibernate/hbm/PersonAddress.hbm.xml" />
		<mapping resource="hibernate/hbm/OrganizationContact.hbm.xml" />
		<mapping resource="hibernate/hbm/Menu.hbm.xml" />
		<mapping resource="hibernate/hbm/CronScheduler.hbm.xml" />
		<mapping resource="hibernate/hbm/ReportExternalExport.hbm.xml" />
		<mapping resource="hibernate/hbm/ReportQueueType.hbm.xml" />
		<mapping resource="hibernate/hbm/ReportExternalImport.hbm.xml" />
		<mapping resource="hibernate/hbm/DocumentTrack.hbm.xml" />
		<mapping resource="hibernate/hbm/DocumentType.hbm.xml" />
		<mapping resource="hibernate/hbm/QaObservationType.hbm.xml" />
		<mapping resource="hibernate/hbm/QaObservation.hbm.xml" />
		<mapping resource="hibernate/hbm/ElectronicOrder.hbm.xml" />
		<mapping resource="hibernate/hbm/TestDictionary.hbm.xml" />
		<mapping resource="hibernate/hbm/Localization.hbm.xml" />
		<mapping resource="hibernate/hbm/Image.hbm.xml" />
		<mapping resource="hibernate/hbm/ReferringTestResult.hbm.xml" />
		<mapping resource="hibernate/hbm/BarcodeLabelInfo.hbm.xml" />
		<mapping resource="hibernate/hbm/HL7MessageOut.hbm.xml" />
		<mapping resource="hibernate/hbm/DataIndicator.hbm.xml" />
		<mapping resource="hibernate/hbm/DataResource.hbm.xml" />
		<mapping resource="hibernate/hbm/DataValue.hbm.xml" />
		<mapping resource="hibernate/hbm/TypeOfDataIndicator.hbm.xml" />
		<mapping resource="hibernate/hbm/SystemModuleUrl.hbm.xml" />
		<mapping resource="hibernate/hbm/SystemModuleParam.hbm.xml" />
<<<<<<< HEAD
        <mapping resource="hibernate/hbm/NceCategory.hbm.xml"/>
        <mapping resource="hibernate/hbm/NcEvent.hbm.xml"/>
        <mapping resource="hibernate/hbm/NceActionLog.hbm.xml"/>
        <mapping resource="hibernate/hbm/NceSpecimen.hbm.xml"/>
        <mapping resource="hibernate/hbm/NceType.hbm.xml"/>
		<mapping resource="hibernate/hbm/NceSpecimen.hbm.xml"/>
        <mapping resource="hibernate/hbm/LabComponent.hbm.xml"/>
        <mapping resource="hibernate/hbm/NcEvent.hbm.xml"/>

=======
        <mapping resource="hibernate/hbm/Report.hbm.xml"/>
>>>>>>> bf60591b
    </session-factory>

</hibernate-configuration><|MERGE_RESOLUTION|>--- conflicted
+++ resolved
@@ -153,7 +153,6 @@
 		<mapping resource="hibernate/hbm/TypeOfDataIndicator.hbm.xml" />
 		<mapping resource="hibernate/hbm/SystemModuleUrl.hbm.xml" />
 		<mapping resource="hibernate/hbm/SystemModuleParam.hbm.xml" />
-<<<<<<< HEAD
         <mapping resource="hibernate/hbm/NceCategory.hbm.xml"/>
         <mapping resource="hibernate/hbm/NcEvent.hbm.xml"/>
         <mapping resource="hibernate/hbm/NceActionLog.hbm.xml"/>
@@ -162,10 +161,7 @@
 		<mapping resource="hibernate/hbm/NceSpecimen.hbm.xml"/>
         <mapping resource="hibernate/hbm/LabComponent.hbm.xml"/>
         <mapping resource="hibernate/hbm/NcEvent.hbm.xml"/>
-
-=======
         <mapping resource="hibernate/hbm/Report.hbm.xml"/>
->>>>>>> bf60591b
     </session-factory>
 
 </hibernate-configuration>
--- conflicted
+++ resolved
@@ -4063,7 +4063,6 @@
 externalconnect.menu.title						= Pages
 
 
-<<<<<<< HEAD
 configuration.selectList.add                                = Add result select list
 configuration.selectList.add.explain                        = use to create result select list for test results
 configuration.selectList.add.alert                          = To change spelling of current result list entries use "Rename existing result list options"
@@ -4080,7 +4079,6 @@
 
 configuration.selectList.rename                             = Rename existing result list options
 configuration.selectList.rename.explain                     = Rename existing result list options
-=======
 
 banner.menu.reportManagement                    = Report management
 reports.configuration.title                     = Report management
@@ -4100,7 +4098,6 @@
 label.select.report.category.management.nonConformity           = Non Conformity Reports (Management)
 label.select.report.category.study.nonConformity                = Non Conformity Reports (Study)
 label.select.report.category.exportByDate                       = Export by Date
->>>>>>> 4804d421
 
 nonconforming.page.title                        = Report Non-Conforming Event (NCE)
 nonconforming.labOrderNumber                    = Lab Order Number

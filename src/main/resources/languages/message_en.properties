error.field.required			   = The field "{0}" is required
error.field.length.long			   = The field "{0}" is too long
error.field.length.short           = The field "{0}" is too short
error.field.format.invalid         = The format of "{0}" is invalid
error.field.charset.invalid        = Illegal character in field "{0}". Must match charset "{1}"
error.field.date.invalid           = Field "{0}" is an invalid date format
rror.field.time.invalid            = Field "{0}" is an invalid time format
error.field.option.invalid         = Field "{0}" is an invalid option
error.field.max                    = The field "{0}" is too large
error.field.min                    = The field "{0}" is too small

action.action        = Action

action.add.subtitle  = Add Action
action.add.title     = Add Action
#--MASTERLISTSTAB
#--LIMS Action page --
action.browse.title  = Action
action.code          = Action Code
action.description   = Action Description
action.edit.subtitle = Edit Action
action.edit.title    = Edit Action
action.id            = Action Number
action.type          = Action Type

analysis.add.subtitle    = Add Analysis
analysis.add.title       = Add Analysis
analysis.analysisType    = Analysis Type
#--LIMS Analysis page --
analysis.browse.title    = Analysis
analysis.edit.subtitle   = Edit Analysis
analysis.edit.title      = Edit Analysis
analysis.id              = Analysis Number
analysis.testName        = Analysis Test
analysis.testSectionName = Analysis Test Section
analysis.status          = Analysis Status

analyte.add.subtitle  = Add Component
analyte.add.title     = Add Component
analyte.analyteName   = Component Name
#--LIMS Analyte page --
analyte.browse.title  = Component
analyte.edit.subtitle = Edit Component
analyte.edit.title    = Edit Component
analyte.externalId    = External ID
analyte.id            = Component Number
analyte.isActive      = Is Active
analyte.parent        = Parent Component
analyte.localAbbreviation = Abbreviation

analyzer.results.controls = Controls
analyzer.results.test = Test
analyzer.results.labno = Lab No.
analyzer.results.result = Result
analyzer.results.units = Units
analyzer.results.error = Error
analyzer.results.errors = Errors
analyzer.results.results = Results
analyzer.results.manualTest = Tested Manually
analyzer.results.notes = Notes
analyzer.results.complete.date 	   = Completion Date
analyzer.results.error.test.mapping.not.found = The test name from the analyzer is not recognized
analyzer.results.general.error = The result sent from the analyzer can not be understood
analyzerTestName.browse.title = Analyzer Test Names
analyzer.label = Analyzer
analyzer.test.name = Analyzer test name
analyzer.test.actual.name = Actual test name

#--AnimalSampleOne
animal.sample.one.title = Animal Sample Entry 1
#--AnimalSampleTwo
animal.sample.two.title = Animal Sample Entry 2

batchqaevents.entry.title             = Batch QA Events Entry

batchqaeventsentry.add.subtitle       = Add Batch QA Events
batchqaeventsentry.add.title          = Add Batch QA Events
batchqaeventsentry.edit.subtitle      = Add Batch QA Events
#--LIMS Batch QA Events Entry page --
batchqaeventsentry.edit.title         = Add Batch QA Events
batchqaeventsentry.from.accession     = From Accession Number
batchqaeventsentry.qaevents.title     = QA Events
batchqaeventsentry.range.from         = Range number from
batchqaeventsentry.range.skips        = Skips
batchqaeventsentry.range.skips.detail = (one accession number per row)
batchqaeventsentry.range.to           = To
batchqaeventsentry.skip.accession     = Accession Number to skip
batchqaeventsentry.to.accession       = To Accession Number

batchresults.entry.title                         = Manage Results Test
batchresults.verification.title                  = Results Verification by Test

batchresultsentry.add.subtitle                   = Results Entry by Test - Multiple Samples
batchresultsentry.add.title                      = Results Entry by Test - Multiple Samples
batchresultsentry.browse.accessionNumber         = Accession Number
batchresultsentry.browse.receivedDate            = Received Date
batchresultsentry.browse.test                    = Test Name
batchresultsentry.browse.testResults.title       = Test Results
batchresultsentry.browse.testSection             = Test Section
batchresultsentry.confirmupdate.message          = Results saved for {0} samples
batchresultsentry.edit.subtitle                  = Results Entry by Test - Multiple Samples
#--LIMS Batch Results Entry page --
batchresultsentry.edit.title                     = Results Entry by Test - Multiple Samples
#AIS - bugzilla 1863
batchresultsentry.editMultiplePopup.errorMessage = When editing multiple samples, a result must be selected for each component.
batchresultsentry.editMultiplePopup.subtitle     = Edit Multiple Samples
batchresultsentry.editMultiplePopup.title        = Edit Multiple Samples
batchresultsentry.tests.title                    = Test Results

batchresultsverification.browse.verify = Verify
batchresultsverification.edit.subtitle = Results Verification by Test - Multiple Samples
#--LIMS Batch Results Verification page --
batchresultsverification.edit.title    = Results Verification by Test - Multiple Samples
#--AIS - bugzilla 1872
batchresultsverification.popup.display = rows have been selected for verification. Please scroll down to see all samples and tests selected.

#--BTSampleOne
bt.sample.one.title = BT Sample Entry 1
#--BTSampleTwo
bt.sample.two.title = BT Sample Entry 2

blank.text.field = blank

city.add.subtitle   = Add City
city.add.title      = Add City
#--LIMS City page --
city.browse.title   = City
city.city           = City
city.countyId       = County
city.edit.subtitle  = Edit City
city.edit.title     = Edit City
city.id             = City Number

cityvn.add.title    = Add City
#--City Vn
cityvn.browse.title = City
cityvn.cityVnEntry  = City
cityvn.countyid     = City County ID
cityvn.edit.title   = Edit City
cityvn.form.select  = Select
cityvn.id           = City ID
cityvn.isActive     = City County Id

codeelementtype.add.subtitle    = Add Code Element Type
codeelementtype.add.title       = Add Code Element Type
#--LIMS CodeElementType page --
codeelementtype.browse.title    = Code Element Type
codeelementtype.codeElementType = Code Element Type
codeelementtype.edit.subtitle   = Edit Code Element Type
codeelementtype.edit.title      = Edit Code Element Type
codeelementtype.id              = Code Element Type Number
codeelementtype.referenceTable  = Local Reference Table
codeelementtype.text            = Text

#--LIMS CodeElementXref page --
codeelementxref.browse.title               = Code Element Cross-Reference
codeelementxref.button.getcodes            = Get Codes
codeelementxref.button.link                = Link
codeelementxref.button.unlink              = Unlink
codeelementxref.codeElementType            = Element
codeelementxref.codeElementXref            = Code Element Cross-Reference
codeelementxref.edit.subtitle              = Edit Code Element Cross-Reference
codeelementxref.edit.title                 = Edit Code Element Cross-Reference
codeelementxref.id                         = Code Element Cross-Reference Number
codeelementxref.label.linked               = Linked
codeelementxref.label.notlinked            = Not Linked
codeelementxref.localCodeElement           = Local Code
codeelementxref.localCodeElements          = Local Codes
codeelementxref.messageOrganization        = Receiver Organization
codeelementxref.receiverCodeElement        = Receiver Code
codeelementxref.receiverCodeElements       = Receiver Codes
codeelementxref.validation.makeselection   = Please select a Message Organization and an Element
codeelementxref.validation.nolocalcodes    = No Local codes for this Element
codeelementxref.validation.noreceivercodes = No Receiver codes for this Element

common.loading.message                  = Loading...
common.sample.confirmExitPopup.message  = You are about to Exit this Sample Entry screen without assigning a Test. Press Save to continue, or Cancel if you would like to assign a Test before exiting.
common.sample.confirmExitPopup.subtitle = Confirm Exit
#--LIMS request form entry: humanSampleOne/quickEntry page confirm exit popup --
common.sample.confirmExitPopup.title    = Confirm Exit

db.organization.type.name.testkit       = Test Kit vender
db.organization.type.name.refering      = Refers to lab
database.clean                          = Delete Patient and Test Data
login.msg.userName=Enter Username
login.msg.password=Enter Password
login.msg.password.current=Enter Current Password
login.msg.password.new =Enter New Password
login.msg.password.new.again=Re-enter New Password

logout.msg.success = Successfully logged out

county.add.subtitle  = Add County
county.add.title     = Add County
#--LIMS County page --
county.browse.title  = County
county.county        = County
county.edit.subtitle = Edit County
county.edit.title    = Edit County
county.id            = County Number
county.regionId      = Region

dataimport.title = Data Import
date.format.formatKey = MM/dd/yyyy
time.format.formatKey = HH:mm
#-- LIMS common --
date.format.validate  = MM/dd/yyyy

default.add.title  = Add Record
default.edit.title = Edit Record

dictionary.add.subtitle              = Add Dictionary
dictionary.add.title                 = Add Dictionary
#--LIMS Dictionary page --
dictionary.browse.title              = Dictionary
dictionary.dictEntry                 = Dictionary Entry
dictionary.dictEntryByCategory       = Dictionary Entry within Dictionay Category
dictionary.dictionarycategory        = Category
dictionary.edit.subtitle             = Edit Dictionary
dictionary.edit.title                = Edit Dictionary
dictionary.id                        = Dictionary Number
dictionary.isActive                  = Is Active
dictionary.localAbbreviation         = Local Abbreviation
dictionary.condition.Regrigerated = Refrigerated
dictionary.condition.notRegrigerated = Not Refrigerated
dictionary.condition.frozen = Frozen
dictionary.condition.leakedTube = Leaked Sample
dictionary.condition.hematolysis = Hematolysis
dictionary.condition.coagulated = Coagulated
dictionary.condition.insufficient = Insufficient Amount
dictionary.condition.contaminated = Contaminated
dictionary.condition.inadequate = Inadequate Sampling
dictionary.condition.overturned = Overturned Sample
dictionary.condition.other = Other
dictionary.condition.sampleNoForm = Sample without Form
dictionary.condition.normal = Normal
dictionary.condition.formNoSample = Form without Sample
dictionarycategory.add.subtitle      = Add Dictionary Category
dictionarycategory.add.title         = Add Dictionary Category
#--LIMS DictionaryCategory page --
dictionarycategory.browse.title      = Dictionary Category
dictionarycategory.categoryname      = Dictionary Category
dictionarycategory.description       = Dictionary Category Description
dictionarycategory.edit.subtitle     = Edit Dictionary Category
dictionarycategory.edit.title        = Edit Dictionary Category
dictionarycategory.id                = Dictionary Category Number
dictionarycategory.localAbbreviation = Local Abbreviation
dictionary.patient.payment.full = Paid in Full
dictionary.patient.payment.partial = Partial Payment
dictionary.patient.payment.none = No payment
dictionary.patient.payment.normal.cash = Normal cash payment
dictionary.patient.payment.reduced.cash = Reduced cash payment
dictionary.patient.payment.normal.insurance = Normal insurance payment
dictionary.patient.payment.reduced.insurance = Reduced insurance payment
dictionary.reject.result.form.misidentified       = Sample / request form not / misidentified . Please submit another sample.
dictionary.reject.result.jaundiced                = The sample received is jaundiced. Please submit another sample.
dictionary.reject.result.lipemic                  = The sample received is lipemic. Please submit another sample.
dictionary.reject.result.technical.problem       = Measurement not available due to technical problem. Please submit another sample.
dictionary.reject.result.form.incompatible       = Sample / request form incompatible . Please submit another sample.
dictionary.reject.result.free.request.form       = Free sample request form or vice versa. Please submit another sample.
dictionary.reject.result.stored.incorrectly      = Sample transported / stored incorrectly. Please submit another sample.
dictionary.reject.result.identification.improper = Identification of improper sample. Please submit another sample.
dictionary.reject.result.wrong.tube              = Sample was collected in the wrong tube. Please submit another sample.
dictionary.reject.result.incorrect.quantity      = Incorrect quantity of the sample. Please submit another sample.
dictionary.reject.result.not.suitable            = The sample received is not suitable for test requested . Please submit the appropriate sample.
dictionary.reject.result.coagulated              = The sample received is coagulated . Please submit another sample.
dictionary.reject.result.was.referigerated       = The received sample was refrigerated . Please submit another sample.
dictionary.reject.result.broken.tube             = Tube received arrived broken or spilled . Please submit another sample.
dictionary.reject.result.hemolyzed               = The received sample is hemolyzed . Please submit another sample.
dictionary.reject.result.contaminated            = The sample is contaminated. Please submit another sample.
dictionary.reject.result.insufficient.volume     = The sample received was insufficient volume . Please submit another sample.
dictionary.reject.result.mistake.not.executed    = Following a mistake in sample intake, a not requested test has been scheduled but not executed.
dictionary.reject.result.re-test                 = Please submit another sample. Need to re-test.
dictionary.reject.result.already.available       = Need to re-test. Sample already available in the laboratory.
dictionary.program.routine                       = Routine Testing
dictionary.program.initial                       = People living with HIV Program - Initial Visit
dictionary.program.followUp                      = People living with HIV Program - Follow-up Visit
dict.PosNegIndInv.positive		   = Positive
dict.PosNegIndInv.negative		   = Negative
dict.PosNegIndInv.indeterminate	   = Indeterminate
dict.PosNegIndInv.invalid		   = Invalid
dict.HIVResult.hiv1				   = HIV-1
dict.HIVResult.hiv2				   = HIV-2
dict.HIVResult.hivd				   = HIV-D
dict.HIVResult.negative			   = Negative
dict.HIVResult.indeterminate	   = Indeterminate
dict.HIVResult.invalid		       = Invalid
digiCode = 84

district.activeName   = District Active
#district.edit.subtitle=Edit Label
district.add.title    = Add District
#district.form.selectand=Select And
district.browse.title = District
district.cityName     = City
district.description  = Distdict Description
district.edit.title   = Edit District
district.entryName    = District Entry
district.form.select  = Select
#district.add.subtitle=Add Label
district.id           = District Number
district.lastUpdate   = District LastUpdate

ellis.login.user.name = ELIS Logon User
ellis.version         = Version
ellis.configuration   = Configuration
error.all.required                                   = All fields are required
error.analyzer.test.name.duplicate                   = The combination of analyzer and analyzer test name must be unique
error.date                                           = Date is invalid
error.date.birthInPast                               = Date of birth must be in the past
error.date.inFuture                                  = Date may not be in the future
error.date.inPast                                    = Date may not be in the past
error.dictionary.newlinecharacter                    = A dictionary entry cannot contain newline characters
error.invalid.sample.status                          = Sample is not in correct status for this screen
error.jasper										 = Error occurred while generating report
error.messageorganization.begindate.lessthan.enddate = Active End Date cannot be less than Active Begin Date.
error.method.begindate.lessthan.enddate              = Active End Date cannot be less than Active Begin Date.
error.missing.test.mapping                           = Unknown test sent by the analyzer. <br/> Please note test name and have administrator make corrections
error.phone                                          = Check Phone
error.picklist                                       = No Selections in the Picklist\\nPlease Select using the \\[-\\>\\] button
error.project.begindate.lessthan.enddate             = Completed Date cannot be less than Started Date.
error.testmanagement.entrystatus                     = {0} has not yet been performed on this sample
error.site.invalid                                   = Must match an existing site.
error.system                                         = A system error occurred.  Please try again or contact the system administrator
error.time                                           = Time is Ainvalid
error.user.name                                      = Not a valid login name
error.user.notSupervisor                             = Not a valid login name or not a supervisor
error.user.supervisor.password                       = Not a valid login name, not a supervisor or invalid password.
error.dob.complete                                   = Birth date must be complete.
error.dob.complete.less.two.years                    = Birth date must be complete if less than 2 years
error.2ndEntry.previous.not.matched					 = does not match the previous value
error.2ndEntry.test.invalid						     = invalid test and sample combination
error.invalid.sampleItme
error.accession.no.next                              = No more accession numbers can be generated.  The upper value exists.
error.referral.missingTest                        = {0} : Test is not specified
error.referral.missingInstitution                 = {0} : Referred to institute is not specified
error.reflexStep.notChosen                        = Next step in algorithm not chosen
error.duplicate.subjectNumber.warning             = ID already in use
error.duplicate.STNumber                          = ST number belongs by another patient
error.duplicate.subjectNumber                     = Subject number belongs to another patient
error.duplicate.nationalId                        = National ID belongs to another patient
errors.CannotDeleteDependentRecordExistsException = This record cannot be deleted - a dependent record exists
errors.DeleteException                            = An error occurred while deleting.
errors.DuplicateRecord                            = Entering duplicate {0} not allowed.
errors.DuplicateRecord.activate                   = Entering duplicate {0} not allowed. Activate possible inactive record.
errors.DuplicateRecord.activeonly                 = Entering active duplicate {0} not allowed.
errors.FrozenRecord                               = No modifications to {0} permitted. Record is referenced elsewhere.
errors.GetException                               = An error occurred while reading.
errors.InsertException                            = An error occurred while adding.
errors.OptimisticLockException                    = This record is locked - please try again later.
errors.UpdateException                            = An error occurred while updating.
errors.ValidationException                        = An error occurred while validating against database.
errors.alreadyExists                              = {0} already exists.
errors.andor.invalids                             = No Sample records match the {0} and/or {1} entered.
errors.byte                                       = {0} must be an byte.
# -- other --
errors.cancel                                     = Operation cancelled.
errors.combo.2.invalid                            = Combination of {0} and {1} is invalid.
errors.combo.3.invalid                            = Combination of {0} and {1} and {2} is invalid.
#-- LIMS error --
errors.compareDate.GREATERTHANOREQUAL             = {0} must be greater than or equal to {1}.
errors.compareDate.LESSTHANOREQUAL                = {0} must be less than or equal to {1}.
errors.creditcard                                 = {0} is not a valid credit card number.
errors.date                                       = {0} is not a date.
errors.detail                                     = {0}
errors.double                                     = {0} must be a double.
errors.patient.duplicate						  = Patient already exists with entered {0}.
errors.either.onefield.or.otherfield              = Either enter {0} or {1}.
errors.eitherOr.twofields.or.onefield             = Either enter {0} and {1} or {2}.
errors.email                                      = {0} is an invalid e-mail address.
label.form.or                         = or
errors.float                                      = {0} must be an float.
errors.footer                                     = </UL>
errors.general                                    = The process did not complete. Details should follow.
# -- standard errors --
errors.header                                     = <UL>
errors.integer                                    = {0} must be an integer.
errors.number.format							  = {0} is not a number.
# -- validator --
errors.invalid                                    = {0} is invalid.
#AIS - bugzilla 1496
errors.invalids                                   = Both {0} and {1} is invalid.
errors.inventory.empty							  = New test kit is empty.
errors.long                                       = {0} must be an long.
errors.manyfield                                  = Enter {0} or {1} or {2}.
errors.maxlength                                  = {0} can not be greater than {1} characters.
errors.minlength                                  = {0} can not be less than {1} characters.
errors.more.rows                                  = Sorting is allowed for 100 records or less.
#-- AIS - bugzilla 1851/1853 -->
errors.more.selection                             = Select only one {0}.
error.organizationType.required                   = At least one organization type must be selected
errors.oneFieldRequiresOther                      = Either remove {0} or enter a value for {1}.
errors.prefix                                     = <LI>
errors.range                                      = {0} is not in the range {1} through {2}.
errors.range.accessionnumber.from.less.to         = From Accession Number must be less than To Accession Number
errors.role.name.required                         =  Name is required.
errors.role.role.required                         =  One or more roles are required.
errors.required                                   = {0} is required.
errors.required.atLeastOneItem.forOneSelectBox    = Select at least one {0}.
errors.required.atLeastOneItem.forTwoSelectBoxes  = Select at least one {0} and one {1}.
errors.short                                      = {0} must be an short.
errors.suffix                                     = </LI>
errors.time                                       = {0} is not a time.
errors.token                                      = Request could not be completed. Operation is not in sequence.
errors.followingAccession                         = Errors for accession number {0} :
errors.result.required				  = Result entry is required.
errors.testkit.before.result			  = Results from a TestKit are required before final HIV result.
errors.final.result.required			  = Final HIV result is required if both TestKits have results.
errors.signature.required                         = Testers signature required.
errors.supervisors.signature.required             = Supervisors signature is required.
errors.testers.signature.invalid		  = Testers signature is invalid.
errors.supervisors.signature.invalid		  = Supervisors signature or password is invalid.
errors.sample.test.missmatch              = Tests selected are not appropriate for samples selected
errors.loginName.required                        = Login name is required
errors.userName.required                         = First and last user name is required
errors.password.match                            = Passwords are required and must match
errors.timeout.range                             = Timeout value must be between 1 and 600.
errors.loginName.reserved                        = Login name, {0}, is reserved.  Please select another.
errors.loginName.duplicated                      = Login name, {0}, is already in use.  Please select another.
errors.no.sample			                     = The appropriate sample for each test must selected.
errors.samples.with.no.tests                     = You must specify at least one specimen and assign at least one test to each specimen selected.
errors.no.tests									 = You must specify at least one test and one sample.
errors.unhandled.notice                          = An error has occurred
errors.unhandled.fault                           = It is not your fault
errors.unhandled.notify                          = Please notify the person in charge of the system and let them know what was being done when this happened
errors.unhandled.navigateBack                    = Return to what you were doing
errors.unhandled.title                           = System Error
errors.may_not_reuse_accession_number            = You may not reuse an existing lab number.
errors.missing.result.details                    = Result needs more details
errors.IndicatorCommunicationException			 = An error occurred communicating indicator: {0} 
error.referral.noReason                          = No reason given for referral
error.notentered								 = Sample could not be entered
gender.add.subtitle  = Add Gender
gender.add.title     = Add Gender
#--LIMS Gender page --
gender.browse.title  = Gender
gender.description   = Gender Description
gender.edit.subtitle = Edit Gender
gender.edit.title    = Edit Gender
gender.genderType    = Gender Type
gender.id            = Gender Number

banner.menu.home = &nbsp;
banner.menu.inventory = Inventory
banner.menu.sampleAdd = Add Order
banner.menu.register = Register
banner.menu.sample.confirmation.add = Add Confirmation Order
banner.menu.sampleCreate  = Study
banner.menu.createDouble	   = Double Entry
banner.menu.createInitial    = Initial Entry
banner.menu.sampleBatchEntry = Batch Order Entry

banner.menu.sampleEdit  = Modify Order
banner.menu.sampleConsult  = View
banner.menu.sample = Order
banner.menu.bioValidation = Biologist Validation
banner.menu.createSample.Initial = Create Sample - Initial Entry
banner.menu.createSample.Verify = Create Sample - Double Entry
banner.menu.editSample.ReadWrite = Edit Sample
banner.menu.editSample.ReadOnly = View Sample
banner.menu.nonconformity = Non-Conforming Events
banner.menu.nonconformity.report = Report Non-Conforming Event
banner.menu.nonconformity.view = View New Non-Conforming Events
banner.menu.nonconformity.correctiveActions = Corrective actions
banner.menu.patient = Patient
banner.menu.patient.addOrEdit = Add/Edit Patient
banner.menu.patient.Create		   = Study
banner.menu.patientCreateDouble	   = Double Entry
banner.menu.patientCreateInitial    = Initial
banner.menu.patientEdit    = Edit
banner.menu.patientConsult    = View
banner.menu.createPatient.Initial = Create Patient - Initial Entry
banner.menu.createPatient.Verify = Create Patient - Double Entry
banner.menu.editPatient.ReadWrite = Edit Patient
banner.menu.editPatient.ReadOnly = View Patient
banner.menu.administration = Admin
banner.menu.dataimport = Data Import
banner.menu.dataimport.biochem = Biochemistry
banner.menu.analyzer.results = Analyzer Results
banner.menu.results.sysmex = Hematology: Sysmex 2000i
banner.menu.results.cobas.integra = Biochem: Cobas Integra 400+
banner.menu.results.cobas.taqman = Virology: Cobas Taqman Viral load
banner.menu.results.facscalibur = Immunology: FacsCalibur
banner.menu.results.evolis = Serology\: Evolis Twin+
banner.menu.results.cobasDBS = Virology: Cobas Taqman DNA PCR
banner.menu.results.facscanto = Immunology: DB FacsCANTO
banner.menu.results.cobasc311 = Biochem: Cobas C311
tooltip.banner.menu.results.facscanto = DB FacsCANTO analyzer results
banner.menu.results.referral = Referral
banner.menu.referredOut = Referred Tests
banner.menu.reports = Reports
banner.menu.reports.study = Study
banner.menu.reports.routine = Routine
openreports.patientTestStatus.vreduit = Reduced Version
openreports.patientTestStatus.classique = Classic Version
reports.export.byDate_routine = Export Routine CSV File
banner.menu.results = Results
banner.menu.results.analyzer = Analyzer
banner.menu.results.search = Search
banner.menu.results.lab.no         = By Lab No
banner.menu.resultvalidation = Validation
banner.menu.resultvalidation.bench = By Bench
banner.menu.resultvalidation_routine = Routine
banner.menu.resultvalidation_study = Study
banner.menu.resultvalidation.immunologyHematology = Immunology - Hematology
banner.menu.resultvalidation.hematology = Hematology
banner.menu.resultvalidation.serology = Serology
banner.menu.resultvalidation.biochemistry = Biochemistry
banner.menu.resultvalidation.virology = Virology
banner.menu.resultvalidation.dnapcr = DNA PCR
banner.menu.resultvalidation.viralload =  Viral Load
banner.menu.resultvalidation.genotyping = Genotyping
banner.menu.resultvalidation.bacteria = Bacteria
banner.menu.resultvalidation.immunology = Immunology
banner.menu.resultvalidation.immunology.Haiti = Immunology-Virology
banner.menu.resultvalidation.hemato-immunology = Hemato-Immunology
banner.menu.resultvalidation.serology-immunology = Serology-Immunology
banner.menu.resultvalidation.molecularBio = Molecular Biology
banner.menu.resultvalidation.cytobacteriology = Cytobacteriology
banner.menu.resultvalidation.ecbu = ECBU
banner.menu.resultvalidation.parasitology = Parasitology
banner.menu.resultvalidation.liquidBio = Liquid Biology
banner.menu.resultvalidation.mycobacteriology = Mycobacteriology
banner.menu.resultvalidation.endocrinologie = Endocrinology
banner.menu.resultvalidation.malaria=Malaria
banner.menu.resultvalidation.mycology=Mycology
banner.menu.workplan = Workplan
banner.menu.workplan.test = By Test Type
banner.menu.workplan.panel = By Panel Type
tooltip.banner.menu.workplan.panel = By Panel Type
banner.menu.workplan.bench = By Unit
banner.menu.workplan.immunology = Immunology
banner.menu.workplan.hematology = Hematology
banner.menu.workplan.serology = Serology
banner.menu.workplan.biochemistry = Biochemistry
banner.menu.workplan.virology = Virology
banner.menu.workplan.serology-immunology = Serology-Immunology
banner.menu.workplan.malaria=Malaria
banner.menu.workplan.parasitology=Parasitology
banner.menu.workplan.mycology=Mycology
banner.menu.results.accession = By Order
banner.menu.results.logbook = Enter by Unit
banner.menu.results.logbook.hemato = Hematology
banner.menu.results.logbook.chem = Clinical Chemistry
banner.menu.results.logbook.bacteria = Bacteriology
banner.menu.results.logbook.bacteria.root = Bacteriology
banner.menu.results.logbook.parasitology = Parasitology
banner.menu.results.logbook.immunoSerology = Immuno-Serology
banner.menu.results.logbook.immunoSerology.CI = Immunology
banner.menu.results.logbook.serologyVirology = Serology-Virology
banner.menu.results.logbook.ecbu = Cytobacteriology
banner.menu.results.logbook.vct = VCT
banner.menu.results.logbook.serology = Serology
banner.menu.results.logbook.virology = Virology
banner.menu.results.logbook.mycobacteriology = Mycobacteriology
banner.menu.results.logbook.mycology = Mycology
tooltip.banner.menu.results.logbook.mycology = Mycology
banner.menu.results.logbook.molecularBio = Molecular Biology
banner.menu.results.logbook.liquidBio = Liquid Biology
banner.menu.results.logbook.endocrinology = Endocrinology
banner.menu.results.logbook.hemato-immunology = Hemato-Immunology
tooltip.banner.menu.results.logbook.hemato-immunology = Hemato-Immunology
banner.menu.results.logbook.immunology = Immunology
banner.menu.results.logbook.biochemistry = Biochemistry
banner.menu.results.logbook.serology-immunology = Serology-Immunology
banner.menu.results.logbook.malaria=Malaria
banner.menu.results.patient = By Patient
banner.menu.results.status = By Test, Date or Status
banner.menu.dataLossWarning = Moving to another page will loss data entered. Do you want to move?
banner.menu.ie.warning=The menus will only work correctly if IE8 is running in compatibility view.
banner.menu.ie.instructions=Please change to compatibility view by using the Tools menu.
banner.menu.help = Help
banner.menu.help.usermanual= User Manual
banner.menu.help.documents = Process Documentation
banner.menu.help.formVL = VL Form
banner.menu.help.formDBS = DBS Form
banner.menu.workplan.Immunology = Immunology
banner.menu.workplan.Hematology = Hematology
banner.menu.workplan.Biochemistry = Biochemistry
banner.menu.workplan.Serology = Serology
banner.menu.workplan.Virology = Virology
banner.menu.report.aggregate.site.test.count = Site Test Count
banner.menu.report.validation.backlog = Delayed Validation
banner.menu.report.epi.surveillance.export = Epidemiological Report
tooltip.menu.report.aggregate.site.test.count = Test counts across sites
database.cleaning= Database Cleaning
database.clean.warning = This will delete ALL patient and test data for this installation<br/>If you are not sure if you should do this please find somebody with the knowledge and authority<br/>All forms must be reloaded before they can be saved
database.clean.warning.final = Once the data is deleted it can not be recovered
database.project.testing=Testing
database.project.confirmation=Confirmation
database.project.quality_control=Quality Control
database.project.eeq=EEQ
generic.name				            = Name
generic.description                     = Description
generic.value                           = Value
homePage.heading                        = OpenElis Global Laboratory Information Management System
homePage.menu.labInteractions           = <center>Lab<br>Interactions</center>
homePage.menu.labInteractions.toolTip   = Lab Interactions
homePage.menu.logOut                    = <center>Log out</center>
homePage.menu.logOut.toolTip            = Log out
homePage.menu.sample.entry              =<center>Sample<br/>Entry</center>
homePage.menu.sample.entry.toolTip      =Sample Entry
homePage.menu.sample.add                =<center>Add<br/>Sample</center>
homePage.menu.sample.add.toolTip        =Add samples and select patients
homePage.menu.patient.entry             =<center>Patient<br/>Entry</center>
homePage.menu.patient.entry.toolTip     =Patient Entry
homePage.menu.patient.add               =<center>Patient<br/>Management</center>
homePage.menu.patient.add.toolTip       =Add or edit patient information
homePage.menu.masterLists               = <center>Master<br>Lists</center>
homePage.menu.masterLists.toolTip       = Master Lists
homePage.menu.administration             =<center>Administration<br>&nbsp;</center>
homePage.menu.administration.toolTip    = Administration tasks
homePage.menu.myHome                    = <center>My<br>Home</center>
homePage.menu.myHome.toolTip            = My Home
homePage.menu.qaEventManagement         = <center>QA<br>Events</center>
homePage.menu.qaEventManagement.toolTip = QA Events
homePage.menu.reports                   = <center>Reports/<br>Queries</center>
homePage.menu.reports.toolTip           = Reports/Queries
homePage.menu.reports.only              = <center>Reports<br>&nbsp;</center>
homePage.menu.reports.only.toolTip      = Access to reports
homePage.menu.requestFormEntry          = <center>Request<br>Form Entry</center>
homePage.menu.requestFormEntry.toolTip  = Request Form Entry
homePage.menu.resultManagement          = <center>Result<br>Management</center>
homePage.menu.resultManagement.toolTip  = Result Management
homePage.menu.sampleTracking            = <center>Sample<br>Tracking</center>
homePage.menu.sampleTracking.toolTip    = Sample Tracking
homePage.menu.sampleSearch              = <center>Sample<br>Search</center>
homePage.menu.sampleSearch.toolTip      = Search for samples
homePage.menu.testManagement            = <center>Test<br>Management</center>
homePage.menu.testManagement.toolTip    = Test Management
homePage.message                        = OpenElis Global Laboratory Information Management System
homePage.subTitle                       = OpenElis Global Laboratory Information Management System
#--LIMS HomePage page --
homePage.title                          = OpenElis Global Laboratory Information Management System

human.sample.one.add.title                             = Human Sample Entry 1
human.sample.one.edit.subtitle                         = Human Sample Entry 1
human.sample.one.edit.title                            = Human Sample Entry 1
#--HumanSampleOne
human.sample.one.title                                 = Human Sample Entry 1
human.sample.two.add.title                             = Human Sample Entry 2
human.sample.two.edit.subtitle                         = Human Sample Entry 2
human.sample.two.edit.title                            = Human Sample Entry 2
#--HumanSampleTwo
human.sample.two.title                                 = Human Sample Entry 2

humansampleone.addTestPopup.subtitle                   = Assign Test
#--LIMS request form entry: humanSampleOne page  add Test Popup--
humansampleone.addTestPopup.title                      = Assign Test
humansampleone.cityStateZipPopup.selectone.error       = Please select one!
humansampleone.cityStateZipPopup.subtitle              = Select One:
#--LIMS request form entry: humanSampleOne page  add Test Popup--
humansampleone.cityStateZipPopup.title                 = Select City/State/Zip
humansampleone.date.additionalFormat                   = (mmddyyyy)
humansampleone.phone.additionalFormat                  = (ddd) dddd-dddd
humansampleone.project2Number                          = Project2 #/Name
humansampleone.projectNumber                           = Project #/Name
humansampleone.provider.addionalOrClinician            = (or Clinician)
humansampleone.provider.firstName                      = Requester First Name
humansampleone.provider.firstName.short                = First Name
humansampleone.provider.lastName                       = Requester Last Name
humansampleone.provider.organization.localAbbreviation = Submitter Number
humansampleone.provider.workPhone                      = Requester Phone
humansampleone.provider.workPhone.extension            = Ext.
#--LIMS request form entry: humanSampleOne page --
humansampleone.subtitle.patient                        = Patient Information (2)
humansampleone.subtitle.requestor                      = Requesting Facility (1)
humansampleone.subtitle.sample                         = Sample Information (3)
humansampleone.time.additionalFormat                   = (hhmm)
humansampleone.validation.patient.nameorid             = Either enter Patient First and Last Name OR ID
#--validation (ajax and server-side)
humansampleone.validation.zipCity                      = Invalid zip code/city combination

humansampletwo.projectNumber                           = Project #/Name
humansampletwo.provider.addionalOrClinician            = (or Clinician)
humansampletwo.provider.firstName                      = Requester First Name
humansampletwo.provider.lastName                       = Requester Last Name
humansampletwo.provider.organization.localAbbreviation = Submitter Number
humansampletwo.provider.workPhone                      = Requester Phone
humansampletwo.provider.workPhone.extension            = Ext.
#--LIMS request form entry: humanSampleTwo page --
humansampletwo.subtitle.patient                        = Patient Information (2)
humansampletwo.subtitle.requestor                      = Requesting Facility (1)
humansampletwo.subtitle.sample                         = Sample Information (3)

inventory.testKits                                     = Test Kits
inventory.testKit                                      = Test Kit
inventory.testKit.id                                   = Kit ID
inventory.testKit.type                                 = Type
inventory.testKit.name				       = Name
inventory.testKit.receiveDate			       = Received Date
inventory.testKit.lot                                  = Lot Number
inventory.testKit.source			       = Source
inventory.testKit.expiration                           = Expiration Date
inventory.testKit.add	  			       = Add new test kit
inventory.testKit.showAll			       = Show inactive test kits
inventory.testKit.hideInactive			       = Hide inactive test kits
invnetory.testKit.inactiveKits                         = Inactive test kits
inventory.testKit.none                                 = There is no current inventory entered in the system
inventory.manage.title                                 = Manage test kits

#--added 09/14/2006
#--AIS-
jasperreports.standard_result.title = Standard Result Report
labOrder.hiv.inital                = Initial assessment
labOrder.hiv.followup              = Follow up assessment
label.add.subtitle                    = Add Label
label.add.title                       = Add Label
#--LIMS Label page --
label.browse.title                    = Label
label.button.add                      = Add
label.button.add.note                 = Add Note
label.button.edit.note                 = Edit Note
#-- LIMS common request form entry--
label.button.addTest                  = Assign Test
label.button.addTestAnalyteTestResult = Add Test Component/Result
label.button.cancel                   = Cancel
label.button.cancel.referral          = Cancel Referral
label.button.changePassword           = Change Password
label.button.checkAll                 = Select All
label.button.continue                 = Continue
label.button.deactivate               = Deactivate
label.button.reactivate               = Reactivate
label.button.display                  = Display
label.button.edit                     = Edit
label.button.remove                   = Remove
label.button.editMultiples            = Edit Multiples
label.button.editTests                = Add Tests
label.button.exit                     = Exit
label.button.hide                     = Hide
label.button.next                     = Next
label.button.editResultLimits         = Edit Result Ranges
label.button.editSelectValues      	  = Edit Select Values
label.button.no                       = No
label.button.picklist.add             = Add to Select\n->
label.button.picklist.add.arrow       = ->
label.button.picklist.remove          = Remove from Selection\n<-
label.button.picklist.remove.arrow    = <-
label.button.previous                 = Previous
label.button.printRequestForm         = Print Request Form
label.button.printSampleLabels        = Print Sample Labels
label.button.printTestLabels          = Print Test Labels
label.button.print.new.window         = Generate printable version
label.button.process                  = OK
label.button.reset                    = Reset
label.button.save                     = Save
label.button.underInvestigation       = Save, under investigation
label.button.search                   = Search
label.button.runsearch			      = Run Search
label.button.new.search               = New Search
label.button.submit                   = Submit
label.button.tryAgain                 = Try Again
label.button.uncheckAll               = Deselect All
label.button.view                     = View Report
label.button.viewBatchResults         = Display Test Result Rows
label.button.yes                      = Yes
label.computed                        = Computed
label.current.date                    = Current Date
label.description                     = Label Description
label.edit.subtitle                   = Edit Label
label.edit.title                      = Edit Label
label.form.select                     = Select
label.form.selectand                  = Select And
label.form.searchby		      		  = Search By
label.id                              = Label Number
label.jasper.accessionnumber          = MDH Accession Number:
label.jasper.clinicianname            = Clinician Name:
label.jasper.collectiondate           = Collection Date:
label.jasper.date                     = Date Generated:
label.jasper.head                     = REPORT OF LABORATORY RESULTS
label.jasper.labproject               = MDH Lab Project:
label.jasper.line2                    = 601 Robert Street North
label.jasper.line3                    = PO Box 64899
label.jasper.line4                    = Saint Paul, MN 55164
label.jasper.patientaddress           = Address:
label.jasper.patientaddress2          = City State Zip:
label.jasper.patientdob               = Date of Birth:
label.jasper.patientid                = ID:
label.jasper.patientinfo              = Patient Information
label.jasper.patientname              = Name:
label.jasper.patientsex               = Sex:
#--AIS-LIMS Standard Result Report -labels for jrxml (externalize messages for internationalization)
label.jasper.phld                     = Public Health Laboratory Division
label.jasper.receiveddate             = MDH Received Date:
label.jasper.result                   = RESULT
label.jasper.resultdate               = RESULT DATE
label.jasper.specimenid               = Specimen ID:
label.jasper.specimeninfo             = Specimen Information
label.jasper.submitter                = Submitter
label.jasper.testname                 = TEST NAME
label.jasper.header.dailyLog          = Daily Test Log
label.labelName                       = Label Name
label.openreports.activebegin         = Active Begin:
label.openreports.activeend           = Active End:
label.openreports.component           = Component
label.openreports.isactive            = Is Active:
label.openreports.isreportable        = Is Reportable:
label.openreports.reflextests         = Reflex Test(s)
label.openreports.reportdesc          = Reporting Description:
label.openreports.resultvalues        = Result Values
label.openreports.stickerreq          = Sticker Required:
label.openreports.testid              = Id:
#AIS - bugzilla 1785
label.openreports.testprofile         = Test Profile:
label.openreports.testsection         = Test Section:
label.openreports.testtrailer         = Test Trailer:
#--labels for jrxml (externalize messages for internationalization)
label.openreports.worksheet           = Worksheet
label.pagination.show                 =Show
label.pagination.outof=out of
label.year=year
label.month=month
label.week=week
label.date = Date
label.study = Create
label.sampleType = Sample Type
label.refusal.reason = Refusal Reason
label.tubeType = Tube Type
label.dry.blood.spot = DBS
label.color.red = Red
label.color.purple = Purple
label.section = Section
label.comments = Comments
label.biologist = Biologist
label.biologist.CI_LNSP = Name
label.biologist.CI_IPCI = Name
label.biologist.CI_REG  = Name
label.remove = Remove
patient.information=Patient Information
patient.patientID.short=ID
patient.dossierNumber=Dossier Number
patient.name=Patient Name
patient.epiLastName.short=Last
patient.epiFirstName.short=First
patient.ST.number=ST Number
patient.subject.number=Subject Number
patient.site.subject.number=Site Subject Number
patient.NationalID				 = National ID
patient.NationalID.CI			 = National ID
patient.search.all_IDs           = Patient IDs
patient.education                = Education
patient.maritialStatus           = Marital Status
patient.nationality              = Nationality
label.printerType                     = Label Printer Type
label.scriptletName                   = Label Scriptlet Name
list.showing			 = Showing
list.of                          = of

login.account.disabled           = Account Disabled
login.account.locked             = Account Locked
login.add.title                  = Add Login User
login.browse.title               = Login User
login.changePass                 = Change Password
login.changePass.message         = Password must:<ul><li>Be at least 8 characters</li><li>Contain both upper and lower case letters</li><li>Contain at least one number</li><li>Contain at least one of the following characters: *, $, #, !</li><li>Not contain any other characters </li></ul>
login.complexity.message         = Password must\:<li>Must Be at least 7 characters</li><li>May contain upper and lower case letters or numbers</li><li>Must contain at least one of the following characters\: *, $, \#, \!</li><li>Must not contain any other characters</li>
login.confirmPass                = Re-enter New Password
login.currentPass                = Current Password
login.edit.title                 = Edit Login User
login.error.account.disable      = Your account has been disabled.  Please contact system administrator.
login.error.account.lock         = Your account has been locked.  Please contact system administrator.
login.error.account.lock.attempts = Your account has been locked because of too many attempts with the wrong password
login.error.attempt.message      = There have been {0} failed attempts to login. After {1} attempts the account will be locked for {2} minutes.
login.error.message              = Invalid login.  Please try again
login.error.module.not.allow     = You are not allow to access to this module.  Please contact system administrator.
login.error.no.module            = Sorry you have no module(s) assigned to you.  Please contact system administrator.
login.error.password.day         = Passwords must be at least {0} days old before changing
login.error.password.expired     = Your password has expired.  Please contact system administrator.
login.error.password.notmatch    = New passwords did not match.  Try again or exit.
login.error.password.requirement = Password failed to meet the complexity requirements.  Please follow the instructions on the screen.
login.error.session.message      = Your session has expired. Please login again.
login.error.system.user.id       = User {0} is not in the system or is not active.  Please contact system administrator.
login.error.update.message       = Update password failed.  Please try again
login.id                         = Login User Number
login.is.admin                   = Is Admin
login.login.name                 = Login Name
login.newPass                    = New Password
login.notice.message              = Notice: Access to this service is for authorized personnel only. If you do not have the expressed authorization of the administrator, you must exit now. This organization prohibits unauthorized access, disclosure, duplication, modification, diversion, destruction, loss, misuse, or theft of its information.
login.notice.notification        = &nbsp;
login.notice.notification.CI     = &nbsp;
login.notice.notification.LNSP_Haiti  = &nbsp;
login.password                   = Password
login.password.expired.date      = Password Expired Date
login.repeat.password            = Repeat Password
login.session.timeout.message    = Your session will expire in:
login.subTitle                   = Login
login.success.changePass.message = Your password has been changed successfully.  Please login with your new password.
login.timeout                    = User Time Out (minutes)
login.title                      = Login
login.user.account.lock.message  = Account has been locked for {0}
login.user.account.unlock.message = Account is unlocked, please login.
login.userName                   = Login Name
login.userPass                   = Password

#-- LIMS common messages for popups used everywhere --
message.popup.confirm.saveandforward = Do you want to save the changes you made first?

messageorganization.activeBeginDate = Active Begin Date
messageorganization.activeEndDate   = Active End Date
messageorganization.add.subtitle    = Add Message Organization
messageorganization.add.title       = Add Message Organization
#--LIMS MessageOrganization page --
messageorganization.browse.title    = Message Organization
messageorganization.description     = Message Organization Description
messageorganization.edit.subtitle   = Edit Message Organization
messageorganization.edit.title      = Edit Message Organization
messageorganization.id              = Message Organization Number
messageorganization.isActive        = Is Active
messageorganization.organization    = Message Organization - Org Name

method.activeBeginDate      = Active Begin Date
method.activeEndDate        = Active End Date
method.add.subtitle         = Add Method
method.add.title            = Add Method
#--LIMS Method page --
method.browse.title         = Method
method.description          = Method Description
method.edit.subtitle        = Edit Method
method.edit.title           = Edit Method
method.id                   = Method Number
method.isActive             = Is Active
method.methodName           = Method Name
method.reportingDescription = Method Reporting Description

#--customized validation messages
msg.phone.format = Invalid Phone Format. Accepted Format: {0}

note.add.subtitle                               = Add Note
note.add.title                                  = Add Note
#--LIMS Note page --
note.browse.title                               = Note
note.edit.subtitle                              = Edit Note
note.edit.title                                 = Edit Note
note.external.note.instruction                  = only one EXTERNAL note allowed
note.id                                         = Note Number
note.internal.note.instruction                  = EDIT of INTERNAL note not allowed
note.note                                       = Note
note.notespopup.error.add.blank                 = Invalid blank note text or subject
note.notespopup.error.edit.blank                = Invalid blank note text
note.notespopup.error.morethanone.external.note = Only one external note allowed
note.notespopup.error.reflex.test.found         = You have made changes that may generate possible reflex tests. Please save your changes before editing notes.
note.notespopup.subtitle                        = Edit Notes
note.notespopup.title                           = Edit Notes
note.notetype                                   = Note Type (I/E)
note.referenceid                                = Note Reference Id
note.referencetable                             = Note Reference Table
note.referencetableid                           = Note Reference Table Id
note.subject                                    = Note Subject
note.sysuser                                    = Note Owner
note.text                                       = Note Text
note.type.external                              = External
note.type.internal                              = Internal
note.type.rejectReason                          = Reject reason
note.type.nonConformity                         = Non Conformity
occupation.add.title    = Add Occupation
#--Occupation
occupation.browse.title = Occupation
occupation.edit.title   = Edit Occupation
occupation.form.select  = Select
occupation.id           = Occupation ID
occupation.name         = Occupation Name

openreports.admin.reports.section.title                            = Administrative Reports
openreports.admin.title                                            = Administrator (OR)
openreports.aggregate.annual                                       = Annual Aggregate Report
openreports.aggregate.daily                                        = Daily Aggregate Report
openreports.aggregate.monthly                                      = Monthly Aggregate Report
#Aggregate report
openreports.aggregate.title                                        = Aggregate Reports
openreports.management.title                                       = Management Reports
openreports.all.tests.aggregate=Summary of All Tests
openreports.anthrax.title                                          = Anthrax (report doesn't exist yet)
openreports.gonorrhea.title                                        = Gonorrhea
openreports.hiv.aggregate                                          = HIV Test Summary
openreports.hiv_eia_blood.title                                    = HIV EIA Blood
openreports.hiv_eia_oral.title                                     = HIV EIA Oral
openreports.hiv_rapid_multispot.title                              = HIV Rapid Multispot
openreports.hiv_western_blot_blood.title                           = HIV Western Blot Blood
openreports.hiv_western_blot_oral.title                            = HIV Western Blot Oral
openreports.hsv_typing.title                                       = HSV Typing
openreports.micro_identification.title                             = Micro Identification
#openreport expandable titles
openreports.microbiology.worksheets.title                          = Microbiology Worksheets
openreports.mrsa.title                                             = MRSA (Methicillin Resistant Staphylococcus Aureus)
openreports.mycology.title                                         = Mycology
openreports.mycology_worksheet.title                               = Mycology Worksheet (OR)
openreports.mycology_worksheet.title.test1                         = go to select OR params: Mycology Worksheet (OR)
openreports.mycology_worksheet.title.test2                         = go to select OR output type : Mycology Worksheet (OR)
openreports.mycology_worksheet.title.test3                         = running through OR: Mycology Worksheet (OR)
openreports.mycology_worksheet.title.test4                         = bypassing OR: Mycology Worksheet (OR)
openreports.patientresult.Bacteriology.NIITD                       = Bacteriology for NIITD
openreports.patientresult.Biochemistryforfluids.NIITD              = Biochemistry for fluids for NIITD
openreports.patientresult.BloodChemistry.Dist4                     = Blood Chemistry  for Dist 4
openreports.patientresult.BloodChemistry.NIITD                     = Blood Chemistry for NIITD
openreports.patientresult.CellularImmunology.NIITD                 = Cellular Immunology (CD4) for NIITD
openreports.patientresult.CoagulationFactor.NIITD                  = Coagulation Factor for NIITD
openreports.patientresult.FluidCytology.NIITD                      = Fluid Cytology for NIITD
openreports.patientresult.GeneralRequestform.Dist4                 = Immunology for Dist 4
openreports.patientresult.GeneralRequestform.NIITD                 = General Request form - used for Microbiology
openreports.patientresult.Hematology.Dist4                         = Hematology for Dist 4
openreports.patientresult.Hematology.NIITD                         = Hematology for NIITD
openreports.patientresult.Parasitology.NIITD                       = Parasitology for NIITD
openreports.patientresult.Urinalysis.Dist4                         = Urinalysis for Dist 4
openreports.patientresult.Virology.NIITD                           = Virology for NIITD
openreports.patientresult.dist4.title                              = Patient Result Reports for Dist4
openreports.patientresult.niitd.biochemistry                       = Biochemistry
openreports.patientresult.niitd.biochemistry.Biochemistryforfluids = Biochemistryforfluids
openreports.patientresult.niitd.biochemistry.BloodChemistry        = BloodChemistry
openreports.patientresult.niitd.biochemistry.FluidCytology         = FluidCytology
openreports.patientresult.niitd.biology                            = biology
openreports.patientresult.niitd.biology.PCRImmunology              = PCRImmunology
openreports.patientresult.niitd.biology.VirologyCout               = VirologyCout
openreports.patientresult.niitd.bloodchemistry                     = Blood Chemistry Test Section NIITD
#Patient result report titles
openreports.patientresult.niitd.hematology                         = Hematology Test Section NIITD
openreports.patientresult.niitd.hematologyBlood                    = hematologyBlood
openreports.patientresult.niitd.hematologyBlood.BloodImminology    = BloodImminology
openreports.patientresult.niitd.hematologyBlood.CoagulationFactor  = CoagulationFactor
openreports.patientresult.niitd.hematologyBlood.Hematology         = Hematology
openreports.patientresult.niitd.immuno                             = immuno
openreports.patientresult.niitd.immuno.DiffImmunology              = DiffImmunology
openreports.patientresult.niitd.immuno.GeneralRequestform          = GeneralRequestform
openreports.patientresult.niitd.immuno.virology                    = Virology
openreports.patientresult.niitd.immunology                         = Immunology Test Section NIITD
openreports.patientresult.niitd.parasitology                       = parasitology
openreports.patientresult.niitd.parasitology.Parasitology          = parasitology NIITD
#Patient result report expandable titles
openreports.patientresult.niitd.title                              = Patient Result Reports for NIITD
openreports.patientresult.niitd.virology                           = virology
openreports.patientresult.niitd.virology.antibiotic                = antibiotic
openreports.patientresult.niitd.virology.bacteriology              = Bacteriology
openreports.pertussis.title                                        = Pertussis
openreports.result.reports.section.title                           = Result Reports
openreports.sample_list_by_test.exceldemo.title                    = Demo of Excel Output - Sample List by Test
openreports.sample_list_by_test.title                              = Sample List by Test
#openreport report titles
openreports.sample_list_by_test_section.title                      = Sample List by Test Section
openreports.sib.title                                              = SIB (Select Invasive Bacteria)
openreports.syphilis_fta.title                                     = Syphilis FTA
openreports.syphilis_usr.title                                     = Syphilis USR
openreports.syphilis_vdrl.title                                    = Syphilis VDRL
openreports.tb_culture.title                                       = TB Culture (report doesn't exist yet)
openreports.tb_identification.title                                = TB Identification (report doesn't exist yet)
#AIS - bugzilla 1785
openreports.test_profile.title                                     = Test Profile
openreports.virology.worksheets.title                              = Virology Worksheets
openreports.patientTestStatus                                      = Patient Status Report
openreports.patientTestStatus.byRefer                              = Test Status for Referrer
openreports.patientreports.title                                   = Patient Status Report
openreports.patient.EID.version1                                   = EID Version 1
openreports.patient.EID.version2                                   = EID Version 2
openreports.patient.VL.version1    = VL Version Nationale
openreports.referredOutHaitiReport								   = External Referrals Report 
openreports.activity.title                                         = Activity Report
openreports.rejection.title                                        = Rejection Report
option.notListed               = Not Listed
organization.add.subtitle      = Add Organization
organization.add.title         = Add Organization
#--LIMS Organization page --
organization.browse.title      = Organization
organization.city              = City
organization.clia.number       = CLIA Number
organization.district          = District
organization.edit.subtitle     = Edit Organization
organization.edit.title        = Edit Organization
organization.id                = Org Number
organization.internetAddress   = Internet Address
organization.isActive          = Is Active
organization.localAbbreviation = Org Local Abbreviation
organization.mls.lab           = MLS Lab
organization.mls.sentinelLab   = MLS Sentinel Lab
organization.multipleUnit      = Multiple Unit
organization.organization      = Organization
organization.organizationName  = Org Name
organization.parent            = Parent Org
organization.short             = Org Short
organization.short.CI          = Org prefix
organization.short.LNSP_Haiti  = Site
organization.short.Haiti  = Site
organization.state             = State
organization.streetAddress     = Street Address
organization.zipCode           = Zip Code
organization.type              = Type of Organization
organization.type.CI              = Type of Activity
orgainzation.type.referral.lab = Referral Out Laboratory
organization.type.referral.in.lab = Referral In Laboratory
organization.commune               = Commune
organization.village           = Village
organization.department  = Department
organization.site        = Site
page.default.no.option  = N
#--LIMS common dropdown values
page.default.yes.option = Y

panel.add.subtitle      = Add Panel
panel.add.title         = Add Panel
#--LIMS Panel page --
panel.browse.title      = Panel
panel.description       = Panel Description
panel.edit.subtitle     = Edit Panel
panel.edit.title        = Edit Panel
panel.id                = Panel Number
panel.panelName         = Panel Name
testSection.testSectionName = Test Section Name
uom.uomName                 = Unit Of Measure Name
uom.browse.title		= Unit Of Measure

panelitem.add.subtitle  = Add Panel Item
panelitem.add.title     = Add Panel Item

panel.name.coloration.de.gram      = Gram Stain
panel.name.culture                 = Culture
panel.name.rechereche.de.bordetella=Search Bordetella
panel.name.vih1.charge.virale      =HIV-1 Viral Load
panel.name.xpert.mtb.rif           =Xpert MTB/RIF
panel.name.selles.routine          =Stool Routine
sample.type.Coloration.de.Gram     =Gram Stain
#--LIMS Panel Item page --
panelitem.browse.title  = Panel Item
panelitem.edit.subtitle = Edit Panel Item
panelitem.edit.title    = Edit Panel Item
panelitem.id            = Panel Item Number
panelitem.methodName    = Method
panelitem.panelParent   = Parent Panel
panelitem.panelitem     = Panel Item
panelitem.sortOrder     = Sort Order
panelitem.testName      = Test

patient.add.subtitle     = Add Patient
patient.add.title        = Add Patient
patient.age              = Age
patient.aka              = Also known as
patient.bedNumber        = Bed number
patient.birthDate        = Date of Birth
patient.birthPlace       = Birth Place
patient.birthTime        = Birth Time
#--LIMS Patient page --
patient.browse.title     = Patient
patient.chartNumber      = Medical Record/Chart#
patient.deathDate        = Death Date
patient.department       = department
patient.diagnosis        = diagnosis
patient.edit.subtitle    = Edit Patient
patient.edit.title       = Edit Patient
patient.emergency        = Emergency
patient.employerName     = Employer Name
patient.employerName.short=Employer
person.streetAddress.street=Street
person.address.district=District
person.commune         = Street
person.name            = Name
person.address.section.district = Section within District
patient.epiFirstName     = First Name
patient.epiLastName      = Last Name
patient.epiMiddleName    = MI
patient.mother.name      = Mother's first Name
patient.new              = New Patient
patient.ethnicity        = Ethnicity
patient.externalId       = Patient ID
patient.externalId_2     = Patient ID 2
patient.gender           = Gender
patient.id               = Patient Number
patient.id2              = Patient ID 2
patient.insuranceNumber  = Insurance number
patient.management.title= Add/Modify Patient
patient.medicaidId       = Medicaid
patient.medicareId       = Medicare
patient.mother.initial   = Mothers's Initial
patient.nationalId       = Nationality
patient.normal           = Normal
patient.occupation       = Occupation
patient.personId         = Person
patient.race             = Race
patient.roomNumber       = Room number
patient.schoolAttend     = School Attended
patient.type             = Patient type
patient.ward             = Ward
patient.data.source      = Data source
patient.local.source     = OpenElis
patient.imported.source  = Imported
patient.address.dept.entry.msg = Please select the department matching
patienttype.add.title    = Add Patient Type
#--Occupation
patienttype.browse.title = Patient Type
patienttype.description  = Patient Type Description
patienttype.edit.title   = Edit Patient Type
patienttype.form.select  = Select
patienttype.id           = Patient Type ID
patienttype.name         = Patienttype Name
patienttype.type         = Patient Type

patient.project.patientRecordStatus = Status of the Patient Record
patient.project.sampleRecordStatus = Sample Record Status
patient.project.nameOfRequestor	   = Name of Requester
patient.project.nameOfSampler	   = Name of Sampler
patient.project.interviewDate=Interview Date
patient.project.labNo=Lab No.
patient.project.centerCode=Center Code
patient.project.centerName=Center Name
patient.project.projectName=Project Name
patient.project.patientFamilyName=Family Name
patient.project.patientFirstNames=First Names
patient.project.gender=Sex
patient.project.dateOfBirth=Date Of Birth
patient.project.educationLevel=Level of Education
patient.project.maritalStatus=Marital Status
patient.project.nationality=Nationality
patient.project.nationalityOtherAfrican=Other African, specify
patient.project.nationalityOther=Other, specify
patient.project.legalResidence=Legel Residence
patient.project.nameOfDoctor=Name of Doctor
patient.project.nameOfClinician	 = Name of clinician
patient.project.antecedents=Antecedents
patient.project.diseases.instructions=If Yes, complete the following table
patient.project.other=other
patient.project.specify=specify
patient.project.arvProphylaxisBenefit=Has the patient benefited from prior antiretroviral prophylaxis treatment?
patient.project.arvProphylaxis=Precise type of ARV prophylaxis?
patient.project.cotrimoxazoleTreatment=Is the patient under prophylactic treatment with Cotrimoxazole?
patient.project.aidsStage=AIDS Evolutionary Stage (CDC 1993):
patient.project.anyCurrentDiseases=Does the patient currently have an any opportunistic infections?
patient.project.anyDiseasesSinceLast=Opportunistic Infections since last visit?
patient.project.currentOITreatment=If yes, is the patient currently under treatment for the above?
patient.project.patientWeight=Patient's weight today in kg
patient.project.karnofskyScore=Karnofsky Score
patient.project.hivStatus=HIV Status
patient.project.hivType  =HIV Type
patient.project.cd4Count=CD 4 count at the prior visit
patient.project.cd4Percent=CD 4 percentage at the prior visit
sample.project.cd4Count	     = CD4 Count
sample.project.cd4demand  	 = Viral Load request
sample.project.cd4Percent	 = CD4 Percentage Count
sample.project.cd4init  	 = At treatment initiation
patient.project.priorCd4Date=Date of prior CD4 visit
sample.project.Cd4Date=Date
sample.project.priorVLRequest	 = Prior Viral Load Request made ?
sample.project.priorVLLab	     = If yes, specify the laboratory
sample.project.VLValue=Value
sample.project.VLDate=Date
patient.project.priorCd4Date=Date of prior CD4 visit
patient.project.antiTbTreatment=The patient is being treated for TB?
patient.project.currentARVTreatment=Is the patient currently under ARV treatment?
patient.project.priorARVTreatment=Does the patient recall their most recent ARV treatment regimen?
patient.project.priorARVInn=If yes, describe the most recent regimen using standard (INN) acronyms.
patient.project.interruptedARVTreatment=Did the patient interrupt his ARV Treatment for at least one (1) month?
patient.project.onGoingARVTreatment=Is the patient currently continuing ARV treatment?
patient.project.onGoingARVTreatmentINNs=If yes, specify the ongoing treatment regime using INN names.
patient.project.treatmentAnyAdverseEffects=Any adverse effects of the treatment?
patient.project.treatmentAdverseEffects.type=Type\:
patient.project.treatmentAdverseEffects.grade=Grade\:
patient.project.arvTreatmentChange=Have you changed treatment for this patient today?
patient.project.arvTreatmentNew=Have you prescribed ARV treatment today?
patient.project.arvTreatmentRegime=If yes, specify the regime (DCI).
patient.project.prescribedARVTreatmentINNs=If yes, specify the molecules (in printed characters).
patient.project.anySecondaryTreatment=Any secondary treatment?
patient.project.secondaryTreatment=Specify
patient.project.clinicVisits=Number of clinical contacts since the last visit?
patient.project.hospitals=Hospital
patient.project.service=Service
patient.project.hospitalPatient=Is the patient currently in the hospital?
patient.project.serologyReason=Reason for serology request
patient.project.medicalHistory=Medical History
patient.project.physicalExam=Physical Exam
patient.project.eidBenefitPTME=Did the infant benefit from PTME?
EID.vaccination=1 = Vaccination
EID.pediatrician=2 = Pediatrician
EID.dietitian=3 = Dietitian
EID.otherSpecify=4 = Other (Specify)
patient.project.eidTypeOfClinic=From which type of clinic did the infant come from?
patient.project.eidWhichPCR=Which PCR?
patient.project.eidHowChildFed=How is the child fed?
patient.project.eidStoppedBreastfeeding=Stopped Breast Feeding
EID.onlyBreastfeeding=1 = Only Breastfeeding
EID.mixedfeeding=2 = Mixed Feeding
EID.neverBreastfed=3 = Never Breastfed
EID.stoppedBreastfedless6weeks=4 = Stopped breastfeeding <= 6 weeks ago
EID.stoppedBreastfedmore6weeks=5 = Stopped breastfeeding > 6 weeks ago
patient.project.eidInfantSymptomatic=Is the child presenting signs of HIV/AIDS?
patient.project.eidMothersStatus=Mother's HIV Status
EID.hiv1=1 = HIV-1
EID.hiv2=2 = HIV-2
EID.hivD=D = HIV1+2
EID.hivP=P = HIV-POS
EID.inconclusive =9 = Inconclusive
patient.project.eidMothersARV=Mother's ARV Treatment
EID.nvp=1 = NVP
EID.aztNvp=2 = AZT + NVP + 3TC
EID.haart=3 = HAART
EID.none=4 = None
patient.project.eidInfantProphy=Infant's Prophylaxis ARV
EID.infantAztNvp= 1 = AZT + NVP
EID.nvpSingleDose= 2 = NVP Single Dose
EID.infantARVOther= 3 = Other
EID.infantARVNone= 4 = None
patient.project.eidInfantCotrimoxazole=Infant taking cotrimoxazole?
education.noSchool		=1 = No Schooling
education.primary		=2 = Primary
education.secondary		=3 = Secondary
education.postSecondary =4 = College or University

marital.single		=1 = Single
marital.married 	=2 = Married
marital.cohabitating=3 = Living together
marital.divorced	=4 = Divorced
marital.widow		=5 = Widow(er)
marital.n_a			=7 = N/A for children

nationality.CI = 1 \= C\u00f4te d'Ivoire
nationality.BJ = 2 = Benin
nationality.BF = 3 = Burkino Faso
nationality.GH = 4 = Ghana
nationality.GN = 5 = Guinea
nationality.ML = 6 = Mali
nationality.MR = 7 = Maurintainia
nationality.NE = 8 = Niger
nationality.SN = 9 = Senegal
nationality.TG =10 = Togo
nationality.LR =11 = Liberia
nationality.NG =12 = Nigeria
nationality.Other=95 = Other

nationality.simple.CI=1 = Ivorian
nationality.simple.WestAfrican=2 = West African
nationality.simple.OtherAfrican=3 = Other African
nationality.simple.Other=4 = Other

prophylaxis.ptme=1 = PTME
prophylaxis.AES=2 = AES

arvRegime.firstLine=1 \= 1st Line
arvRegime.secondLine=2 = 2nd Line
arvRegime.thirdLine=3 = 3rd Line

disease.tbPulmonary=pulmonary tuberculosis
disease.tbExpulmonary=extrapulmonary tuberculosis
disease.cerebralToxoplamosis=cerebral toxoplamosis
disease.cryoptococcalMeningitis=cryoptococcal meningitis
disease.generalPrurigo=general prurigo
disease.IST=IST
disease.cervicalCancer=cervical cancer
disease.oropharyngealCandidiasis=oropharyngeal candidiasis
disease.KaposisSarcoma=Kaposis sarcoma
disease.shingles=shingles
disease.diarrhea=chronic diarrhea

diseases.RTN.weightLoss              =Significant weight loss?
diseases.RTN.diarrhea                =A diarrhea lasting more than a month?
diseases.RTN.fever                   =A fever lasting more than a month?
diseases.RTN.cough                   =A cough lasting more than a month?
diseases.RTN.pulmonaryTuberculosis   =Pulmonary tuberculosis?
diseases.RTN.expulmonaryTuberculosis =Extrapulmonary tuberculosis
diseases.RTN.painfulSwallowing       =Pain on swallowing?
diseases.RTN.cryptococcusMeningitis  =cryptococcus meningitis?
diseases.RTN.recurrentPneumonia      =Recurrent pneumonia?
diseases.RTN.sespis                  =Sepsis?
diseases.RTN.recurrentInfections     =recurrent infections (otite, pharyngite)?
diseases.RTN.curvixCancer            =Invasive cancer of the cervix or the uterus?
diseases.RTN.maternalHIV             =Is the patient's mother known to be infected by HIV?

diseases.RTN.cachexia                        =Cachexia?
diseases.RTN.thrush                          =Oropharyngeal candidiasis?
diseases.RTN.generalDermititisPruipineuse    =Widespread Dermititis pruipineuse?
diseases.RTN.herpes                          =Herpes (chronic progressive or generalized)?
diseases.RTN.zona                            =Zona?
diseases.RTN.kaposisSarcoma                  =Kaposi's Sarcoma?
diseases.RTN.extraInquinalePolyadenopathy    =Polyadenopathy extra inguinale (> 1 site,\u2265 1 cm)?
diseases.RTN.hivDementia                     =Dementia or a neurological deficit associated with HIV?

answer.yesNo.description=1 = Yes, 2 = No
answer.yes=1 = Yes
answer.no=2 = No
answer.unknown=9 = Unknown
answer.notApplicable=7 = NA

AIDSStage.adultA=1 = Stade A (Adult)
AIDSStage.adultB=2 = Stade B (Adult)
AIDSStage.adultC=3 = Stade C (Adult)
AIDSStage.infantN=4 = Stade N (Infant)
AIDSStage.infantA=5 = Stade A (Infant)
AIDSStage.infantB=6 = Stade B (Infant)
AIDSStage.infantC=7 = Stade C (Infant)

HIVStatus.HIV_1=1 = HIV-1
HIVStatus.HIV_2=2 = HIV-2
HIVStatus.HIVDual=3 = HIV Dual (HIV-1 + HIV-2)

arvProphyl.fluconazole=1 = Fluconazole
arvProphyl.dalacinePyrimethamineFolinicAcid=2 \= Dalacine\u00ae (clindamycine) + pyrimethamine + Acide folinique
arvProphyl.adiazinePyrimethamineFolinicAcid=3 \= Adiazine\u00ae (Sulfadiazine) + pyrimethamine + Acide folinique
arvProphyl.anphotericineB=4 \= Anphotericine B
arcProphyl.cotrimoxazole=5 = Co-trimoxazole

patient.project.title= Add Patient for Study
patient.project.underInvestigationComment=Note
patient.project.underInvestigation = Under Investigation
patient.message.patientNotFound = Patient not found
patient.project.conflicts.saveNotUnderInvestigation = Save without marking the patient record as under investigation?
patient.project.cotrimoxazoleProphylactic=Is Co-trimoxazole the primary prophylaxis?
patient.project.isPatientUnderInvestigation = Patient Under Investigation

#-- END PATIENT BY PROJECT

#-- Plugins
plugin.name = Plugin Name
plugin.installed.plugins = Plugin Files
plugin.menu.list.plugins = List Plugins
plugin.no.plugins = No plugins found

#-- Payment Type
paymenttype.add.title    = Add Payment Type
paymenttype.browse.title = Payment Type
paymenttype.description  = Payment Type Description
paymenttype.edit.title   = Edit Payment Typen
paymenttype.form.select  = Select
paymenttype.id           = Payment Type ID
paymenttype.type         = Payment Type

person.add.subtitle       = Add Person
person.add.title          = Add Person
#--LIMS Person page --
person.browse.title       = Person
person.cellPhone          = Cell Phone
person.phone              = Phone
person.city               = City
person.town               = Village/Town
person.department         = Department
person.town.department    = Department
person.country            = Country
person.edit.subtitle      = Edit Person
person.edit.title         = Edit Person
person.email              = Email
person.fax                = Fax
person.firstName          = First Name
person.homePhone          = Home Phone
person.id                 = Person Number
person.lastName           = Last Name
person.middleName         = MI
person.multipleUnit       = Apt
person.personId           = Person
person.state              = State
person.streetAddress      = Address
person.workPhone          = Work Phone
person.workPhoneExtension = Work Phone Extension
person.zipCode            = Zip
person.health.region  = County
person.health.district  = District
program.add.subtitle  = Add Program
program.add.title     = Add Program
#--LIMS Program page --
program.browse.title  = Program
program.code          = Program Code
program.edit.subtitle = Edit Program
program.edit.title    = Edit Program
program.id            = Program Number
program.program       = Program
program.programName   = Program Name

project.add.subtitle               = Add Project
project.add.title                  = Add Project
#--LIMS Project page --
project.browse.title               = Project
project.completedDate              = Completed Date
project.desc.short                 = Project Descr.
project.description                = Project Description
project.edit.subtitle              = Edit Project
project.edit.title                 = Edit Project
project.external.reference         = External Reference
project.external.reference.tooltip = i.e. grant number, contract number, PO number
project.id                         = Project Number
project.isActive                   = Is Active
project.owner                      = Project Owner
project.program.programName        = Program Name
project.projectName                = Project Name
project.scriptletName              = Scriptlet
project.startedDate                = Started Date
project.IndeterminateStudy.name  = Indeterminate
project.SequencingStudy.name = Sequencing
project.SpecialRequestStudy.name = Special Request
tooltip.project.SpecialRequestStudy.name = Special Request
project.ARVStudies.name = ARV
project.ARVStudy.name = Initial ARV
project.ARVFollowupStudy.name = Follow-up ARV
project.EIDStudy.name = EID
project.VLStudy.name = VL
project.RTNStudy.name = RTN
provider.add.subtitle  = Add Provider
provider.add.title     = Add Provider
patient.report.collection.name = Collected ARV Patient Report
patient.report.associated.name = Associated Patient Report
#--LIMS Provider page --
provider.browse.title  = Provider
provider.edit.subtitle = Edit Provider
provider.edit.title    = Edit Provider
provider.externalId    = External ID
provider.id            = Provider Number
provider.npi           = National Provider ID
provider.personId      = Person
provider.providerType  = Provider Type

qaevent.add.subtitle                                 = Add QA Event
qaevent.add.title                                    = Add QA Event
#--LIMS QA Event page --
qaevent.browse.title                                 = QA Event
qaevent.description                                  = QA Event Description
qaevent.edit.subtitle                                = Edit QA Event
qaevent.edit.title                                   = Edit QA Event
qaevent.id                                           = QA Event Number
qaevent.isBillable                                   = Is Billable
qaevent.isHoldable                                   = Is Holdable
qaevent.name                                         = QA Event Name
qaevent.reportingSequence                            = QA Event Reporting Sequence
qaevent.reportingText                                = QA Event Reporting Text
qaevent.sampleItem                                   = S Item
qaevent.testId                                       = QA Event Test
qaevent.type                                         = QA Event Type
qa_event.coagulated = Sample Coagulated
qa_event.insufficient = Insufficient Sample
qa_event.hemolytic = Hemolytic Sample
qa_event.mislabled = Mislabeled Sample
qa_event.noForm = Form Missing
qa_event.formNotCorrect = Form Incorrect
qa_event.noSample = Missing Sample
qa_event.bloodstained.tube = Blood on Tube
qa_event.bloodstained.form = Blood on Form
qa_event.other = Other
qa_event.analysis.issue = Issue with content of analysis
qa_event.inadequate     = Inadequate Sample
qa_event.delay          = Transmission Delay
qa_event.temperature    = Wrong temperature
#--QAEVENTMANAGEMENTTAB
#--
qaevents.entry.title                                 = QA Events Entry

qaeventsentry.accessionNumber                        = Accession Number
qaeventsentry.action.code.title                      = Action Code
qaeventsentry.action.date.title                      = Date
qaeventsentry.action.notes.title                     = Notes
qaeventsentry.action.title                           = Action
qaeventsentry.add.subtitle                           = QA Events by Sample for Accession Number:
qaeventsentry.add.title                              = QA Events by Sample for Accession Number:{0}
qaeventsentry.addActionToQaEventsPopup.action.title  = Actions
qaeventsentry.addActionToQaEventsPopup.qaevent.title = QA Events
qaeventsentry.addActionToQaEventsPopup.subtitle      = Assign Actions to QA Events
#--ADD Actions popups
qaeventsentry.addActionToQaEventsPopup.title         = Assign Actions to QA Events
qaeventsentry.addQaEventToTestsPopup.qaevent.title   = QA Events
qaeventsentry.addQaEventToTestsPopup.subtitle        = Assign QA Events to Tests
qaeventsentry.addQaEventToTestsPopup.test.title      = Tests
#--ADD QaEvents popups
qaeventsentry.addQaEventToTestsPopup.title           = Assign QA Events to Tests
qaeventsentry.edit.subtitle                          = QA Events by Sample for Accession Number:
#--LIMS QA Events Entry page --
qaeventsentry.edit.title                             = QA Events by Sample for Accession Number:{0}
qaeventsentry.label.button.add.actions               = Add Actions
qaeventsentry.label.button.add.events                = Add Events
qaeventsentry.patientFirstName                       = Patient First Name
qaeventsentry.patientId                              = Patient ID
qaeventsentry.patientLastName                        = Patient Last Name
qaeventsentry.project                                = Project
qaeventsentry.project2                               = Project2
qaeventsentry.qaevent.completed.title                = Completed date
qaeventsentry.qaevent.error.action.notAssigned       = No actions exist for this QA event
qaeventsentry.qaevent.error.qaevent.notAssigned      = No QA events exist for this test
qaeventsentry.qaevent.error.test.notAssigned         = No test was assigned for this sample
qaeventsentry.qaevent.notcompleted.title             = Completed
qaeventsentry.qaevent.title                          = QA Event
qaeventsentry.qaevent.type.title                     = Type
qaeventsentry.sample.title                           = Sample Information
qaeventsentry.sampleSource                           = Sample Source
qaeventsentry.sampleType                             = Sample Type
qaeventsentry.sourceOther                            = Source Other
qaeventsentry.submitter                              = Submitter
qaeventsentry.test.title                             = Test
qaeventsentry.tests.header.title                     = Test Information

#-- LIMS request form entry: quickEntry page --
#-- Added by Ken Rosha 8/31/2006 ---
quick.entry.accession.number               = Accession Number
quick.entry.accession.number.CI			   = Lab No
quick.entry.accession.number.2             = Thru Accession Number
quick.entry.accession.number.batch.message = used for batches
quick.entry.accession.number.thru          = thru
quick.entry.add.title                      = Quick Entry
quick.entry.assigned.tests                 = Assigned Tests
quick.entry.edit.title                     = Quick Entry
quick.entry.received.date                  = Received Date
quick.entry.sample.source                  = Sample Source
quick.entry.sample.type                    = Sample Type
#--QuickEntry
#-- Added by Ken Rosha 08/31/2006
quick.entry.title                          = Quick Entry

quickentry.addTestPopup.subtitle    = Assign Test
#-- LIMS request form entry: quickEntry page: add test popup --
#-- Added by Ken Rosha 8/31/2006 ---
quickentry.addTestPopup.title       = Assign Test
quickentry.confirmExitPopup.title   = Confirm Exit
quickentry.samplesinrange.badstatus = Some samples in this range have been previously Quick Entered,\nso those will not get updated. Would you like to continue?

#--RabiesSampleOne
rabies.sample.one.title = Rabies Sample Entry 1
#--RabiesSampleTwo
rabies.sample.two.title = Rabies Sample Entry 2

receiverCodeElement.receiverCodeElement = Receiver Code Element

receivercodeelement.add.subtitle        = Add Receiver Code Element
receivercodeelement.add.title           = Add Receiver Code Element
#--LIMS ReceiverCodeElement page --
receivercodeelement.browse.title        = Receiver Code Element
receivercodeelement.codeElementType     = Code Element Type
receivercodeelement.codesystem          = Code System
receivercodeelement.edit.subtitle       = Edit Receiver Code Element
receivercodeelement.edit.title          = Edit Receiver Code Element
receivercodeelement.id                  = Receiver Code Element
receivercodeelement.identifier          = Identifier
receivercodeelement.messageOrganization = Message Organization
receivercodeelement.text                = Text

referencetables.Hl7Encoded    = Is HL7 Encoded
referencetables.add.subtitle  = Add Reference Tables
referencetables.add.title     = Add Reference Tables
referencetables.browse.title  = Reference Tables
referencetables.edit.subtitle = Edit Reference Tables
referencetables.edit.title    = Edit Reference Tables
referencetables.id            = Reference Tables Id
referencetables.keepHistory   = Keep History
#--LIMS ReferenceTableMenu --
referencetables.tableName     = Table Name
referring.order.number             = Referring order number
referring.order.not.found          = If order number is not found, please fill in form manually:
region.add.subtitle  = Add Region
region.add.title     = Add Region
#--LIMS Region page --
region.browse.title  = Region
region.edit.subtitle = Edit Region
region.edit.title    = Edit Region
region.id            = Region Number
region.region        = Region

report.humanSampleList.organicunit.title = Human Sample List - Organic Unit
report.confirmation = Confirmation Test Report
report.confirmation.request = Confirmation Test Report
report.confirmation.title = Confirmation Test Report
report.labName.one.LNSP_Haiti = MINIST\u00c8RE DE LA SANT\u00c9 PUBLIQUE ET DE LA POPULATION
report.labName.two.LNSP_Haiti = LABORATOIRE NATIONAL DE SANT\u00c9 PUBLIQUE
#--REPORTTAB
#--
report.humanSampleList.virology.title    = Human Sample List - Virology
report.sample.xml.by.sample.subtitle     = Create XML - By Sample
report.sample.xml.by.sample.title        = Create XML - By Sample
report.sample.xml.by.test.subtitle       = Create XML - Samples By Test
#--XML generation
report.sample.xml.by.test.title          = Create XML - Samples By Test

reportpage.demo.developer.section.title = Under Construction - Demos of OpenReports
reportpage.hl7.developer.section.title  = Under Construction - HL7
reports.patient.ARV.version1=ARV-Version 1
reports.patient.ARVFollowup.version1 =ARV Follow-up Version 1
reports.patient.ARVFollowup.version2 =ARV Follow-up Version 2
reports.patient.ARVInitial.version1 = ARV Initial Version 1
reports.patient.ARVInitial.version2 = ARV Initial Version 2
reports.patient.Indeterminate.version1 = Indeterminate Version 1
reports.patient.Indeterminate.version2 = Indeterminate Version 2
reports.patient.Indeterminate.location = Indeterminate by Service
reports.patient.test = place holder report link
reports.add.params = Select Report Values
reports.auditTrail = Audit Trail
reports.auditTrail.item = Item
reports.auditTrail.attribute = Attribute
reports.auditTrail.identifier = Identifier
reports.auditTrail.action = Action
reports.auditTrail.user = User
reports.auditTrail.old.value = Old Value
reports.auditTrail.new.value = New Value
reports.auditTrail.time = Time
report.error.message.noParameters = No report parameters
report.error.message.samePrefix = Laboratory number prefix must match
report.error.message.noPrintableItems = No reports met printing criteria
report.error.message.date.format = Date is not valid
report.error.message.date.received.missing = Received date was not specified
report.error.message.location.missing = The location was not specified
report.error.message.project.missing = Project was not specified
report.error.message.general.error = Internal error while generating report
report.error.message.accession.not.valid = Lab Number not found
report.error.message.activity.missing  = Missing selection
report.properties  = Report Properties
report.from = From
report.to = To
report.of = Of
report.select.labNumber = Select Lab Number
report.enter.labNumber = Enter Lab Number
report.enter.labNumber.headline = By Order Number/ Lab Number
report.enter.labNumber.detail = For a single lab, leave the right box empty.
report.select.subjectNumber = Select Subject Number
report.enter.subjectNumber = By Subject Number
report.select.service.location = Referral Center or Laboratory
report.select.project = Select Study Type
report.select.date.period = Select report period
report.select.date.period.year = current year (jan-dec)
report.select.date.period.months.3 = past 3 months
report.select.date.period.months.6 = past 6 months
report.select.date.period.months.12 = past 12 months
report.selecte.date.period.custom = custom
reports.label.export = Export to CSV File
report.site.id.name = Clinical Laboratory
report.select.site = Select site
report.date = Date
report.date.start = Start Date
report.date.end = End Date
report.instruction.all.fields = All fields are required
report.instruction.inventory.test.count = Selecting the site is optional.  If no site is selected then all sites will be in the report
reports.label.patient.EID = Diagnostic for children with DBS-PCR
reports.label.patient.VL = Viral Load
reports.label.patient.ARV.followup = ARV - Follow-up
reports.label.patient.ARV.initial = ARV - Initial
reports.label.patient.ARV.all = ARV -->Initial-FollowUp-VL
reports.label.patient.indeterminate = Indeterminate
reports.label.indicator = Indicator
reports.label.indicator.performance = Section Performance
reports.export.byDate = Export By Date
reports.export.general = General export
reports.export.specific = Viral Load Data Export
reports.label.project.export = Export a CSV File by
reports.label.referred.out = Referred Tests Reports
reports.label.followupRequired.title = Follow-up Required
reports.followupRequired.byLocation = Follow-up Required
report.status.partial = Partial Report
report.status.complete = Complete Report
report.test.status.inProgress = In progress
report.test.status.canceled = Canceled
report.test.status.referredOut = External Referrals Report
reports.label.referral.title = Referrals Out
report.no.results = No results available
report.enter.Service												 = Service
report.activity.report.base                                          = Activity report
report.rejection.report.base                                         = Rejection reports
report.by.panel                                                      = By panel
report.by.test                                                       = By test
report.by.unit                                                       = By unit
result.add.subtitle                                                  = Add Result
result.add.title                                                     = Add Result
result.analysis                                                      = Analysis
result.analyte                                                       = Component
#--LIMS Result page --
result.browse.title                                                  = Result
result.edit.subtitle                                                 = Edit Result
result.edit.title                                                    = Edit Result
result.delete.confirm                                                = You are about to permanently delete test results. The results will no longer be available. Do you wish to continue? 
result.id                                                            = Result Number
result.isReportable                                                  = Reportable
result.note.subject.default                                          = Result Note
result.resultType                                                    = Result Type
result.rejected                                                      = Reject
result.sortOrder                                                     = Sort Order
result.testResult                                                    = Test Result
result.value                                                         = Result Value
result.sample.id                   									 = Lab No.
result.sample.patient.summary										 = Patient
result.test.date													 = Test Date
result.test															 = Test\t
result.result														 = Result
result.original.result                                               = Original Result
result.notes														 = Notes\t\t\t
result.technician                                                    = Performed By
result.supervisior													 = Supervisor
result.method														 = Method
result.method.auto													 = Result from analyzer
result.method.manual												 = Manual
result.multiple_select             = Multiple
result.noTestsFound												     = No appropriate tests were found.
result.noResultsFound												 = No appropriate results were found.
result.positive														 = POSITIVE
result.negative														 = NEGATIVE
result.indeterminate												 = IND
result.supervisor.request                                            = Verification has been requested for an invalid result.  Supervisor name and password are required.
result.value.abnormal												 = Outside of normal range
result.value.invalid												 = Outside of valid range
result.verify                                                        = Verify
result.validation.failed = Validation Failed
result.supervisor.name                                               = Name
result.conclusion													 = HIV Status
result.conclusion.cd4												 = CD4 absolute count
results.logbook.hemato												 = Hematology -- Only incomplete tests are shown.  Use search to find completed tests.
results.logbook.chem												 = Clinical Chemistry -- Only incomplete tests are shown.  Use search to find completed tests.
results.logbook.bacteria											 = Bacteriology -- Only incomplete tests are shown.  Use search to find completed tests.
results.logbook.parasitology										 = Parasitology -- Only incomplete tests are shown.  Use search to find completed tests.
results.logbook.immunoSerology										 = Immuno-Serology -- Only incomplete tests are shown.  Use search to find completed tests.
results.logbook.immunoSerology.CI									 = Immunology -- Only incomplete tests are shown.  Use search to find completed tests.
results.logbook.immunoSerology.LNSP_Haiti							 = Serology-Verology -- Only incomplete tests are shown.  Use search to find completed tests.
results.logbook.ecbu												 = Cytobacteriology -- Only incomplete tests are shown.  Use search to find completed tests.
results.logbook.vct													 = VCT -- Only incomplete tests are shown.  Use search to find completed tests.
results.logbook.serology											 = Serology -- Only incomplete tests are shown.  Use search to find completed tests.
results.logbook.virology											 = Virology -- Only incomplete tests are shown.  Use search to find completed tests.
results.logbook.mycology											 = Mycology -- Only incomplete tests are shown.  Use search to find completed tests.
results.logbook.serology-immunology	    							 = Serology-Immunology -- Only incomplete tests are shown.  Use search to find completed tests.
results.logbook.hemato-immunology  	    							 = Hematology-Immunology -- Only incomplete tests are shown.  Use search to find completed tests.
resultlimits.browse.title                                          = Result Limits
resultlimits.add.title                                             = Add Result Limits
resultlimits.edit.title                                            = Edit Result Limits
resultlimits.test                    				   = Test
resultlimits.resulttype						   = Result Type\t
resultlimits.age	             				   = Age days/years
resultlimits.min		  				   = Min
resultlimits.max		  				   = Max
resultlimits.gender		  				   = Gender
resultlimits.normal		  				   = Normal Range
resultlimits.valid		  				   = Valid Range
resultlimits.high		  				   = High
resultlimits.low 		  				   = Low
resultlimits.units						   = Units
resultLimits.gender.instrutions					   = Leave blank if range does not depend on gender
resultLimits.age.instrutions					   = Leave blank if range does not depend on age.  Leave 'max' blank if there is no upper age for range
resultLimits.normal.instrutions					   = Range of normal results
resultLimits.valid.instrutions					   = Range of valid results.  Values outside of this range require supervisers signature
resultLimits.dictionaryNormal              = Select list normal
#--RESULTMANAGEMENTTAB
#--
results.entry.title                                                  = Manage Results

resultsEntry.tests.result.title = Result

resultsentry.accessionNumber                                         = Accession Number
resultsentry.accessionNumber.CI                                      = Lab Number
resultsentry.accession.search                                        = Get Tests For Accession Number
resultsentry.patient.search                                          = Get Tests For Patient
resultsentry.add.subtitle                                            = Results Entry for Accession Number:
resultsentry.add.title                                               = Results Entry for Accession Number:{0}
resultsentry.button.sample.and.test.management                       = Sample Demographics and Test Verification
resultsentry.changetonoresult.error                                  = Cannot delete a Result for which Notes have been entered
resultsentry.confirmupdate.message                                   = Results saved for this sample
resultsentry.edit.subtitle                                           = Results Entry for Accession Number:
#--LIMS Results Entry page --
resultsentry.edit.title                                              = Results Entry for Accession Number:{0}
resultsentry.invalidresultvalue.message                              = The result value entered is not within the valid range or significant digits
#AIS - bugzilla 1797
resultsentry.invalidresultvalue.messageOne                           = The result value entered is not within the valid range of
resultsentry.invalidresultvalue.messageTwo                           = significant digit(s)
resultsentry.label.hyperlink.completed.qaevents                      = Completed QA Events
#--LIMS Results Entry: QaEvents hyperlink
resultsentry.label.hyperlink.pending.qaevents                        = Pending QA Events
resultsentry.notesPopup.noisreportableflag.error                     = Please enter an isReportable flag first
#--LIMS Results Entry: notes popup
resultsentry.notesPopup.noresult.error                               = Please enter a Result first
resultsentry.patientFirstName                                        = Patient First Name
resultsentry.patientId                                               = Patient ID
resultsentry.patientLastName                                         = Patient Last Name
resultsentry.project                                                 = Project1
resultsentry.project2                                                = Project2
resultsentry.referredCultureFlag                                     = Specimen/Isolate
resultsentry.reflexTestPopup.label.button.cancel                     = Cancel All
resultsentry.reflexTestPopup.label.button.savewithadditionaltests    = Update Results/Add Reflex Tests
resultsentry.reflexTestPopup.label.button.savewithoutadditionaltests = Update Results/Cancel Reflex Tests
resultsentry.reflexTestPopup.message                                 = Please select the Reflex Tests you would like to assign to this Sample
resultsentry.reflexTestPopup.parent.analyte                          = Parent Component
resultsentry.reflexTestPopup.parent.test                             = Parent Test
resultsentry.reflexTestPopup.subtitle                                = Assign Reflex Tests to Sample
#--LIMS Results Entry: reflex test popup --
resultsentry.reflexTestPopup.title                                   = Assign Reflex Tests to Sample
resultsentry.sample.title                                            = Sample Information
resultsentry.sampleSource                                            = Sample Source
resultsentry.sampleType                                              = Sample Type
resultsentry.selectedTest.title                                      = Enter Results for Test
resultsentry.sourceOther                                             = Source Other
resultsentry.status.search                                           = Get Tests For Status
resultsentry.submitter                                               = Submitter
resultsentry.tests.component.title                                   = Component
resultsentry.tests.notes.title                                       = Notes
resultsentry.tests.parentlink.title                                  = Parent\nLink
resultsentry.tests.resultisreportable.title                          = Rpt
resultsentry.tests.testisreportable.title                            = Rpt
resultsentry.tests.title                                             = Test
#--LIMS Results Entry: Tooltip
resultsentry.tooltip.header                                          = Tooltip

result.validation.immunology.title = Immunology Validation
result.validation.immunology.title.CI = Immunology - Hematology Validation
result.validation.immunology.title.Haiti = Immunology-Virology Validation
result.validation.hematology.title = Hematology Validation
result.validation.biochemistry.title = Biochemistry Validation
result.validation.serology.title = Serology Validation
result.validation.virology.title = Virology Validation
result.validation.dnapcr.title = Virology Validation: DNA PCR
result.validation.viralload.title = Virology Validation: Viral Load
result.validation.genotyping.title = Virology Validation: Genotyping
result.validation.bacteriology.title = Bacteriology Validation
result.validation.hemato-immunology.title = Hemato-Immunology Validation
result.validation.serology-immunology.title = Serology-Immunology Validation
result.validation.molecular.biology.title = Molecular Biology Validation
result.validation.cytobacteriology.title = Cytobacteriology Validation
result.validation.ecbu.title = ECBU Validation 
result.validation.parasitology.title = Parasitology Validation 
result.validation.liquidBiology.title = Liquid biology Validation
result.validation.mycobacteriology.title = Mycobacteriology Validation 
result.validation.endocrinologie.title = Endocrinology Validation
result.validation.virologie.title = Serology-Virology Validation
result.validation.mycology.title = Mycology Validation
result.validation.malaria.title=Malaria Validation
result.validation.final.result = Final Result
result.validation.next.test = Next Test

validation.title = Validation {0}
workplan.page.title = Workplan {0}
results.title = Results {0}

role.browse.title                       = Roles
role.name				                = Name
role.description                        = Description
role.isGroupingRole						= Is grouping role
role.parent.role                        = Grouping parent
role.display.key						= Display Key
role.result.modifier                    = Result Modifier

sample.accessionNumber                  = MDH Laboratory Accession Number
sample.add.subtitle                     = Add Order
sample.add.title                        = Add Order
sample.barcode                          = Barcode
#--LIMS Sample page --
sample.browse.title                     = Sample
sample.clientReference                  = Requesting Facility Specimen ID
sample.collectionDate                   = Collection Date
sample.collectionDate.missing           = Collection Date Missing
sample.collectionTime                   = Collection Time (hh\:mm)
sample.receptionTime                    = Reception Time (hh\:mm)
sample.entry.nextVisit.date             = Date of next visit
sample.condition.initial                = Initial Condition
sample.date.format                      = (mm/{0}/{1})
date.format.display.year                = yyyy
date.format.display.day                 = dd
sample.military.time.format             = (HH\:mm)
sample.domain                           = Domain
sample.edit.subtitle                    = Edit Sample
sample.edit.title                       = Edit Sample
sample.edit.sample.notFound             = Accession number not found
sample.edit.existing.tests              = Current Tests
sample.edit.available.tests             = Available Tests
sample.edit.remove.tests                = Delete (Cancel) test
sample.edit.remove.sample               = Remove Samples
sample.edit.accessionNumber             = Modify Order
sample.edit.tests                       = Modify Tests
sample.edit.change.from                 = Current Order Number
sample.edit.change.to                   = New order number
sample.edit.patientPayment              = Modify Payment Status
sample.entry.project                    = Activity
sample.entry.provider.name                  = Requester's Last Name
sample.entry.addSample                  = Add Order
sample.entry.addTests					= Add tests to selected
sample.entry.assignTests				= Assign
sample.entry.contact                    = Contact
sample.entry.noTests                    = No appropriate tests for this sample type.  Removing sample type from order

sample.entry.confirmation.requested.tests  = Tests Requested
sample.entry.test.confirmation.requester.id  = External Site Specimen Number
sample.entry.test.confirmation.site.result  = External Site Result
sample.entry.test.confirmation.site.test  = External Site Test
sample.entry.confirmation.test.request	   = Test Request

sample.entry.test.confirmation          = Test Done at Site
sample.entry.confirmation.test.requester.id              = Requester Sample Id
sample.entry.editTests					= Edit tests for selected
sample.entry.id                         = ID
sample.entry.labID                      = Lab ID
sample.entry.number						= Number
sample.entry.number.CI					= Number Taken
sample.entry.panels						= Panels
sample.entry.panel.name					= Name
sample.entry.patient                    = Patient
sample.entry.remove.sample              = Remove
sample.entry.removeAllSamples           = Remove All
sample.entry.requested.tests            = Requested Tests
sample.entry.sampleList.label           = Sample
sample.entry.order.label                = Order
sample.entry.sample.condition           = Condition
sample.entry.sample.nature              = Sample Nature
sample.entry.sample.item                = item
sample.entry.sample.tests               = Tests
sample.entry.sample.type                = Sample Type
sample.entry.scanner.generate           = Generate
sample.entry.scanner.instructions       = Scan <b>OR</b> Enter Manually <b>OR</b>
sample.entry.select.patient             = Select Patient
sample.entry.select.programCode			= Select Program
sample.entry.available.tests			= Available Tests
sample.entry.available.test.names		= Name
sample.entry.adding.ExistingPatient      = Attempt to add a new patient with a duplicate patientID
sample.entry.updating.NonExistingPatient = Attempt to update a patient with a non-existing patientID
sample.entry.test                       = Test
sample.entry.title                      = Add Order
sample.entry.title.CI                   = Test Request
sample.entry.batch.setup.title				= Batch Order Entry Setup 
sample.entry.batch.setup.title.CI				= Batch Order Entry Setup
sample.entry.batch.ondemand.title				= Batch Order Entry - On Demand 
sample.entry.batch.ondemand.title.CI				= Batch Order Entry - On Demand 
sample.entry.batch.preprinted.title				= Batch Order Entry - Pre-Printed  
sample.entry.batch.preprinted.title.CI				= Batch Order Entry - Pre-Printed 
sample.entry.requestDate                = Request Date 
sample.entry.sample.period                  = Sampling performed for analysis
sample.entry.invalid.accession.number	= Invalid accession number. It is either not formated correctly or it already is in use.
sample.entry.invalid.accession.number.suggestion   = Invalid accession number. It is either not formated correctly or it already is in use. The next valid number is
sample.entry.invalid.accession.number.length = Invalid length for accession number
sample.entry.invalid.accession.number.used = Accession number is already in use
sample.entry.invalid.accession.number.program = Accession number contains invalid program code
sample.entry.invalid.accession.number.format = The entered accession number is not a number
sample.entry.invalid.accession.number.required = This form requires that the entered accession number already exists, but none was found.
sample.entry.invalid.accession.number.sampleRecordStatus = The sample is not in the correct state.  It may already have been processed.
sample.entry.invalid.accession.number.patientRecordStatus = The patient is not in the correct state.  It may already have been processed.
sample.entry.server.invalid.accession.number  = Invalid accession number. It is either not formated correctly or it already is in use. The next valid lab number is {0}
sample.entry.invalid.accession.number.format.corrected = Accession number not valid. It must be in the correct format\: {0} (e.g. {1}). Please enter a valid accession number.
sample.entry.patient.selection          = Patient Selection
sample.entry.search						= Search
sample.entry.collector                  = Collector
sample.entry.runSearch					= Run Search
sample.entry.searchResults   			= Search Results
sample.entry.referringSite.code        = Referring Site Code
sample.entry.project.dateTaken			= Date Taken
sample.entry.project.receivedDate		= Received Date
sample.entry.project.subjectNumber		= Subject Number
sample.entry.project.subjectSiteNumber	= Subject Site
sample.entry.project.labNumber			= Lab Number
sample.entry.project.gender				= Sex
sample.entry.project.serologyHIV			= Serology HIV
sample.entry.project.initialARV.title		= Initial ARV
sample.entry.project.ARV.title			= ARV
sample.entry.project.centerName			= Center Name
sample.entry.project.doctor				= Doctor
sample.entry.project.title.dryTube		= Dry Tube Tests
sample.entry.project.title.edtaTube		= EDTA Tube Tests
sample.entry.project.title.dryBloodSpot	= Dry Blood Spot
sample.entry.project.title.infantInformation = Infant Information
sample.entry.project.title.specimen		= Specimens Collected
sample.entry.project.title.otherTests	= Other Tests
sample.entry.project.title.tests		= Tests
sample.entry.project.title.mothersInformation = Mothers Information
sample.entry.project.ARV.deptTitle		= Biochemistry - Hematology - Immunology
sample.entry.project.ARV.centerName			= Center Name
sample.entry.project.ARV.centerCode			= Center Code
sample.entry.project.ARV.dryTubeTaken		= Dry tube
sample.entry.project.serologyHIVTest		= Serology HIV Test
sample.entry.project.murexTest				= Murex
sample.entry.project.integralTest			= Integral
sample.entry.project.vironostikaTest		= Vironostika
sample.entry.project.innoliaTest		    = Innolia
sample.entry.project.genieIITest			= Genie II
sample.entry.project.genieII100Test			= Genie II 1/100
sample.entry.project.genieII10Test			= Genie II 1/10
sample.entry.project.wb1Test			= Western Blot 1
sample.entry.project.wb2Test			= Western Blot 2
sample.entry.project.p24AgTest			= p24 Ag
sample.entry.project.ARV.glycemiaTest		= Glycemia Test
sample.entry.project.ARV.creatinineTest	= Creatinine Test
sample.entry.project.ARV.transaminaseTest	= Transaminase Test
sample.entry.project.transaminaseALTLTest	= Transaminase ALTL
sample.entry.project.transaminaseASTLTest	= Transaminase ASTL
sample.entry.project.ARV.edtaTubeTaken	= EDTA tube
sample.entry.project.ARV.nfsTest			= NFS Test
sample.entry.project.gbTest				= GB
sample.entry.project.neutTest			= Neut %
sample.entry.project.lymphTest			= Lymph %
sample.entry.project.monoTest			= Mono
sample.entry.project.eoTest				= Eo %
sample.entry.project.basoTest			= Baso %
sample.entry.project.grTest				= GR
sample.entry.project.hbTest				= HB
sample.entry.project.hctTest			= HCT
sample.entry.project.vgmTest			= VGM
sample.entry.project.tcmhTest			= TCMH
sample.entry.project.ccmhTest			= CCMH
sample.entry.project.plqTest			= PLQ
sample.entry.project.ARV.cd4cd8Test		= CD4/CD8 Test
sample.entry.project.cd3CountTest		= CD3 Count
sample.entry.project.cd4CountTest		= CD4 Count
sample.entry.project.ARV.viralLoadTest	= Viral Load Test
sample.entry.project.ARV.genotypingTest = Genotyping
sample.entry.project.siteName				= Site Name
sample.entry.project.vl.siteName		= Facility Name
sample.entry.project.vl.siteCode		= Facility Code
sample.entry.project.vl.reason			    = Reason of viral load request
sample.entry.project.vl.arv                 = Viral Load under ARV control                  
sample.entry.project.vl.virologicalfail     = Virological Failure
sample.entry.project.vl.clinicalfail        = Clinlical Failure
sample.entry.project.vl.immunologicalfail   = Immunological Failure
sample.entry.project.vl.other               = Other (Specify)
sample.entry.project.vl.specify			    = Specify
sample.entry.project.siteCode				= Site Code
sample.entry.project.siteMaxMsg             = ...matches more than 50 sites
sample.entry.project.EID.infantNumber		= DBS Infant Number
sample.entry.project.EID.DBS				= DBS
sample.entry.project.EID.siteInfantNumber	= DBS Site Infant Number
sample.entry.project.EID.whichPCR			= Which PCR ( 1 or 2)
sample.entry.facility.address               = Health facility address
sample.entry.facility.street                = Street
sample.entry.facility.commune               = Commune
sample.entry.facility.phone                 = Telephone number
sample.entry.facility.fax                   = Fax number

sample.entry.patientPayment                 = Patient payment status
sample.view.title                           = View Sample
sample.view.subtitle                        = View Sample
sample.entry.test.request                   = Test Request
sample.entry.test.requester.id              = Requester Sample Id
EID.firstPCR								= 1 = 1st PCR
EID.secondPCR								= 2 = 2nd PCR
sample.entry.project.EID.reasonForPCRTest	= Reason for second PCR Test
EID.confirmationPCR							= 1 = PCR to confirm the 1st positive PCR result
EID.sixWeeksPCR								= 2 = PCR 6 weeks after stopped breastfeeding
EID.indeterminatePCR						= 3 = PCR after indeterminate results
EID.nonApplicablePCR						= 7 = Not Applicable on 1st PCR
sample.entry.project.EID.siteName			= Site Name
sample.entry.project.EID.siteCode			= Site Code
sample.entry.project.EID.requester			= Requester's Name
sample.entry.project.dnaPCR					= DNA PCR
sample.entry.project.address				= Address
sample.entry.project.phoneNumber			= Phone Number
sample.entry.project.faxNumber			= Fax Number
sample.entry.project.email				= Email
sample.entry.project.dateOfFirstTest		= Date of First Test
sample.entry.project.firstTestName		= First Test Name
sample.entry.project.firstTestResult		= First Test Result
sample.entry.project.dateOfSecondTest		= Date of Second Test
sample.entry.project.secondTestName		= Second Test Name
sample.entry.project.secondTestResult		= Second Test Result
sample.entry.project.finalResultOfSite	= Final Result of Site
sample.entry.project.date				= Date
sample.entry.project.firstTest			= First Test
sample.entry.project.secondTest			= Second Test
sample.entry.project.testName			= Test Name
sample.entry.project.patientName.code   = Name/Code of patient
sample.entry.project.patientName.testName  = Name/Code of patient<br></br>Test name
sample.entry.project.patient.and.testName  = Name/Code of patient<br>Test Name
sample.entry.project.result				= Result
sample.entry.project.cellSequencing		= Cell Sequencing
sample.entry.project.EID.title			= EID
sample.entry.project.VL.title			= ARV - Viral Load
sample.entry.project.VL.simple.title	= Viral Load
sample.entry.project.arv.treatment		= Is the patient currently receiving ARV treatment ?
sample.entry.project.arv.treatment.initDate	= If yes, Date ARV treatment initiation
sample.entry.project.arv.treatment.therap.line	= Therapeutic line 
sample.entry.project.arv.treatment.regimen   	= Therapeuric Regimen
sample.entry.project.RTN.title			= RTN
sample.entry.project.followupARV.title	= Follow-up ARV
sample.entry.project.sequencing.title		= Sequencing
sample.entry.project.indeterminate.title	= Indeterminate
sample.entry.project.specialRequest.title	= Special Request
sample.entry.project.specialRequest.reason	= Reason for Request
sample.entry.project.receivedTime           = Received Time
sample.entry.project.timeTaken              = Time Taken
special.request.reason.EGPAF				= EGPAF Request
special.request.reason.ACONDA				= ACONDA Request
special.request.reason.USEmbassy			= US Embassy Request
special.request.reason.externalRequest		= External Request
special.request.reason.retroCIStaff			= RetroCI Staff
sample.entry.project.form					= Form
sample.entry.project.LART					= LARC
sample.entry.project.LRTN					= LRTN
sample.entry.project.LDBS					= LDBS
sample.entry.project.LVL					= LARC
sample.entry.project.LSEQ					= LSEQ
sample.entry.project.LIND					= LIND
sample.entry.project.LSPE					= LSPE
sample.entry.requester.new         = New Requester
sample.enteredBy                        = Entered By
sample.enteredDate                      = Entered Date
sample.entry.requester                  = Requester
sample.id                               = Sample Number
sample.label.print.count                = Number of Patients
sample.label.print.count.per.patient    = Number of labels per patient
#--REQUESTFORMENTRYTAB
#--Print Sample Labels
sample.label.print.title                = Print Sample Labels
sample.nextItemSequence                 = Next Item Sequence
sample.packageId                        = Package ID
sample.receivedDate                     = Received Date
sample.referredCultureFlag              = Specimen or Isolate (S/I)
sample.releasedDate                     = Released Date
sample.revision                         = Revision
sample.sampleIdRelatesTo                = Parent Sample
sample.status                           = Sample Status
sample.stickerReceivedFlag              = Sticker Received
sample.sysUserId                        = User that received the Sample
sample.transmissionDate                 = Transmission Date

sampledomain.add.subtitle  = Add Order Domain
sampledomain.add.title     = Add Order Domain
#--LIMS SampleDomain page --
sampledomain.browse.title  = Sample Domain
sampledomain.code          = Sample Domain Code
sampledomain.description   = Sample Domain Description
sampledomain.edit.subtitle = Edit Sample Domain
sampledomain.edit.title    = Edit Sample Domain
sampledomain.id            = Sample Domain Number
sampledomain.sampledomain  = Sample Domain

sampleitem.add.subtitle   = Add Order Item
sampleitem.add.title      = Add Order Item
#--LIMS SampleItem page --
sampleitem.browse.title   = Sample Item
sampleitem.edit.subtitle  = Edit Sample Item
sampleitem.edit.title     = Edit Sample Item
sampleitem.id             = Sample Item Number
sampleitem.sourceOfSample = Source
sampleitem.sourceOther    = Source Other
sampleitem.typeOfSample   = Type

sampletracking.accessionNumber          = Accession #
sampletracking.label.button.clearsearch = Clear Search Criteria
sampletracking.name                     = Name
sampletracking.patientInfo              = Patient Information
sampletracking.popup.accession          = Accession Number + Item Sequence
sampletracking.popup.clientRef          = Submitting Lab ID
sampletracking.popup.collectionDate     = Collection Date
sampletracking.popup.dateofBirth        = Date of Birth
sampletracking.popup.firstname          = First Name
sampletracking.popup.lastname           = Last Name
sampletracking.popup.receivedDate       = Received Date
sampletracking.popup.sampleSource       = Sample Source
sampletracking.popup.sampleType         = Sample Type
sampletracking.popup.submitter          = Submitter
sampletracking.popup.subtitle           = Select Accession #
sampletracking.provider.analysisstatus  = Analysis Status
sampletracking.provider.clientRef       = Submitting Lab ID
sampletracking.provider.components      = Components
sampletracking.provider.firstname       = Patient First Name
sampletracking.provider.lastname        = Patient Last Name
sampletracking.provider.patientId       = Patient ID
sampletracking.provider.project         = Project
sampletracking.provider.reportable      = Rpt
sampletracking.provider.result          = Result
sampletracking.provider.samplestatus    = Sample Status
sampletracking.provider.sortby          = Sort by
sampletracking.provider.test            = Test
sampletracking.provider.testname        = Test Name
sampletracking.subtitle.other           = Other Search Criteria
sampletracking.subtitle.patient         = Search By Patient
sampletracking.subtitle.search          = Search By Accession #
sampletracking.subtitle.status          = Status
sampletracking.subtitle.testresults     = Test Results
sampletracking.requester.test.result.add = Add Requester Test Result
sampletracking.requester.sample.add     = Add Requester Sample
#--AIS-LIMS Sample Tracking: sampleTracking page --
sampletracking.title                    = Sample Tracking
sample.type.spit=Spit
sample.type.cfs=CFS
sample.type.ambionic.fluid=Ambionic fluid
sample.type.ascite.fluid=Ascite fluid
sample.type.pleural.fluid=Pleural fluid
sample.type.synovial.fluid=Synovial fluid
sample.type.plasma=Plasma
sample.type.pus=Pus
sample.type.saliva=Saliva
sample.type.blood=Blood
sample.type.throat=Throat
sample.type.urethral=Urethral
sample.type.vaginal=Vaginal
sample.type.stool=Stool
sample.type.serum=Serum
sample.type.urine=Urine
sample.type.variable=Variable
save.success = Save was successful
scriptlet.add.subtitle  = Add Scriptlet
scriptlet.add.title     = Add Scriptlet
#--LIMS Scriptlet page --
scriptlet.browse.title  = Scriptlet
scriptlet.codeSource    = Code Source
scriptlet.codeType      = Code Type
scriptlet.edit.subtitle = Edit Scriptlet
scriptlet.edit.title    = Edit Scriptlet
scriptlet.id            = Scriptlet Number
scriptlet.scriptletName = Scriptlet Name

sex.female = Female
sex.male   = Male

gender.male.CI=1 = Male
gender.female.CI=2 = Female
gender.male= Male
gender.female= Female

record.notStarted = Not Started
record.initialEntry = Initial Entry
record.validationEntry = Second Entry
record.underInvestigation = Under Investigation


siteInformation.browse.title  = Site Information
siteInformation.add.title     = Add site information
siteInformation.edit.title    = Edit site information
sourceofsample.add.subtitle   = Add Source Of Sample
sourceofsample.add.title      = Add Source Of Sample
#--LIMS SourceOfSample page --
sourceofsample.browse.title   = Source Of Sample
sourceofsample.description    = Description
sourceofsample.domain         = Domain
sourceofsample.edit.subtitle  = Edit Source Of Sample
sourceofsample.edit.title     = Edit Source Of Sample
sourceofsample.id             = Source Of Sample Number
sourceofsample.sourceofsample = Source of Sample

statecode.add.subtitle  = Add State
statecode.add.title     = Add State
#--LIMS StateCode page --
statecode.browse.title  = State
statecode.code          = State Code
statecode.description   = State Description
statecode.edit.subtitle = Edit State
statecode.edit.title    = Edit State
statecode.id            = State Number

status.sample.notStarted    = No tests have been run for this sample
status.sample.started    = Some tests have been run on this sample
status.sample.finished    = All tests have been run on this sample
status.sample.nonConforming = Non-conforming sample
status.order.nonConforming = Non-conforming order
status.test.notStarted    = Not started
status.test.canceled    = Canceled
status.test.tech.accepted  = Accepted by technician
status.test.tech.rejected = Not accepted by technician
status.test.biologist.reject = Not accepted by biologist
status.test.started    = Started but not finished
status.test.valid    = Results final

statusofsample.add.subtitle   = Add Status Of Sample
statusofsample.add.title      = Add Status Of Sample
#--LIMS StatusOfSample page --
statusofsample.browse.title   = Status Of Sample
statusofsample.code           = Code
statusofsample.description    = Description
statusofsample.edit.subtitle  = Edit Status Of Sample
statusofsample.edit.title     = Edit Status Of Sample
statusofsample.id             = Status Of Sample Number
statusofsample.name           = Name
statusofsample.statusofsample = Status of Sample
statusofsample.statustype     = Status Type

systemmodule.add.title     = Add System Module
#--LIMS SystemModule page --
systemmodule.browse.title  = System Module
systemmodule.description   = Description
systemmodule.edit.subtitle = Edit System Module
systemmodule.edit.title    = Edit System Module
systemmodule.has.add       = Add
systemmodule.has.delete    = Delete
systemmodule.has.select    = Select
systemmodule.has.update    = Update
systemmodule.id            = System Module Number
systemmodule.instructions  = The module name is what the system uses to determine if the user has permission to view that page.<br>The name is the part of the url that the browser calls that specifies the specific page that is wanted.<br>Sometimes the same page is used but with a separate parameter to direct the application.  For instance\:<br><b>../../openElis/Results.do?type\=hematology</b> says to get the results for hematology.<br>The name for this action should be "Results\:hematology"<br>Note the use of '\:' as the separator between the page and the parameter values.
systemmodule.name          = Module Name

systemuser.add.subtitle           = Add System User
systemuser.add.title              = Add System User
#--LIMS SystemUser page --
systemuser.browse.title           = System User
systemuser.edit.subtitle          = Edit System User
systemuser.edit.title             = Edit System User
systemuser.externalId             = System User External Id
systemuser.firstName              = System User First Name
systemuser.id                     = System User Number
systemuser.initials               = System User Initials
systemuser.isActive               = Is Active
systemuser.isEmployee             = Is Employee
systemuser.lastName               = System User Last Name
systemuser.loginName              = System User Login Name
systemuser.name                   = Name
systemuser.systemuser             = System User

systemusermodule.add.title        = Add System User Module
#--LIMS SystemUserModule page --
systemusermodule.browse.title     = System User Module
systemusermodule.edit.title       = Edit System User Module
systemusermodule.has.add          = Add
systemusermodule.has.delete       = Delete
systemusermodule.has.select       = Select
systemusermodule.has.update       = Update
systemusermodule.id               = System User Module Number
systemusermodule.system.module.id = System module Id
systemusermodule.system.user.id   = System user Id

systemuserrole.browse.title        = User Role
systemuserrole.user        = User
systemuserrole.role        = Role
systemuserrole.roles        = Roles
system.role.module.browse.title     = System Role Module
system.role.module.add.title        = Add Role Module
system.role.module.edit.title       = Edit Role Module

#--LIMS SystemUserSection page --
systemusersection.browse.title    = System User Section
systemusersection.has.assign      = Assign
systemusersection.has.cancel      = Cancel
systemusersection.has.complete    = Complete
systemusersection.has.release     = Release
systemusersection.has.view        = View
systemusersection.id              = System User Section Number
systemusersection.system.user.id  = System user Id
systemusersection.test.section.id = Test Section Id

test.add.subtitle                                                       = Add Test
test.add.title                                                          = Add Test
#--LIMS Test page --
test.browse.title                                                       = Test
test.description                                                        = Test Description
test.edit.subtitle                                                      = Edit Test
test.edit.title                                                         = Edit Test
test.id                                                                 = Test Number
test.isActive                                                           = Is Active
test.isReportable                                                       = Is Reportable
test.labelName                                                          = Test Label
test.methodName                                                         = Test Method
test.scriptletName                                                      = Test Scriptlet
test.sortOrder								= Test Sort Order
test.testFormatName                                                     = Test Format
test.testName                                                           = Test Name
test.notifyResults														= Notify Patient of Results
test.testName.reporting                                                 = Reporting Test Name
test.name.notSpecified                                                  = Not specified
test.testSectionName                                                    = Test Section
test.testTrailerName                                                    = Test Trailer
test.section.hematology = Hematology
test.section.biochemistry = Biochemistry
test.section.chem = Biochemistry
test.section.bacteria = Bacteria
test.section.bacteriology = Bacteriology
test.section.parasitology = Parasitology
test.section.immunology = Immunology
test.section.immuno = Immunology
test.section.ECBU = ECBU
test.section.VCT = VCT
test.section.HIV = CDV
test.section.virologie = Virology
test.section.virology = Virology
test.section.mycobacteriology = Mycobacteriology
test.section.mycrobacteriology = Mycobacteriology
test.section.serology = Serology
test.section.serologie = Serology
test.section.Moleoularbiology = Molecular Biology
test.section.Liquidbiology = Liquid Biology
test.section.Endocrinology = Endocrinology
test.section.Cytobacteriologie = Cytobacteriology
test.section.cytobacteriology = Cytobacteriology
test.section.mycology = Mycology
test.section.hemato-immunology = Hemato-Immunology
test.section.serology-immunology = Serology-Immunology
test.section.malaria=Malaria
testanalyte.add.subtitle                                                = Add Test Component
testanalyte.add.title                                                   = Add Test Component
testanalyte.analyteName                                                 = Test Component - Component
#--LIMS Test Analyte page --
testanalyte.browse.title                                                = Test Component
testanalyte.edit.subtitle                                               = Edit Test Component
testanalyte.edit.title                                                  = Edit Test Component
testanalyte.id                                                          = Test Component Number
testanalyte.resultGroup                                                 = Test Component Result Group
testanalyte.sortOrder                                                   = Test Component Sort Order
testanalyte.testAnalyteType                                             = Test Component Type
testanalyte.testName                                                    = Test Component - Test

testanalytetestresult.UpdateException.testLockedByReflex                = Cannot update: Test is locked because Reflex Tests have been entered based on the Test Component/Result Setup for this Test
testanalytetestresult.UpdateException.testLockedByResult                = Cannot update: Test is locked because Results have been entered based on the Test Component/Result Setup for this Test
testanalytetestresult.UpdateException.testLockedByResultAndReflex       = Cannot update: Test is locked because Results and Reflex Tests have been entered based on the Test Component/Result Setup for this Test
testanalytetestresult.add.subtitle                                      = Test Component/Result Setup for Test: {0}
testanalytetestresult.add.title                                         = Test Component/Result Setup for Test: {0}
testanalytetestresult.addDictionaryRGPopup.category                     = Category
testanalytetestresult.addDictionaryRGPopup.dictionaryEntry              = Dictionary Entry
testanalytetestresult.addDictionaryRGPopup.flags                        = Flags
testanalytetestresult.addDictionaryRGPopup.selectedTestResults.title    = Test Results (Dictionary Entries) for Result Group
testanalytetestresult.addDictionaryRGPopup.sortOrder                    = Sort
testanalytetestresult.addDictionaryRGPopup.subtitle                     = Add Result Group with Dictionary Result Types
#-- popup to select result type ADD DICTIONARY RESULT GROUP
testanalytetestresult.addDictionaryRGPopup.title                        = Add Result Group with Dictionary Result Types
testanalytetestresult.addNonDictionaryRGPopup.flags                     = Flags
testanalytetestresult.addNonDictionaryRGPopup.quantLimit                = Quant Limit (QL)
testanalytetestresult.addNonDictionaryRGPopup.quantLimit.short          = QL
testanalytetestresult.addNonDictionaryRGPopup.selectedTestResults.title = Test Results for Result Group
testanalytetestresult.addNonDictionaryRGPopup.significantDigits         = Significant Digits (SD)
testanalytetestresult.addNonDictionaryRGPopup.significantDigits.short   = SD
testanalytetestresult.addNonDictionaryRGPopup.sortOrder                 = Sort
testanalytetestresult.addNonDictionaryRGPopup.subtitle                  = Add Result Group with Non-Dictionary Result Types
testanalytetestresult.addNonDictionaryRGPopup.testResultValue           = Test Result Value
#-- popup to select result type ADD NON DICTIONARY RESULT GROUP
testanalytetestresult.addNonDictionaryRGPopup.title                     = Add Result Group with Non-Dictionary Result Types
testanalytetestresult.addRGPopup.subtitle                               = Select Result Type
#-- popup to select result type ADD RESULT GROUP
testanalytetestresult.addRGPopup.title                                  = Select Result Type
testanalytetestresult.analyteName                                       = Component Name
testanalytetestresult.assignRGPopup.resultGroup                         = RG
testanalytetestresult.assignRGPopup.subtitle                            = Assign Result Group (RG) to Component
testanalytetestresult.assignRGPopup.testResultValue                     = Test Result Value
#-- popup to ASSIGN EXISTING RESULT GROUP
testanalytetestresult.assignRGPopup.title                               = Assign Result Group (RG) to Component
testanalytetestresult.browse.method                                     = Method
#--LIMS Test Analyte Test Result page --
testanalytetestresult.browse.preSelectionTitle                          = Test Component/Result Setup
testanalytetestresult.browse.selectTestName.subtitle                    = Select Test Name
testanalytetestresult.browse.test                                       = Test Name
testanalytetestresult.browse.testResultValue.title                      = Result Value (or dictionary entry)
testanalytetestresult.browse.testSection                                = Test Section
testanalytetestresult.browse.title                                      = Test Component/Result Setup
testanalytetestresult.edit.analyteSection.subtitle                      = Components (1)
testanalytetestresult.edit.resultSection.subtitle                       = RG: Result Groups (2)
testanalytetestresult.edit.subtitle                                     = Edit Test Component/Result Setup for Test: {0}
testanalytetestresult.edit.testResultSection.dictEntry                  = Dictionary Entry (if Result Type=D)
testanalytetestresult.edit.testResultSection.flags                      = Flags
testanalytetestresult.edit.testResultSection.quantLimit                 = QL
testanalytetestresult.edit.testResultSection.resultType                 = Type
testanalytetestresult.edit.testResultSection.resultValue                = Test Result Value
testanalytetestresult.edit.testResultSection.significantDigits          = SD
testanalytetestresult.edit.testResultSection.sortOrder                  = Sort
testanalytetestresult.edit.testResultSection.subtitle                   = Test Results for Test Component:
testanalytetestresult.edit.title                                        = Edit Test Component/Result Setup for Test: {0}
testanalytetestresult.editDictionaryRGPopup.subtitle                    = Edit Result Group with Dictionary Result Types
#-- popup to select result type EDIT DICTIONARY RESULT GROUP
testanalytetestresult.editDictionaryRGPopup.title                       = Edit Result Group with Dictionary Result Types
testanalytetestresult.editNonDictionaryRGPopup.subtitle                 = Edit Result Group with Non-Dictionary Result Types
#-- popup to select result type EDIT NON DICTIONARY RESULT GROUP
testanalytetestresult.editNonDictionaryRGPopup.title                    = Edit Result Group with Non-Dictionary Result Types
#-- popup alert message if test is locked for update
testanalytetestresult.error.testLocked.line1                            = Results and/or Reflex Tests have been entered based\\n
testanalytetestresult.error.testLocked.line2                            = on the Test Component/Result Setup for this Test.\\n
testanalytetestresult.error.testLocked.line3                            = You can add new Test Results OR re-sort the Test Components.\\n
testanalytetestresult.error.testLocked.line4                            = However, if you need to make any other changes, you first need to\\n
testanalytetestresult.error.testLocked.line5                            = \\'Deactivate\\' this Test and create an identical Test with an \\'Active\\' status,\\n
testanalytetestresult.error.testLocked.line6                            = and then setup the Test Components/Test Results.
testanalytetestresult.externalId                                        = External ID
testanalytetestresult.id                                                = Test Component/Result Number
testanalytetestresult.isActive                                          = Is Active
testanalytetestresult.label.button.addAnalyte                           = Add Component
testanalytetestresult.label.button.addTestResults                       = Add Test Results
testanalytetestresult.messageAddAnalyte                                 = If Component not on Picklist,
testanalytetestresult.messageSelectList                                 = Component Picklist:
testanalytetestresult.messageSortBy                                     = Filter By:
testanalytetestresult.selectedAnalyteIsReportables                      = Rpt
testanalytetestresult.selectedAnalyteNames                              = Selected Components
testanalytetestresult.selectedAnalyteRGs                                = RG
testanalytetestresult.selectedAnalyteTypes                              = Type
result.nonconforming.item.CI                                            = Sample or order is nonconforming
result.nonconforming.item                                               = Sample or order is nonconforming OR test has been rejected
testmanagement.additional.tests                 = Assigned Additional Tests
testmanagement.assigned.tests                   = Assigned Tests
testmanagement.batch.test.title                 = Batch Test Assignment
testmanagement.label.button.editSample          = Edit Sample and Demographics
testmanagement.label.button.qaevents            = QA Events
testmanagement.label.button.rePrintSampleLabels = Reprint Sample Labels
testmanagement.popup.subtitle                   = Edit Sample and Demographics
testmanagement.sample.demographics.title        = Sample Demographics and Test Verification
testmanagement.sample.status                    = Sample Status
testmanagement.sampledemographics.subtitle      = Sample Demographics
testmanagement.sampledemographics.title         = Sample Demographics
testmanagement.subtitle                         = Sample Demographics and Test Verification
#--AIS-LIMS Test Management: testManagement page --
testmanagement.title                            = Sample Demographics and Test Verification

testreflex.add.subtitle  = Add Test Reflex
testreflex.add.title     = Add Test Reflex
testreflex.addedAction     = Added Reflex Action
testreflex.addedTest     = Added Reflex Test
testreflex.addedTestId   = Added Test Id
#--LIMS Test Reflex page --
testreflex.browse.title  = Test Reflex
testreflex.edit.subtitle = Edit Test Reflex
testreflex.edit.title    = Edit Test Reflex
testreflex.flags         = Test Reflex Flags
testreflex.id            = Test Reflex Number
testreflex.test          = Test Name
testreflex.testAnalyte   = Test Component
testreflex.testAnalyteId = Test Component Id
testreflex.testId        = Test Id
testreflex.testResult    = Test Result
testreflex.testResultId  = Test Result Id
testreflex.testreflex    = Test Reflex
reflexTest.step          = Reflex
reflexTest.conclusion    = Conclusion
reflexTest.test          = Test
reflexTest.initial       = Initial
testresult.add.subtitle                  = Add Test Result
testresult.add.title                     = Add Test Result
#--LIMS Test Result page --
testresult.browse.title                  = Test Result
testresult.contLevel                     = Test Result Cont Level
testresult.edit.subtitle                 = Edit Test Result
testresult.edit.title                    = Edit Test Result
testresult.error.dictionary.numericvalue = Test Result Type D requires a numeric ID for value
testresult.flags                         = Test Result Flags
testresult.id                            = Test Result Number
testresult.quantLimit                    = Test Result Quant Limit
testresult.resultGroup                   = Test Result Group
testresult.scriptletName                 = Test Result Scriptlet
testresult.significantDigits             = Test Result Significant Digits
testresult.testName                      = Test Result Test
testresult.testResultType                = Test Result Type
testresult.value                         = Test Result Value

testsection.add.subtitle    = Add Test Section
testsection.add.title       = Add Test Section
#--LIMS TestSection page --
testsection.browse.title    = Test Section
testsection.description     = Description
testsection.edit.subtitle   = Edit Test Section
testsection.edit.title      = Edit Test Section
testsection.id              = Test Section Number
testsection.isExternal      = Is External
testsection.organization    = Organization
testsection.parent          = Parent Test Section
testsection.testSectionName = Test Section Name
testsection.testsection     = Test Section

testtrailer.add.subtitle    = Add Test Trailer
testtrailer.add.title       = Add Test Trailer
#--LIMS TestTrailer page --
testtrailer.browse.title    = Test Trailer
testtrailer.description     = Description
testtrailer.edit.subtitle   = Edit Test Trailer
testtrailer.edit.title      = Edit Test Trailer
testtrailer.id              = Test Trailer Number
testtrailer.testTrailerName = Test Trailer Name
testtrailer.text            = Test Trailer Text

timestamp.format.formatKey =  MM/dd/yyyy HH:mm
timestamp.format.formatKey.12 = MM/dd/yyyy KK:mm a
title.popup.confirm.saveandforward = Confirm Save
training.note              = Training Installation
typeofsample.add.subtitle  = Add Type Of Sample
typeofsample.add.title     = Add Type Of Sample
#--LIMS TypeOfSample page --
typeofsample.browse.title  = Type Of Sample
typeofsample.description   = Description
typeofsample.domain        = Domain
typeofsample.edit.subtitle = Edit Type Of Sample
typeofsample.edit.title    = Edit Type Of Sample
typeofsample.id            = Type Of Sample Number
typeofsample.typeofsample  = Type Of Sample
typeofsample.localAbbreviation=Local Abbrevation
typeofsample.panel         = Type of Sample with Panels Association
typeofsample.test          = Type of Sample with Tests Association
typeofsample.test.sample   = Sample
typeofsample.test.test     = Test
typeofsample.test.name     = Test Name
typeofsample.test.description = Test Description
typeofsample.panel.panel   = Panel
typeofsample.panel.name    = Panel Name
typeofsample.panel.description  = Panel Description

typeoftestresult.add.subtitle   = Add Type Of Test Result
typeoftestresult.add.title      = Add Type Of Test Result
#--LIMS TypeOfTestResult page --
typeoftestresult.browse.title   = Type Of Test Result
typeoftestresult.description    = Type Of Test Result Description
typeoftestresult.edit.subtitle  = Edit Type Of Test Result
typeoftestresult.edit.title     = Edit Type Of Test Result
typeoftestresult.hl7Value       = HL7 Value
typeoftestresult.id             = Type Of Test Result Number
typeoftestresult.testResultType = Test Result Type

unifiedSystemUser.add.title = Add User
unifiedSystemUser.edit.title = Edit User
unifiedSystemUser.browser.title = Manage Users

unitofmeasure.add.subtitle      = Add Unit Of Measure
unitofmeasure.add.title         = Add Unit Of Measure
#--LIMS UnitOfMeasure page --
unitofmeasure.browse.title      = Unit Of Measure
unitofmeasure.description       = Description
unitofmeasure.edit.subtitle     = Edit Unit Of Measure
unitofmeasure.edit.title        = Edit Unit Of Measure
unitofmeasure.id                = Unit Of Measure Number
unitofmeasure.unitOfMeasureName = Unit Of Measure Name

vn.hse1.emergency                          = Emergency
vn.hse1.ext                                = Either remove Work Phone Extension or enter a value for Work Phone.
vn.hse1.normal                             = Normal
vn.quickentry.maxsampleitem.error          = Cannot create more than 20 sample items per person
vn.quickentry.minsampleitem.error          = Cannot remove this sample item
vn.quickentry.minusbutton                  = -
vn.quickentry.plusbutton                   = +
vn.quickentry.printbutton                  = Print Sample Item Label
# --Messages for Vietnam--
vn.quickentry.typeofsample.required.error  = Please enter Type of Sample
vn.sampleitem                              = Sample Item
vn.sampletracking.sortlist.accno           = Accession Number
vn.sampletracking.sortlist.collectiondate  = Collection Date
vn.sampletracking.sortlist.dateofbirth     = Date of Birth
vn.sampletracking.sortlist.firstname       = First Name
vn.sampletracking.sortlist.lastname        = Last Name
vn.sampletracking.sortlist.receiveddate    = Received Date
vn.sampletracking.sortlist.samplesource    = Sample Source
vn.sampletracking.sortlist.sampletype      = Sample Type
vn.sampletracking.sortlist.submitter       = Submitter
vn.sampletracking.sortlist.submittinglabid = Submitting Lab ID

welcome.heading = Welcome!
welcome.message = To get started on your own application, copy the struts-blank.war to a new WAR file using the name for your application. Place it in your container's "webapp" folder (or equivalent), and let your container auto-deploy the application. Edit the skeleton configuration files as needed, restart your container, and you are on your way! (You can find the application.properties file with this message in the /WEB-INF/src/java/resources folder.)
# -- welcome --
welcome.title   = Struts Blank Application

workplan.title = Workplan
workplan.test.title 			   = Workplan By Test
workplan.panel.title 			   = Workplan By Panel
workplan.hematology.title 			   = Hematology Workplan
workplan.immunology.title 			   = Immunology Workplan
workplan.biochemistry.title 		   = Biochemistry Workplan
workplan.serology.title 			   = Serology Workplan
workplan.virology.title 			   = Virology Workplan
workplan.cytobacteriology.title        = Cytobacteriology Workplan
workplan.ebcu.title                    = ECBU Workplan
workplan.bacteriology.title  = Bacteriology Workplan
workplan.parasitology.title           = Parasitology Workplan
workplan.mycrobacteriology.title      = Mycrobacteriology Workplan
workplan.mycology.title               = Mycology Workplan
workplan.molecularBio.title           = Molecular Biology Workplan
workplan.liquidBio.title              = Liquid Biology Workplan
workplan.endocrin.title               = Endocrinology Workplan
workplan.vct.title                    = HIV Workplan
workplan.hemato.imunology.title       = Hemato-Immunology Workplan
workplan.serology.immunology.title    = Serology-Immmunology Workplan
workplan.malaria.title                = Malaria Workplan
workplan.test.types = Test Type
workplan.panel.types = Panel Type
workplan.unit.types = Unit Type
workplan.run = Get Workplan
workplan.print = Print Workplan

zipcode.add.subtitle  = Add ZipCode
zipcode.add.title     = Add ZipCode
zipcode.browse.title  = ZipCode
zipcode.cityId        = City
zipcode.edit.subtitle = Edit ZipCode
zipcode.edit.title    = Edit ZipCode
zipcode.id            = ZipCode Number
zipcode.zipCode       = ZipCode

org_type.ARVSites.name =ARV Center
org_type.ACONDA.name   =EID ACONDA-VS CI Site
org_type.EGPAF.name    =EID EGPAF Site
org_type.ESTHER.name   =EID ESTHER Site
org_type.ICAP.name     =EID ICAP Site
org_type.RTNSites.name =RTN HIV Service
org_type.RTNHsptl.name =RTN HIV Hospital
warning.duplicate.accession = Duplicate lab number {0} not saved
warning.sample.missing.test = Added samples need tests selected or samples should be removed
referral.out.manage =Referrals
eferral.reason.testNotPerformed = Test not performed
referral.reason.confirmation = Confirmation requested
referral.reason.moreTests = Further testing required
referral.reason.reagent.expired = Reagent expired
referral.reason.reagent.unavailabe = Reagents unavailable
referral.reason.equipment = Equipment failure
referral.reason.EQA.verification = Verification of EQA
referral.reason.serotyping = Specimen sent for serotyping
referral.reason.EQA.testing = EQA by Repeat Testing
referral.reason.other = Other
referral.reason.date = Date of Referral
referral = Refer
referral.canceled = Referral Canceled
referral.reason = Reason for Referral
referral.sent.date = Sent Date
referral.report.date = Report Date
referral.institute = Institute
referral.referer = Referrer
referral.request.date = Request Date
referral.noReferralItems = No Referral Items
referral.addTest = Add Test Request
referral.header.group.request = Referral Request
referral.header.group.results = Referral Results

nonConformant.confirm.newType.message=Are you sure you want to add a new type of sample?
nonConformant.allSampleTypesText=All of the Samples
testSection.Biochemistry = Biochemistry
testSection.Serology = Serology
testSection.Hematology = Hematology
testSection.Immunology = Immunology
testSection.Virology =Virology
testSection.EID =Virology DNA PCR
testSection.VL =Virology Viral Load
testSection.Reception = Reception
testSection.SampleCollection = Sample Collection
lab.title.LNSP_Haiti       = Ha\u00efti Laboratoire national de sant\u00e9 publique
lab.title.CI               = Retro-CI
validation.accept = Save
validation.accept.explanation = Choosing "Save" will record the result shown into OpenELIS
validation.reject = Retest
validation.reject.explanation = Choosing "Retest" will record the result as XXXX into OpenELIS
validation.delete = Ignore
validation.delete.explanation = Choosing "Ignore" will not record the result or the test run into OpenELIS
validation.accept.all = Save all results
validation.reject.all = Retest all results
validation.note.retest = Redo test
documentation.LNSP_Haiti = HaitiLNSP.pdf
documentation.Haiti =HaitiClinical.pdf
reports.nonConformity.menu = Non Conformity Reports
reports.nonConformity.byDate.report = By Date
reports.nonConformity.byLabno.report = By Labno
openreports.nonConformityReport = Non Conformity Report by Date
reports.nonConformity.bySectionReason.report = By Unit and Reason
reports.nonConformity.bySectionReason.title = Non Conformity Report by Unit and Reason
reports.nonConformity.notification.report = Non-conformity notification
tooltip.reports.nonConformity.notification.report = Generate non-conformity notification for services
reports.nonConformity.notification.report.instructions = If a service is selected then any non-conformity notifications which have not yet been printed will be printed. If there are no services listed then all notifications have already been printed<br/> Entering a laboratory number will print a notification even if has already been printed.  A service does not have to be chosen.
search.term.notFound = Order number not found
month.january.abbrev = Jan
month.february.abbrev = Feb
month.march.abbrev = Mar
month.april.abbrev = Apr
month.may.abbrev = May
month.june.abbrev = Jun
month.july.abbrev = Jul
month.august.abbrev = Aug
month.september.abbrev = Sept
month.october.abbrev = Oct
month.november.abbrev = Nov
month.december.abbrev = Dec
report.column.test = Test
report.column.site = Site
report.column.total =Total
testusageconfiguration.browse.title =Test Usage Aggregation Configuration

schedule.never = Never
http.success = Success!
http.site.unreachable = Unable to reach report site
http.unknown.failure = Unknown Failure
http.unauthorized = Site did not accept user/password
http.notfound = Site is not reachable
http.badrequest = Request is malformed
http.error.unknown = Unknown HTTP error trying to reach http://
http.error.noconnection = Service not running or port or application incorrect.  Unable to connect to http\:// 
http.error.unknownhost = Unknown Host error trying to use http://
http.error.unknown.status = Unknown error trying to connect to http://
http.error.io = Unknown IO error
http.error.authorization =  Access denied
http.error.internal = Internal error on http
testusage.config.requiredfields = All enabled fields are required
testusage.config.creation = Report Creation
testusage.config.creation.instrutions = Reports are created daily.  Time should be beginning or end of the day when the machine is likely to be turned on.
testusage.config.enable = Enable
testusage.config.disable = Disable
testusage.config.time = Time
testusage.config.transmit = Report Transmission
testusage.config.transmit.instructions = Reports are sent daily.  Time should be when it is likely that there will be a good Internet connection.
testusage.config.transmit.note = The actual time will be within 9 minutes of the requested time.
testusage.config.transmit.url = URL for site to which the report will be sent.
testusage.config.transmit.url.note = For example <strong>http://192.168.56.101:8180/LNSP_HaitiOpenElis</strong> or <strong>http://haiti.lnsp.gov:8180/LNSP_HaitiOpenElis</strong>
testusage.config.transmit.name = User name for authentication
testusage.config.transmit.password = Password for authentication
testusage.config.history = History
testusage.config.history.time.create = Time of last report created
testusage.config.history.time.sent = Time of last report sent
testusage.config.history.time.report = Time of last report run
testusage.config.history.time.status = Send status
resultreporting.browse.title =Result Reporting Configuration
resultreporting.config.url = URL for site to which the results will be sent. For example <b>http://192.168.56.101/someSite</b>
resultreporting.config.missing.url =If result reporting is active then the URL is required
patient.search.not.found = No patients found matching search terms
report.followup.general.comment = General Comment
report.followup.no.sampleType = No sample type specified
report.followup.no.section = No section specified
report.followup.no.authorizer = No authorizer specified
report.followup.no.note =No note written
test.validation.total.percent =Hematology Total %
resultConfiguration.browse.title =Result Entry Configuration
printedReportsConfiguration.browse.title = Printed Reports Configuration
patientEntryConfiguration.browse.title = Patient Entry Configuration
resultConfiguration.add.title     = Add result configuration
resultConfiguration.edit.title    = Edit result configuration
label.prior.note = Prior Notes
note.required.result.change =Note required when result changed
error.requiredNote.missing =Note is required when result is changed
error.reject.noReason=A rejection reason is required when a result is rejected
instructions.results.autofilltechbox = If the lab technicians name is required then this will add a box at the top of the page to let the user specify the name once and it will autofill the rest of the page
instructions.results.autofilltech.user = If the lab techincians name is required then this will automaticaly use the logged in users name as the default name
instructions.results.technician =If true then the techincians name is required on the results page.  This will add an extra column for the name.
instructions.results.validationFailIcon =If true then an icon will show next to each result that has failed validation on a previous form
instructions.results.invalidAlert = If true technician will be given an alert every time a result is outside of the valid range
instructions.result.malaria.sur.url = The url to which malaria surveillance reports should be sent
instructions.result.malaria.surveillance = Should malaria surveillance reports be sent
instructions.result.malaria.case.url = The url to which malaria case report should be sent
instructions.result.malaria.case = Should malaria case reports be sent
instructions.sampleEntry.acceptOrders=If true able to accept external lab orders electronically.
instructions.reports.nonconformity.sig = If true a line will be added to non-conformity reports for supervisors signature
instructions.sampleEntry.autofillColl = If true then the specimen date and time will be autofilled by the system
instructions.report.referral = Date range is for when the referrals were made.  Referral center or labratory is required
instructions.patient.duplicate.subject = If true allow different patient to have the same subject ID.  If false duplicates will be flagged as an error.  This effects just entry not any data already entered
instructions.validation.techRejection = If true and the technician rejects the test then the next step in the workflow will be the validation form.  If false then the test will be available for retesting.
instructions.bannerHeading = The main text for the banner.  Both French and English should be given
instructions.sample.entry.limit.ref.site = If true the user must choose an existing referring site and will not be able to create a new site through sample entry.
referral.referandreason=Referral Reason
result.report.queue.size = Queue Size
result.report.queue.msg=If OpenELIS is not able to connect to the recipient of the transmitted results it will queue them up.   A large and growing queue is a sign that troubling shooting should be done including contacting the receiving party.
sample.entry.browse.title =Order Entry Configuration
result.outOfValidRange.msg =The value you entered (red field) is outside the range of allowable values for that record. Please check the value
labOrder.hiv.followup.byPeriod.other =Other - specify
dictionary.education.none      = None
dictionary.education.primary      = Primary
dictionary.education.secondary      = Secondary
dictionary.education.upper      = Post secondary
dictionary.marriage.divorced      =  Divorced
dictionary.marriage.DNA      = DNA
dictionary.marriage.livingWith      = Living with somebody
dictionary.marriage.married      = Married
dictionary.marriage.single      = Single
dictionary.marriage.widowed      = Widowed
dictionary.nationality.african      = Non West African
dictionary.nationality.Ivoirian      = Ivoirian
dictionary.nationality.other      = Non African
dictionary.nationality.african.west      = West African
other =Other
dictionary.reject.result.other                    = Other.
patient.clinical.head = Patient clinical
patient.clinical.treatmentStatus = Treatment Status
patient.clinical.history = Clinical History
patient.clinical.history.tb = Tuberculosis History
patient.clinical.tb.extraPulmonary = Extra Pulmonary
patient.clinical.tb.cerebral = Toxoplasmose Cerebral
patient.clinical.tb.meningitis = Meningitis
patient.clinical.tb.prurigo = Prurigo
patient.clinical.tb.diarrhae = Chronic Diarrhae
patient.clinical.history.std = STD infection
patient.clinical.std.colon = Colon Cancer
patient.clinical.std.candidose = Candidose
patient.clinical.std.kaposi = Kaposi
patient.clinical.std.zona = Zona
patient.clinical.prophylaxis.arv = Has the patient received antiretroviral prophylaxis? 
patient.clinical.prophylaxis.arv.type = If yes, received antiretroviral prophylaxis
patient.clinical.treatment.arv = Has the patient been under antiretroviral treatment?
patient.clinical.treatment.arv.recall = Patient's recall of  last antiviral regimen? 
patient.clinical.treatment.arv.type1 = If yes, patient recalls last antiviral treatment, specify the last regime taken 
patient.clinical.treatment.arv.type2 = specify the last regime taken 
patient.clinical.prophylaxis.cotrimoxazole = Is the patient under cotrimoxazole prophylaxis? 
patient.clinical.cotrimoxazole.stage = Evolutionary stage (CDC 1993) 
patient.clinical.infection = Does the patient have an opportunistic infection in progress?
patient.clinical.tb.infection = tuberculosis infection 
patient.clinical.under.treatment = If yes, is the patient currently under treatment?
patient.clinical.weight = Patient Weight (kg)
patient.clinical.karnofsky = Karnofsky score
patient.clinical.karnofsky.children = *997 for children
specify = Specify
label.total.tests =Total tests
auditTrail.order = Order
patient.history = Patient History
reports.auditTrail.creation =Date created
reports.auditTrail.days =Days in system
auditTrail.action.new =new
auditTrail.action.update = update
nonConformity.document.number =Document Number
nonConformity.document.number.format.error =Document number must be in the form of {0}
phone.number.format.error =Phone number must be in the form of {0} plus an optional extension
status =Status
loading =Loading, please wait.
result.undefined =not given
nonconformity.note = Note
nonconformity.note.CI_LNSP =Note/Event Resolution 
nonconformity.note.CI_IPCI =Note/Event Resolution 
nonconformity.note.CI_REG  =Note/Event Resolution 
nonconformity.date = Date
nonconformity.date.CI_LNSP = Report Date
nonconformity.date.CI_IPCI = Report Date
nonconformity.date.CI_REG  = Report Date
nonconformity.provider.label = Requester
nonconformity.provider.label.CI_LNSP = Prescriber
nonconformity.provider.label.CI_IPCI = Prescriber
nonconformity.provider.label.CI_REG = Prescriber
nonconformity.section = Section
nonconformity.section.CI_LNSP = Unit
nonconformity.section.CI_IPCI = Unit
nonconformity.section.CI_REG = Unit
nonconformity.time =Report time (hh\:mm)
siteInformation.instruction.sortQaEvents =Turning on will sort qa events alphabetically in lists.  Will not take effect until server reboot.
siteInformation.instruction.headerInfo = This text will appear in the header of reports which support a additional information.  To split into two lines use <br/> between lines
siteInfo.instruction.labLogo.right = Use file upload to set the lab logo for the right side of report header.  The file must be either a jpg, png or gif.
siteInfo.instruction.labLogo.left = Use file upload to set the lab logo for the left side of report header.  The file must be either a jpg, png or gif.
siteInformation.logo.warning = The file must be either a jpg, png or gif
siteInfo.instruction.patient.nationality = Set to true to allow nationality be part of patient information.  This may require nationalities to be entered into the database.
siteInfo.patient.nationality =If "True" will be part of patient information
errorpage.previous = Previous page:
errorpage.previous.button = Back to previous page
errorpage.home.button = Go to homepage
errorpage.title = System error
errorpage.head1 = A system error has occurred.
errorpage.head2 = Troubleshooting Information
errorpage.para1 = Please report this to your system administrator. In order to understand what caused the problem, please tell us:
errorpage.para2 = After you report the error, you can go back to the previous page or to the homepage using the buttons below.
errorpage.para3 = Paste this into the e-mail to the system administrator:
errorpage.li1 = What you were doing when this happened.
errorpage.li2 = Whether you've experienced this same error before.
errorpage.li3 = Tell your administrator whether:
errorpage.li3a = You are able to continue to work despite the error, or
errorpage.li3b = This error is stopping you from doing any of your work.
errorpage.li4 = Include the troubleshooting information listed below.
errorpage.info.time = Time of error:
errorpage.info.page = Page on which the error occurred:
errorpage.info.browser = Browser Information:
errorpage.404.title = Page not found - 404 Error
errorpage.404.lead = The following page was not found:
errorpage.404.instructions =If there was a link you clicked on has caused this error, please report it to your system administrator.
connection.test.error.missingURL = Failed. No value given for URL
connection.test.button = Test URL
connection.test.button.message = Click to test if the URL has been entered correctly
workplanConfiguration.browse.title =Workplan Configuration
nonConformityConfiguration.browse.title = Non-Conformity Configuration
instructions.workplan.subject = Set to true if the subject number should be printed on the workplan
instructions.workplan.next.visit =Set to true if the date of the next visit should be printed on the workplan
instructions.workplan.result = Set to true if there should be a space for results on the workplan.  Due to space limitation this will not allow for the next visit to also be printed.
instructions.nonconformnity.reception = Set to true if Reception should be listed with test sections for where non-conformity is being reported
instructions.nonconformity.collection = Set to true if Sample Collection should be listed with test sections for where non-conformity is being reported
result.forceAccept.warning = Checking this box will indicate that you accept the results unconditionally.\\n\\nExpected uses\:\\n\\t1. The test has been redone and the result is the same.\\n\\t2. There is no result for the test but you do not want to cancel it\\n\\t3. The result was changed and the technician wants to give the biologist the option to add a note during the validation step explaining the reason of the change.\\n\\nIn either case, leave a note explaining why you are taking this action.
result.forceAccept.header =Accept as is
electronic.order.message.orderNotFound =Order not found for providers lab order number.
electronic.order.message.canceled = Order has been canceled by provider.
electronic.order.message.realized =Order has already been entered into the system.
electronic.order.message.suggestion = Try re-checking the order number or enter the order manually.
sample.referring.patientNumber =Referrers Patient Number
electroinic.order.warning.missingPatientInfo =Patient information is not complete.  Please add DOB, gender or id number. 
instructions.accession.prefix =Prefix for accession numbers which start with site identifier.  May not be changed if samples have already been entered into the system.
instructions.site.phone=Format for phone number.  Use any character as a space holder for a digit. In addition to numbers and letters only the following characters can be used: '(', ')', '+', '-'\
                        For example: if '(225) dd-dd-dd' is the format then '(225) 12-34-55' would be valid but '(335) 22-23-33' or '(225) 123456' would not be valid.
error.SiteInformation.phone.format = The only allowable characters are a-z,A-Z,0-9, (, ), + and -
instructions.site.phone.validation = True if the user input for phone numbers should be validated against the phone number format, false if they should not
button.label.edit = Edit
order.information = Order Information
label.select.search.by = Search by...
label.select.search.here = Type search here...
label.select.last.name = Last name
label.select.first.name = First name
label.select.last.first.name Last name, First name
label.select.patient.ID = Patient identification code
label.patient.search.select = Find lab order for this patient
label.patient.search = Search
test.has.result = Results Recorded or In Progress
test.modify.static.warning = Cancelling a test or deleting a specimen for which results have already been recorded will remove the recorded results from OpenELIS. The results will no longer be accessible.
test.modify.save.warning = You are about to delete a test and its result.\\nDo you wish to continue?
validation.save.message = Verify that you have checked Save or Retest for these results. Do you wish to continue?
date.two.digit.year=YY
note.corrected.result = Result corrected
order.modify.search.warning = Search by patient information (name or ID) will display only the most recent order. For older orders, search by order number.
label.english = English
label.french = French
instructions.sampleEntry.bill.ref.label = This is the label for the billing reference number.  Both the English and French should be given.
instructions.sample.entry.billing.ref = True if the billing reference number should be part of the order.  False if it should not be part of the order.
configuration.test.management = Test Management
configuration.menu.management = Menu Management
configuration.test.rename = Rename existing test names
configuration.test.rename.explain = Use to rename existing tests.  Will not change test, only how the user sees them in OpenELIS and on reports
configuration.test.activate = Activate/Deactivate tests
configuration.test.activate.explain = Use to activate or deactivate an existing test.
instructions.test.activation = Active Tests: a checked box indicates an already active test. To activate a test, check the box; to deactivate, uncheck the box. Any sample types without an existing active test are deactivated and appear at the bottom, under 'Inactive Sample Types'. If one of the tests is activated, the sample type will be activated.
instructions.test.activation.sort = Display Order: Lists of sample types which have newly activated tests. Sort the tests to indicate how they will be displayed in the order entry screen. Sorting can be done by dragging items to the desired position.
instructions.test.activation.confirm = Verify that these are the changes you want to make. If correct then save. If not correct use the back button to make the correct changes
label.current = Current
label.new = New
label.confirmation = Confirmation
label.testName = Test names
label.testActivate = Test Activation
label.test.activate = The following tests will be activated:
label.test.deactivate = The following tests will be deactivated;
label.testActivate.confirm = Verify: Activated/de-activated tests
label.testActivate.inactiveSampleTypes = Inactive Sample Types
label.sample.types.activate = The following sample types will be activated:
label.sample.types.deactivate = The following sample types will be deactivated because they have no tests:
label.sample.types = Sample types
label.button.accept = Accept
label.button.reject = Reject
label.button.finished = Finished
label.button.sort = Sort
label.button.back = Back
label.program = Program
label.test.display.order = Test display order
label.sample.type.display.order = Sample type display order
instructions.sample.entry.program = If true, then user can label an order with a specific program
instructions.clock = Set to true to use 24 hour clock or false to use 12 hour clock.  Example: 24 hour clock 13:40 is 1:40 PM for 12 hour clock.
label.true = true
label.false = false
label.not.available = not available
siteInfo.ResultTechnicianName=If true then the technician name is required for entering results
siteInfo.autoFillTechNameBox=If the techs name is required on results then add a box for autofill
siteInfo.autoFillTechNameUser=If the techs name is required on results then autofill with logged in user
siteInfo.allowLanguageChange=Allows the user to change the language at login
siteInfo.trackPayment=If true track patient payment for services
siteInfo.statusRules=statusRules determine specific status values for the application, ex: LNSP_haiti
siteInfo.reflexAction=reflexActions determine the meaning of the flags in reflexes, ex: RetroCI
siteInfo.passwordRequirements=changes the password requirements depending on site, ex: HAITI
siteInfo.alertWhenInvalidResult=Should there be an alert when the user enters a result outside of the valid range
siteInfo.resultReporting=Should reporting results electronically be enabled
siteInfo.resultReportingURL=Where reporting results electronically should be sent
siteInfo.malariaSurURL=The URL for malaria Surveillance reports
siteInfo.malariaSurReport=True to send reports, false otherwise
siteInfo.malariaCaseURL=The URL for malaria case reports
siteInfo.malariaCaseReport=True to send reports, false otherwise
siteInfo.testUsageReporting=Should reporting testUsage electronically be enabled
siteInfo.default.language.locale=The default language local
siteInfo.default.date.locale=The default date local
siteInfo.condenseNSF=Should NFS be represented as NFS or as individual tests
siteInfo.roleForPatientOnResults=Is patient information restricted to those in correct role
siteInfo.configuration.name=The name which will appear after the version number in header
siteInfo.patientSearchLogOnUser=The user name for using the service
siteInfo.TrainingInstallation=Allows for deletion of all patient and sample data
siteInfo.patientSearchPassword=The password for using the service
siteInfo.patientSearchURL=The service URL from which to import patient demographics
siteInfo.showValidationFailureIcon=If the analysis has failed validation show icon on results page
siteInfo.external.orders=Allow external sites to send electronic orders
siteInfo.non-conformity.signature=Add line for supervisor signature on non-conformity report
siteInfo.auto-fill.collection.date/time=Should the specimen collection time and date be autofilled
siteInfo.results.on.workplan=Should there be a space for results on workplan
siteInfo.Reception.as.unit=Should reception be a place where a non-conformity is reported
siteInfo.Collection.as.unit=Should sample collection be a place where a non-conformity is reported
siteInfo.Accession.number.prefix=Prefix for SITEYEARNUM format.  Can not be changed if there are samples
siteInfo.validate.phone.format=Should the format for a phone number be validated
siteInfo.Allow.duplicate.subject.number=Allow more than one patient to have same subject number
siteInfo.validateTechnicalRejection=If true and a technician rejects test results then they are ready to be validated
siteInfo.validationOnlyNotesAreExternal=If true note are internal except validation
siteInfo.allowResultRejection=If true then a technician has the ability to reject an individual test and select a reason for rejection
siteInfo.phone.format=The acceptable format for a phone number
siteInfo.augmentTestNameWithType=If true then in certain places the test name will have the the test type
siteInfo.billingRefNumberLocalization=Term used to for billing reference field
siteInfo.reflex_rules=What set of reflex rules are used. From a predefined list
siteInfo.testUsageAggregationUrl=The url of the site to which test usage will be sent
siteInfo.testUsageAggregationUserName=The user name for accesses to the service for aggregating test usage
siteInfo.testUsageAggregationPassword=The password for accesser to the service for aggregating test usage
siteInfo.testUsageSendStatus=The status of what happened the last time an attempt was made to send the report
siteInfo.siteNumber=site Id Number
siteInfo.useExternalPatientSource=Use an external source patient demographics true/false
siteInfo.modify.results.role=Should a separate role be required to be able to modify results
siteInfo.modify.results.note.required=Is a note required when results are modified
siteInfo.reportPageNumbers=use page numbers on reports
siteInfo.SiteName=The name of the site for reports and header
siteInfo.lab.director=The lab directors name for the reports
siteInfo.validate.all.results=all results should be validated even if normal
siteInfo.stringContext=The context for the property, ex: Cote d' Iviore
siteInfo.setFieldForm=set form fields for each different implementation, ex: Haiti
siteInfo.acessionFormat=specifies the format of the acession number,ex: SiteYearNum
siteInfo.sortQaEvents=sort qa events in lists
siteInfo.additional.site.info=additional information for report header
siteInfo.lab.logo.left=Provides for uploading report left lab logo
siteInfo.lab.logo.right=Provides for uploading report right lab logo
siteInfo.subject.on.workplan=Use the subject number on the workplan
siteInfo.next.visit.on.workplan=Show the date of the next visit on the workplan
siteInfo.billingRefNumber=Number used to track billing
siteInfo.Program=Is a program part of an order
siteInfo.bannerHeading = The main text on the banner
siteInfo.clock = True for 24 hour clock, false for 12 hour clock
siteInfo.restrictFreeTextRefSiteEntry = If true the user must choose an existing referring site and will not be able to create a new site through sample entry.
sample.entry.addSample.button = Add sample
result.corrected = Corrected Result
label.remove.image = Remove image

report.requestOrderNumber = Requester Order Number
report.confirmationOrderNumber = Confirmation Order Number
report.sampleType = Sample Type
report.reception = Reception
report.initialResults = Initial Results
report.confirmationResult = Confirmation Results
report.requesterContact = Requester contact
report.telephoneAbv = Tel
report.completionDate = Completion Date
report.site = Site
report.fax = Fax
report.email = Email
report.test = Test
report.test.requested = Test Requested
report.result = Result
report.note = Note
report.pageNumberOf = of
report.patientCode = Patient code
report.prescriber = Prescriber
report.sex = Sex
report.districtFacility = District
report.regionFacility = County
report.referringSite = Referring site
report.ordinanceNo = Ordinance no
report.orderDate = Date of order
report.receiptDate = Date and time of receipt
report.specimenAndNo = Specimen and number
report.collectionDate = Date and time of collection
report.outcome = Result
report.referenceValue = Reference value
report.unit = Unit
report.labInfomation = General Comments
report.belowNormal = Below Normal
report.aboveNormal = Above Normal
report.normal = Normal
report.abnormal = Abnormal
report.extLabReference = Reference to an external lab
report.confirmTest = Confirmation test
report.serviceHead = Head of Service
report.associateProfessor = Associate Professor
report.assHeadOfBioclinicque = Assistants - Head Bioclinicque
report.reportDate = Date of Report
report.about = of
report.age = Age
report.idNational = National ID
report.program = Program
report.status = Status
report.alert = Alert
report.study = Study
report.correctedReport = Corrected Report
report.signValidation = Signature / Validation
report.legend = Legend
report.analysisReport = Results of Analysis
report.results = Results
report.specimen = Spec
report.specimenCollectTimes = Specimen number - Collection date and time
# HIV summary
report.total = Total
report.children = Children
report.women = Women
report.men = Men
report.population = Population Group
report.account = Account
report.accounTestsByAgeAndSex = HIV Tests by Population Group
report.positive = Positive
report.accountHivTypeTest = HIV Tests by Test Type
report.negative = Negative
report.undetermined = Indeterminate
report.percentage = Percentage
report.waiting = Waiting
#Summary of all Tests
report.globalLabReport = Global Laboratory Report
report.notStarted = Not Started
report.inProgress = In Progress *
report.complete = Completed
report.footNote = * In Progress includes results that are : rejected by the technician , awaiting validation rejected during validation
report.labTotal = Total Laboratories
#Referred Test reports
report.orderNo = Laboratory Number (Accession Number)
report.referredTest = Original Test Performed
report.referredResult = Original Result
report.other = Other
report.report = Report
report.results.received.date = Results Received Date
report.reason = Reason
# Activity Report
report.activity = Activity Report
report.printed = Printed
report.techId = Tech ID
report.collection = Collection
report.patientNameCode = Names / Codes of patient
report.testName = Name of test
report.dateFormat = dd/mm/yy
report.dateReviewedReceived = Reviewed / Released (dd / mm / yyyy) ____________________ by____________________________________
#Non Conformity by group/date
report.supervisorSign = Supervisor's signature_______________________________________________Date________________________
report.for = for
report.comments = Comments
report.biologist = Biologist
report.typeOfSample = Type of sample	
report.reasonForRejection = Reason for rejection
report.section = Section
report.service = Service
report.study = Study
report.siteSubjectNo = Site Subject No.
report.subjectNo = Subject No.
#Validation report
report.validationReport = Validation Report
report.testSection = Test Section
report.laboratory.unit = Laboratory Unit
report.labManager = Laboratory Manager
#Workplan reports (by test, section, bench)
report.receptionDate = Date of reception
report.workPlan = Work plan
report.appointmentDate = Tests Awaiting Validation
#No Report report
report.noReportMessage = It is not possible to create the report at this time.

dictionary.result.A+ = A+
dictionary.result.Trace = Trace
dictionary.result.B+ = B+
dictionary.result.AB = AB
dictionary.result.O+ = O+
dictionary.result.Wucheria_Bancrofti = Wucheria Bancrofti
dictionary.result.Manzonella_Ozardi = Manzonella Ozardi
dictionary.result.Forme_trophozoite = Trophozoite form
dictionary.result.Forme_Gametocyte = Gametocyte form
dictionary.result.Forme_Shizogonique = Shizogonique form
dictionary.result.Intermediare = Intermediare
dictionary.result.Positif_(+) = Positive (+)
dictionary.result.Positif_(++) = Positive (++)
dictionary.result.Positif_(+++) = Positive (+++)
dictionary.result.Positif_(++++) = Positive (++++)
dictionary.result.En_Amas = In Heap
dictionary.result.Liquide = Liquid
dictionary.result.Diarrheique = Diarrheal
dictionary.result.Molle = Molle
dictionary.result.Pateuse = Pasty
dictionary.result.Moulee = Molded
dictionary.result.Dure = Lasts
dictionary.result.Isospora_Belli = Isospora Belli
dictionary.result.Cryptosporidium_Parvum = Cryptosporidium Parvum
dictionary.result.Cryptosporidium_Cayetanensis = Cryptosporidium Cayetanensis
dictionary.result.Cyclospora = Cyclospora
dictionary.result.Cryptosporidium_canum = Cryptosporidium canum
dictionary.result.Toxoplasma_Gondii = Toxoplasma Gondii
dictionary.result.Cryptosporidium_andersoni = Cryptosporidium andersoni
dictionary.result.Cryptosporidium_bailey = Cryptosporidium bailey
dictionary.result.Cryptosporidium_canis = Cryptosporidium canis
dictionary.result.Cryptosporidium_felis = Cryptosporidium felis
dictionary.result.Cryptosporidium_galli = Cryptosporidium galli
dictionary.result.Cryptosporidium_hominis = Cryptosporidium hominis
dictionary.result.Cryptosporidium_meleagridis = Cryptosporidium meleagridis
dictionary.result.Cryptosporidium_muris = Cryptosporidium muris
dictionary.result.Cryptosporidium_saurophilum = Cryptosporidium saurophilum
dictionary.result.Cryptosporidium_serpentis = Cryptosporidium serpentis
dictionary.result.Cryptosporidium_wrairi = Cryptosporidium wrairi
dictionary.result.Tres_Positive = Highly Positive
dictionary.result.Positif = Positive
dictionary.result.Faiblement_Positif = Weakly Positive
dictionary.result.Normal = Normal
dictionary.result.Anormal = Abnormal
dictionary.result.Ascaris_Lumbricoides = Ascaris Lumbricoides
dictionary.result.Enterobius_Vermicularis = Enterobius Vermicularis
dictionary.result.Necator_Americanus = Necator Americanus
dictionary.result.Ancyclostoma_Duodenale = Ancyclostoma Duodenale
dictionary.result.Trichnella_Spiralis = Trichnella Spiralis
dictionary.result.Toxocara_Canis = Toxocara Canis
dictionary.result.Dracunculus_Medinensis = Dracunculus Medinensis
dictionary.result.Entamoeba_Histolitica = Entamoeba Histolytica
dictionary.result.Entamoeba_Coli = Entamoeba Coli
dictionary.result.Iodamoeba = Iodamoeba
dictionary.result.Giardia = Giardia
dictionary.result.Lamblia = Lamblia
dictionary.result.Trichomonas_Intestinalis = Trichomonas Intestinalis
dictionary.result.Trouble = Trouble
dictionary.result.Clair = Clear
dictionary.result.lipemique = lipemic
dictionary.result.icterique = icteric
dictionary.result.Autre = Other
dictionary.result.Jaune_Paille = Straw Yellow
dictionary.result.Jaune_Citrin = Citrin Yellow 
dictionary.result.Jaune_Foncee = Dark Yellow
dictionary.result.Rouge = Red
dictionary.result.Marron = Brown
dictionary.result.Fonce = Dark
dictionary.result.Granuleux = Granular
dictionary.result.Cireux = Waxy
dictionary.result.Hyalin = Hyaline
dictionary.result.Entamoeba_Hartmani = Entamoeba Hartmani
dictionary.result.Endolimax_Nana = Endolimax Girl
dictionary.result.Dientamoeba_Fragilis = Dientamoeba Fragilis
dictionary.result.Chilomastix_Mesnili = Chilomastix Mesnili
dictionary.result.Balantidium_Coli = Balantidium Coli
dictionary.result.Ankylostome_Duodenale = Duodenal Hookworm
dictionary.result.GP160 = GP160
dictionary.result.P66 = P66
dictionary.result.GP41 = GP41
dictionary.result.GP120 = GP120
dictionary.result.P31 = P31
dictionary.result.P17 = P17
dictionary.result.P55 = P55
dictionary.result.P51 = P51
dictionary.result.P24 = P24
dictionary.result.Filament_Mycelium = Filament Mycelium
dictionary.result.Leucocytaire = Leukocyte
dictionary.result.Hematique = hematic
dictionary.result.Forme_Gametocyte_+ = Gametocyte Form +
dictionary.result.Forme_Gametocyte_++ = Gametocyte Form ++
dictionary.result.Forme_Gametocyte_+++ = Gametocyte Form +++
dictionary.result.Forme_Trophozoite_+ = Trophozoite Form +
dictionary.result.Forme_Trophozoite_++ = Trophozoite Form ++
dictionary.result.Forme_Trophozoite_+++ = Trophozoite Form +++
dictionary.result.Forme_Schizogonique_+ = Schizogonic Form +
dictionary.result.Forme_Schizogonique_++ = Schizogonic Form ++
dictionary.result.Forme_Schizogonique_+++ = Schizogonic Form +++
dictionary.result.Levures_bourgeonnante = Budding Yeast
dictionary.result.Verdatre = Greenish
dictionary.result.filament_mycelium_+ = Filament Mycelium +
dictionary.result.Filament_Mycelium_++ = Filament Mycelium ++
dictionary.result.Filament_Mycelium_+++ = Filament Mycelium +++
dictionary.result.Levures_Bourgeonnante_+ = Budding Yeast +
dictionary.result.Levures_Bourgennante_++ = Budding Yeast ++
dictionary.result.Levures_Bourgeonnante_+++ = Budding Yeast +++
dictionary.result.1/40 = 1/40
dictionary.result.1/80 = 1/80
dictionary.result.1/160 = 1/160
dictionary.result.1/320 = 1/320
dictionary.result.Sanguilant = Sanguilant
dictionary.result.Rougeatre = Reddish
dictionary.result.Jaunatre =  Yellowish
dictionary.result.Presence = Presence
dictionary.result.Absence = Absence
dictionary.result.A- = A-
dictionary.result.B- = B-
dictionary.result.O- = O-
dictionary.result.A = A
dictionary.result.O = O
dictionary.result.B = B
dictionary.result.Spores = Spores
dictionary.result.Levures_Simple = Simple Yeast
dictionary.result.Onchocera_Volvulus = Onchocera Volvulus
dictionary.result.Loa_Loa = Loa Loa
dictionary.result.Positif_VIH_1 = Positive HIV 1
dictionary.result.Positif_VIH_2 = Positive HIV 2
dictionary.result.Positif_VIH_1_et_2 = Positive HIV 1 and 2
dictionary.result.Positif_+ = Positive +
dictionary.result.Positif_++ = Positive ++
dictionary.result.Positif_+++ = Positive +++
dictionary.result.Negatif = Negative
dictionary.result.Indetermine = unspecified
dictionary.result.Positif_VIH1 = Positive HIV1
dictionary.result.PositifVIH2 = PositiveHIV2
dictionary.result.Positif_VIH1_et_VIH2 = Positive HIV1 and HIV2
dictionary.result.Positif_VIH2 = Positive HIV2
dictionary.result.Positif_HIV1 = Positive HIV1

dictionary.result.Plasmodium_Falciparum = Plasmodium Falciparum
dictionary.result.Plasmodium_Malariae = Plasmodium Malariae
dictionary.result.Plasmodium_Ovalae = Plasmodium Ovalae
dictionary.result.Plasmodium_Vivax = Plasmodium Vivax
dictionary.result.Glaireuse = Glaireuse
dictionary.result.Glairo-Sanguinolante = Mucoid - Sanguinolent
dictionary.result.Levures = Yeast
dictionary.result.Absence_De_Parasites = Absence From Parasites
dictionary.result.Presence_De_Levures = Presence of Yeast
dictionary.result.Douteux = Doubtful
dictionary.result.Claire = Clear
dictionary.result.Limpide = Limpid
dictionary.result.Hemorragique = Haemorrhagic
dictionary.result.Rares_Oeufs_De_Schistosoma_Haematobium = Few Eggs Of Schistosoma haematobium
dictionary.result.Nombreux_Oeufs_De_Schistosoma_Haematobium = Many Eggs Of Schistosoma haematobium
dictionary.result.Formes_Vegetatives_De_Trichomonas_Vaginal = Trichomonas vaginalis From Vegetative forms
dictionary.result.Filaments = Filaments
dictionary.result.Presence_Filaments_Myceliens = Presence Mycelial Filaments
dictionary.result.Absence_De_Levures = Absence Of Yeast
dictionary.result.Presence_De_Levures_Du_Genre_Cryptocoque = Yeasts From Presence Of Genre cryptococcal
dictionary.result.Absence_De_Colonies = Absence of Colonies
dictionary.result.Presence_De_Colonies = Presence of Colonies
dictionary.result.Candida_Albicans = Candida Albicans
dictionary.result.Candida_Tropicalis = Candida Tropicalis
dictionary.result.Candida_Glabrata = Candida Glabrata
dictionary.result.Candida_Krusei = Candida Krusei
dictionary.result.Sensible = Sensible
dictionary.result.Intermediaire = Intermediate
dictionary.result.Resistant = Resistant
dictionary.result.Si_Sensible_Preciser_La_Concentration_Min = If Sensible Specify the minimum inhibitory concentration ( microgram / \u200b\u200bMl )
dictionary.result.Absence_De_Champignons = Absence Of Mushrooms
dictionary.result.Nom_Du_Champignon = Name From Fungus
dictionary.result.Presence_De_Spores = Presence of Spores
dictionary.result.Presence_De_Zygospores = Presence of Zygospores
dictionary.result.Absence_De_Grain = Absence Of Grain
dictionary.result.Presence_De_Grain_DOrigine_Fongique = Presence of Grain On Fungal Origin
dictionary.result.Presence_De_Grain_DOrigine_Actinomycosiqu = On Presence Of Origin actinomycosic Grain
dictionary.result.Ectothrix = Ectothrix
dictionary.result.Endothrix = Endothrix
dictionary.result.Endo-Ectothrix = Endo-Ectothrix
dictionary.result.Absences_De_Colonies = Absences of Colonies
audit.search.text=Filter entries by
audit.filtered.from=filtered from
audit.no.prefix=No
audit.entries.displayed=entries displayed
audit.no.records=No matching record found
audit.show=Show
audit.show.all=All
report.section.not.specified=Not specified
abbreviation.month.single=M
abbreviation.year.single=Y
abbreviation.day.single=D
role.audittrail=Audit Trail
role.test.configuration=Test Management
role.intake=Entering Orders/Change Orders/Entry Patients
role.inventory=Manage test kit inventory
role.maintenance=Maintenance Admin
role.reports=Reports
role.results=Plans Work/Entering Results/Entering Referred Tests
role.users=User Account Management
role.validator=Results Validator
role.results.all=role.results.all (?)
role.edit.identifiers=Edit identifiers

configuration.sampleType.manage=Manage Sample Types
configuration.sampleType.manage.explain=Use to create, set display order or assign tests to sample types
configuration.sampleType.confirmation.explain=This sample type will not be active until at least one test has been assigned to it.
configuration.sampleType.create=Create New Sample Type
configuration.sampleType.create.duplicate=An existing test sample type with the same name has been found.  Please cancel or use a different name.
configuration.sampleType.order=Set Sample Type Order
configuration.sampleType.order.explain=Sort sample types by clicking a type and dragging it into the proper order.
configuration.sampleType.order.explain.limits=Only sample types with tests assigned may be ordered.  For new types please assign tests before ordering.
configuration.sampleType.assign=Test Assignment
configuration.sampleType.assign.explain=Select tests to re-assign to a different sample type by clicking the test name; they are displayed under their currently assigned sample type.
configuration.sampleType.assign.new.type=Assign to sample type
configuration.sampleType.confirmation.move.phrase=will be moved from
configuration.sampleType.assign.deactivate=has no tests assigned and will be deactivated
sampleType.existing.inactive=Inactive Sample Types.  Assign tests to activate.
sampleType.existing=Existing Sample Types
sampleType.new=New Sample Type
configuration.panel.manage=Manage Panels
configuration.panel.manage.explain=Use to create, set display order or assign tests to panels
configuration.panel.confirmation.explain=This panel will not be active until at least one test has been assigned to it.
configuration.panel.create=Create New Panel
configuration.panel.create.duplicate=An existing panel type with the same name has been found.  Please cancel or use a different name.
configuration.panel.order=Set Panel Order
configuration.panel.order.explain=Sort panels by clicking a type and dragging it into the proper order.
configuration.panel.order.explain.limits=Only panels with tests assigned may be ordered.  For new panels please assign tests before ordering.
configuration.panel.assign=Test Assignment
configuration.panel.assign.explain=Select tests to re-assign to a different panel by clicking the test name; they are displayed under their currently assigned panel.
configuration.panel.assign.new.type=Assign to panel
panel.existing.inactive=Inactive Panels (Assign tests to activate)
panel.existing=Existing Panels
panel.new=New Panel
configuration.testUnit.manage=Manage Test Units
configuration.testUnit.manage.explain=Use to create, set display order or assign tests to test units
configuration.testUnit.create=Create New Test Unite
configuration.testUnit.order=Set Test Unit Order
configuration.testUnit.assign=Test Assignment
testUnit.new=New Unit Test
testUnit.existing=Existing Test Units

testUnit.existing.inactive=Inactive Test Units.  Assign tests to activate.
configuration.testUnit.confirmation.explain=This test unit will not be active until at least one test has been assigned to it.
configuration.testUnit.order.explain=Sort lab units by clicking a unit and dragging it into the proper order.
configuration.testUnit.order.explain.limits=Only test sections with tests assigned may be ordered.  For new sections please assign tests before ordering.
configuration.testUnit.confirmation.explain=This test unit will not be active until at least one test has been assigned to it.
configuration.testUnit.assign.explain=Select tests to re-assign to a different lab unit by clicking the test name; they are displayed under their currently assigned lab unit.
configuration.testUnit.assign.new.unit=Assign to test section
configuration.testUnit.confirmation.move.phrase=will be moved from
word.to=to
configuration.testUnit.assign.deactivate=has no tests assigned and will be deactivated
configuration.testUnit.create.duplicate=An existing test unit with the same name has been found.  Please cancel or use a different name.
configuration.panel.rename=Rename Existing Panels
configuration.panel.rename.explain=Use to correct the name of existing panels.
configuration.testSection.rename=Rename Existing Test Sections
configuration.testSection.rename.explain=Use to correct the name of existing test sections.
configuration.uom.rename=Rename Existing Unit of Measure Entries
configuration.uom.rename.explain=Use to correct the name of existing unit of measure entries.

configuration.uom.manage=Manage Units of Measure
configuration.uom.manage.explain=Use to create Units of Measure
configuration.uom.create=Create New Units of Measure
configuration.uom.create.duplicate=configuration.uom.create.duplicate
testUnit.new=New Unit Test
testUnit.existing=Existing Test Units
uom.new= Create a new Unit of Measure
uom.existing=Current Unit of Measure
uom.existing.inactive=Inactive Unit of Measure. Assign tests to this Unit of Measure to activate it.
configuration.uom.confirmation.explain=

configuration.panel.manage=Manage Panels

configuration.test.management.spelling=Spelling corrections
configuration.test.management.organization=Test Organization
configuration.test.add=Add new tests
configuration.test.modify=Modify tests
configuration.test.orderable=Enable/disable test orderability
configuration.test.orderable.explain=Tests that are orderable can be ordered on intake.  If they are not orderable then they can only be ordered as a result of a reflex
instructions.test.order=Test with checks are orderable, those without checks are not orderable.  Change checks to change status.  For a test to be able to be ordered on intake it must be both active and orderable.  Tests which are active but not orderable may be requested as part of a test reflex.
label.test.order.confirm=Verify\: Enable/disable test orderability
label.test.unorderable=The following tests will not be orderable on order form.  They will only be orderable as a reflexed test.
label.test.orderable=The following tests will be orderable from the order form.
configuration.test.add.explain=Use to add new tests to the system.  Modification of existing tests should be done through the other test management links
configuration.test.modify.explain=Use to modify existing tests in the system.
report.patient.not.registered=Not registered
configuration.test.catalog=View Test Catalog
configuration.test.catalog.explain=View the current test catalog
age.anyAge=Any Age
result.anyValue=Any value
test.add.copy.name=Copy from Test Name
result.type.select=Select List
result.type.numeric=Numeric
result.type.freeText=Free text
result.type.alpha=Alphanumeric
result.type.multiselect=Multiselect
result.type.cascading=Cascading multiselect
label.unitofmeasure=Unit of Measure
label.none=None
label.orderable=Orderable
instruction.patient.id.required=If true then a patient ID will be required when new patient information is entered
instruction.patient.subNumber.required=If true then a subject number will be required when adding a new patient
instruction.nonConformity.sample.id=If true then the sample number from the sending lab will be required when entering a non-conformity
site.info.patient.id.required=Is a patient ID required for a new patient
site.info.patient.subjectNumber.required=Is a subject number required for a new patient
site.info.nonConformity.sample.id=Is a sample id from the referring lab required
banner.menu.help.navigation=Navigating OpenELIS
banner.menu.help.test.order=How to create a test order
banner.menu.help.patient.search=How to find a patient
banner.menu.help.patient.create=How to add a patient
banner.menu.help.nonconformity=How to document rejected samples
banner.menu.help.results=How to enter results
report.no.section.tests=There are no tests for this lab unit in the date range selected
alert.warning=Warning
alert.error=Error
instruction.tabs.patientIdentity=If true then the patient management menu item will be in the menu
site.info.tabs.patientIdentity=If true, display patient tab
site.info.tabs.patientIdentity=If true, display study tab
site.info.tabs.nonconformity=If true, display Non Conformity tab
error.birthdate.format=The patient birthdate is not in the correct format.
configuration.batch.test.reassignment=Batch test reassignment and cancelation
label.selectSampleType=Select sample type
label.currentTest=Current test
label.replaceWith=Replace with
label.cancel.test.no.replace=Cancel test for lab numbers selected, do not assign a new test
label.includeInactiveTests=Include inactive tests
label.checkedWillBeModified=Checked lab no. will be modified
label.analysisNotStarted=Analysis not started
label.rejectedByTechnician=Rejected by technician
label.rejectedByBiologist=Rejected by biologist
label.notValidated=Not validated
label.test.batch.replace.start=The following
label.test.batch.replace.finish=tests will be canceled and replaced with
label.test.batch.cancel.start=You have selected to cancel the test
label.test.batch.cancel.finish=This is non-reversible.
label.test.batch.no.change.finish=tests will not be changed
label.test.batch.status.change.warning=The status of the following tests were changed before they were reassigned
label.test.batch.reassignment=Reassigned to
warning.test.batch.reassignment.cancel=You have selected to cancel the test. This is non-reversible. Please be sure that this is what you mean to do BEFORE accepting the changes
configuration.test.catalog.guide.show=Show guide
configuration.test.catalog.guide=\    <b>Name</b><br/>\
    <span class\="tab">The name of the test as it will appear within openELIS.  Both English and French are shown</span><br/>\
    <b>Report Name</b><br/>\
    <span class\="tab">The name of the test as it will appear in reports.  Both English and French are show</span><br/>\
    <b>Active/Not Active</b><br/>\
  <span class\="tab">If the test is active it can be ordered on the order form or as part of a test algorithm.\
  If it is not active it can not be ordered or be part of a test algorithm</span><br/>\
    <b>Orderable/Not ordererable</b><br/>\
  <span class\="tab">If a test is active and orderable then it can be ordered on an order form.  If it is active but\
  not orderable then it will only be done if it is reflexed from another test</span><br/>\
    <b>Test Unit</b><br/>\
    <span class\="tab">Which section of the lab performs the test.  This is also known as a test section.</span><br/>\
    <b>Sample Type</b><br/>\
  <span class\="tab">The type of sample on which the the test can be done.  If the intake technician is able to select\
  the type of sample after they have ordered the test it will be marked as user to indicate that the user will\
  select the type</span><br/>\
    <b>Panel</b><br/>\
  <span class\="tab">If this test is part of a test panel then the panel will be named here.</span><br/>\
    <b>Result type</b><br/>\
    <span class\="tab">The kind of result for this test</span>\
    <UL>\
        <li>N - Numeric. Accepts only numeric results in a text box. Results can be evaluated as to being in a normal or\
            a valid range\
        </li>\
        <li>A - Alphanumeric. Accepts either numeric or text in a text box. It will not be evaluated for being normal or\
            valid\
        </li>\
        <li>R - Free text. Accepts up to 200 characters in a text area. It will not be evaluated for being normal or\
            valid\
        </li>\
        <li>D - Select list. User will be able to select from a dropdown list. The normal value will be specified as the\
            reference value\
        </li>\
        <li>M - Multi-select list. The user will be able to select one or more values from a dropdown list. No reference\
            value will be specified\
        </li>\
        <li>C - Cascading multi-select list. Similar to multi-select but the user will be able to select multiple groups\
            from the dropdown list.\
        </li>\
    </UL><br/>\
    <b>uom</b><br/>\
    <span class\="tab">Unit of measure for the test.  This usually only applies to numeric or alphanumeric result types</span><br/>\
    <b>Significant digits</b><br/>\
  <span class\="tab">The number of significant digits for numeric results.  Entered results will be rounded or padded to the correct number of digits.\
    The normal range will also be displayed with the correct number of significant digits</span><br/>\
    <b>Select values</b><br/>\
    <span class\="tab">Only specified for select, multi-select or cascading multi-select results.\
        These are the available selections shown to the user.  If the selection is marked as "qualifiable" then when the user\
        selects that value they will be able to enter additional information in a text box.</span><br/>\
    <b>Reference value</b><br/>\
    <span class\="tab">The value of a selection for a healthy person.  Only given for select list results</span><br/>\
    <b>Result limits</b><br/>\
    <span class\="tab">The limits of normal and valid results for numeric tests.  The values can depend on both the age and sex of the patient.</span><br/>\
    <b>Sex</b><br/>\
    <span class\="tab">If the sex of the patient maters for the given values it will be specified here</span><br/>\
    <b>Age range</b><br/>\
    <span class\="tab">If the age range (in months) maters for the given values it will be specified here</span><br/>\
    <b>Normal range</b><br/>\
    <span class\="tab">Any numeric result within this range is what is expected in a healthy person</span><br/>\
    <b>Valid range</b><br/>\
    <span class\="tab">Any numeric result not in this range is an indication that the test may not have been done correctly</span><br/>\
    <br/>\
    <b>Note\:</b><br/>\
    <span class\="tab">n/a means not available.  The value is not specified</span>
configuration.test.catalog.sections=Select test section to view catalog for that section
label.all=All
configuration.test.catalog.name=Name
configuration.test.catalog.report.name=Report Name
label.test.unit=Test unit
label.panel=Panel
label.result.type=Result type
label.uom=uom
label.significant.digits=Significant digits
label.loinc=LOINC
configuration.test.catalog.select.values=Select values
configuration.test.catalog.reference.value=Reference value
label.sex=Sex
configuration.test.catalog.age.range.months=Age range (months)
configuration.test.catalog.normal.range=Normal range
configuration.test.catalog.valid.range=Valid range
configuration.test.catalog.result.limits=Result limits
warning.configuration.needed=Configuration needed
label.reporting.range=Reporting range
label.range=Range
label.age.range=Age range
label.sex.dependent=Sex dependent
label.existing.test.sets=Existing test sets
label.reference.value=Reference value
label.select.list=Select list
label.result.order=Result order
configuration.test.add.guide.verify=<b>Verify that all values are correct and either accept them or navigate to change the incorrect values.</b>
configuration.test.add.guide.result.limits=<b>Overview</b><br>\
            <span class\="tab" >The results limits indicate the normal and valid result ranges for the new test.  The ranges may be dependent on the sex and age of the patient.\
                The inputs will expand as the selections are made</span><br><br>\
            <b>Sex dependent</b><br/>\
            <span class\="tab">Do the limits for this range depend on the sex of the patient.  If selected then another normal range will be given for the age range</span><br><br>\
            <b>Age range</b><br>\
            <span class\="tab">The upper end of the age range for the normal values.  The lower age range will either be 0 or the value of the previous range.  The age may be given\
            in either months 'M' or years 'Y'.  There are also some predefined age ranges in the dropdown.  The value entered must be greater than the lower age range</span><br><br>\
            <b>Range</b><br>\
            <span class\="tab">The lower and upper values for the normal range.  The lower range must be less than the upper range.  If the normal range is given as less than some\
            value ( '\\< 15 g/l) then the entry would be a range of 0-15.</span><br><br>\
            <b>Reporting range</b><br>\
            <span class\="tab">The range which will be used on reports.  If the range is \\< 15 g/l then it will be entered as 0-15 in the range fileds and \\< 15 in this field.</span><br><br>\
            <b>Valid Range</b><br>\
            <span class\="tab">The valid range for this test</span><br><br>\
            <b>Significant digits</b><br>\
            <span class\="tab">The number of significant digits for results.  By example\: if the significant digits are 2 and a result of 5 is entered then the result will be recorded\
            as 5.00.  If the result were entered as 5.237 then the result would be recorded as 5.24.  0 is not the same as blank.  0 means that results are only whole numbers.  A blank\
            means that whatever was entered is what would be recorded</span><br><br>
configuration.test.add.guide.select.list=\ The list of select list options can either be added one at a time from the dropdown menu or can be selected from and existing set<br>\
            <span class\="tab" ><b>Select list options</b><span class\="requiredlabel">*</span> The list of existing result values. As a selection is made it will also be added to Result order, refernece value and Qualifiers</span><br>\
            <span class\="tab" ><b>Result order </b> The order in which the values will appear when entering results.  The order can be changed by draging an option up or down on the list.</span><br>\
            <span class\="tab" ><b>Reference value </b> The result which would be expected of a 'normal' person</span><br>\
            <span class\="tab" ><b>Qualifiers </b> If a value is marked as being qualified then if that value is the result of an analysis a text box will be presented for additional information</span><br>\
            <span class\="tab" ><b>Existing test sets </b> A convient way to add sets of available results.  They are based on existing sets that have already been entered to the system.  Selecting a set\
            will replace any selections already made</span><br>
configuration.test.add.guide.sample.type=\ <span class\="tab">Select one or more sample types.  If you select more than one sample type then the test must be identical in all ways for each sample type.</span><br><br>\
            <span class\="tab" >After the sample type is selected the order in which the new test, shown in green, will appear can be changed by dragging it up or down.\
            The order will determine the order of the tests are shown in the order entry form after a sample type is selected<br></span>
configuration.test.add.guide.test=\    <b>Name</b><span class\="requiredlabel">*</span><br/>\
        <span class\="tab">The name of the test as it will appear within openELIS.  Both English and French are required</span><br/>\
        <b>Report Name</b><span class\="requiredlabel">*</span><br/>\
        <span class\="tab">The name of the test as it will appear in reports.  Both English and French are required.\
            If the Name and reporting name are the same click on the button to copy the name</span><br/>\
        <b>Test Section</b><span class\="requiredlabel">*</span><br/>\
        <span class\="tab">The test section in which the test will be done</span><br/>\
        <b>Panel</b><br/>\
        <span class\="tab">If this test is part of a test panel then the panel can be added here.\
            It is possible, but not usual, for a test to be in more then one panel</span><br/>\
        <b>uom</b><br/>\
        <span class\="tab">Unit of measure for the test.  This usually only applies to numeric or alphanumeric result types</span><br/>\
        <b>Result type</b><span class\="requiredlabel">*</span><br/>\
        <span class\="tab">The kind of result for this test\:</span><br><br>\
        <span class\="tab"><b>Numeric</b> - Accepts only numeric results in a text box. Results can be evaluated as to being in a normal or\
                a valid range</span><br>\
        <span class\="tab" ><b>Alphanumeric</b> - Accepts either numeric or text in a text box. It will not be evaluated for being normal or\
                valid</span><br>\
        <span class\="tab" ><b>Free text</b> - Accepts up to 200 characters in a text area. It will not be evaluated for being normal or\
                valid</span><br>\
        <span class\="tab" ><b>Select list</b> - User will be able to select from a dropdown list. The normal value will be specified as the\
                reference value</span><br>\
        <span class\="tab" ><b>Multi-select list</b> - The user will be able to select one or more values from a dropdown list. No reference\
                value will be specified</span><br>\
        <span class\="tab" ><b>Cascading multi-select list</b> - Similar to multi-select but the user will be able to select multiple groups\
                from the dropdown list.</span><br><br>\
        <b>Active</b><br>\
        <span class\="tab">If the test is active it can be ordered on the order form or as part of a test algorithm.If it is not active it can not be ordered or be part of a test algorithm</span><br>\
        <b>Orderable</b><br>\
        <span class\="tab">If a test is active and orderable then it can be ordered on an order form. If it is active but not orderable then it will only be done if it is reflexed from another test</span><br>
configuration.test.modify.guide.verify=<b>Verify that all values are correct and either accept them or navigate to change the incorrect values.</b>
configuration.test.modify.guide.result.limits=<b>Overview</b><br>\
            <span class\="tab" >The results limits indicate the normal and valid result ranges for the new test.  The ranges may be dependent on the sex and age of the patient.\
                The inputs will expand as the selections are made</span><br><br>\
            <b>Sex dependent</b><br/>\
            <span class\="tab">Do the limits for this range depend on the sex of the patient.  If selected then another normal range will be given for the age range</span><br><br>\
            <b>Age range</b><br>\
            <span class\="tab">The upper end of the age range for the normal values.  The lower age range will either be 0 or the value of the previous range.  The age may be given\
            in either months 'M' or years 'Y'.  There are also some predefined age ranges in the dropdown.  The value entered must be greater than the lower age range</span><br><br>\
            <b>Range</b><br>\
            <span class\="tab">The lower and upper values for the normal range.  The lower range must be less than the upper range.  If the normal range is given as less than some\
            value ( '\\< 15 g/l) then the entry would be a range of 0-15.</span><br><br>\
            <b>Reporting range</b><br>\
            <span class\="tab">The range which will be used on reports.  If the range is \\< 15 g/l then it will be entered as 0-15 in the range fileds and \\< 15 in this field.</span><br><br>\
            <b>Valid Range</b><br>\
            <span class\="tab">The valid range for this test</span><br><br>\
            <b>Significant digits</b><br>\
            <span class\="tab">The number of significant digits for results.  By example\: if the significant digits are 2 and a result of 5 is entered then the result will be recorded\
            as 5.00.  If the result were entered as 5.237 then the result would be recorded as 5.24.  0 is not the same as blank.  0 means that results are only whole numbers.  A blank\
            means that whatever was entered is what would be recorded</span><br><br>
configuration.test.modify.guide.select.list=\ The list of select list options can either be added one at a time from the dropdown menu or can be selected from and existing set<br>\
            <span class\="tab" ><b>Select list options</b><span class\="requiredlabel">*</span> The list of existing result values. As a selection is made it will also be added to Result order, refernece value and Qualifiers</span><br>\
            <span class\="tab" ><b>Result order </b> The order in which the values will appear when entering results.  The order can be changed by draging an option up or down on the list.</span><br>\
            <span class\="tab" ><b>Reference value </b> The result which would be expected of a 'normal' person</span><br>\
            <span class\="tab" ><b>Qualifiers </b> If a value is marked as being qualified then if that value is the result of an analysis a text box will be presented for additional information</span><br>\
            <span class\="tab" ><b>Existing test sets </b> A convient way to add sets of available results.  They are based on existing sets that have already been entered to the system.  Selecting a set\
            will replace any selections already made</span><br>
configuration.test.modify.guide.sample.type=\ <span class\="tab">Select one or more sample types.  If you select more than one sample type then the test must be identical in all ways for each sample type.</span><br><br>\
            <span class\="tab" >After the sample type is selected the order in which the new test, shown in green, will appear can be changed by dragging it up or down.\
            The order will determine the order of the tests are shown in the order entry form after a sample type is selected<br></span>
configuration.test.modify.guide.test=\    <b>Name</b><span class\="requiredlabel">*</span><br/>\
        <span class\="tab">The name of the test as it will appear within openELIS.  Both English and French are required</span><br/>\
        <b>Report Name</b><span class\="requiredlabel">*</span><br/>\
        <span class\="tab">The name of the test as it will appear in reports.  Both English and French are required.\
            If the Name and reporting name are the same click on the button to copy the name</span><br/>\
        <b>Test Section</b><span class\="requiredlabel">*</span><br/>\
        <span class\="tab">The test section in which the test will be done</span><br/>\
        <b>Panel</b><br/>\
        <span class\="tab">If this test is part of a test panel then the panel can be added here.\
            It is possible, but not usual, for a test to be in more then one panel</span><br/>\
        <b>uom</b><br/>\
        <span class\="tab">Unit of measure for the test.  This usually only applies to numeric or alphanumeric result types</span><br/>\
        <b>Result type</b><span class\="requiredlabel">*</span><br/>\
        <span class\="tab">The kind of result for this test\:</span><br><br>\
        <span class\="tab"><b>Numeric</b> - Accepts only numeric results in a text box. Results can be evaluated as to being in a normal or\
                a valid range</span><br>\
        <span class\="tab" ><b>Alphanumeric</b> - Accepts either numeric or text in a text box. It will not be evaluated for being normal or\
                valid</span><br>\
        <span class\="tab" ><b>Free text</b> - Accepts up to 200 characters in a text area. It will not be evaluated for being normal or\
                valid</span><br>\
        <span class\="tab" ><b>Select list</b> - User will be able to select from a dropdown list. The normal value will be specified as the\
                reference value</span><br>\
        <span class\="tab" ><b>Multi-select list</b> - The user will be able to select one or more values from a dropdown list. No reference\
                value will be specified</span><br>\
        <span class\="tab" ><b>Cascading multi-select list</b> - Similar to multi-select but the user will be able to select multiple groups\
                from the dropdown list.</span><br><br>\
        <b>Active</b><br>\
        <span class\="tab">If the test is active it can be ordered on the order form or as part of a test algorithm.If it is not active it can not be ordered or be part of a test algorithm</span><br>\
        <b>Orderable</b><br>\
        <span class\="tab">If a test is active and orderable then it can be ordered on an order form. If it is active but not orderable then it will only be done if it is reflexed from another test</span><br>        
label.required.field=Indicates a required field
label.set.result.limits=Set result limits
label.select.list.values=Select list values
label.select.list.options=Select list options
error.low.high.valid.order=Low valid value must be less than the high valid value
error.high.valid.value=High valid range must be either a number or 'Infinity'
error.low.valid.value=Low valid range must be either a number or '-Infinity'
error.high.normal.high.valid.order=High normal range must be less than or equal to the high valid range
error.low.normal.low.valid.order=Low normal range must be greater than or equal to the low valid range
error.low.normal.high.normal.order=Low normal value must be less than high normal value
error.high.gender.value=High Gender normal value must be a number or 'Infinity'
error.low.normal.value=Low normal value must be a number or '-Infinity'
error.high.normal.value=High normal value must be a number or 'Infinity'
error.age.begining.ending.order=Age ending value must be greater then age beginning value
error.age.value=Age must be either a number or 'Infinity'
label.show.guide=Show guide
label.qualifiers=Qualifiers
site.info.result.age.newborn=Newborn
site.info.result.age.infant=Infant
site.info.result.age.youngchild=Young child
site.info.result.age.child=Child
site.info.result.age.adult=Adult
configuration.type.rename=Rename Existing Sample Types
configuration.type.rename.explain=Use to correct the name of existing panels.
sampleType.typeName=Sample Type Name
configuration.panel.assign.deactivate=configuration.panel.assign.deactivate (fix me)
sample.project.vlPregnancy=Grossesse (fix me)
sample.project.vlSuckle= Allaitement (fix me)
MenuStatementConfig.browse.title = Menu Configuration
site.info.tabs.patientIdentity= Display patient tab
site.info.tabs.studyIdentity= Display study tab

banner.menu.printBarcode = Print Bar Code Labels
barcode.print.title = Print Bar Code Labels
barcode.print.section.set = Print Sets
barcode.print.section.individual = Print Individuals
barcode.print.search.accessionnumber = Accession Number
barcode.print.set.instruction = Print set of labels (2 order labels + 1 label per specimen)
barcode.print.set.button = Print Set
barcode.print.individual.type = Label Type
barcode.print.individual.labnumber = Accession number
barcode.print.individual.info = Additional Info
barcode.print.individual.number = Number to Print
barcode.print.individual.button = Print Label

barcode.common.section.barcode.header = Barcode(s)
barcode.common.button.print = Print labels

barcode.label.type.order = Order
barcode.label.type.specimen = Specimen
barcode.label.info.patientname = Patient Name
barcode.label.info.patientid = Patient ID
barcode.label.info.patientdob = DOB
barcode.label.info.patientsex = Sex
barcode.label.info.site = Site
barcode.label.info.collectiondate = Collected
barcode.label.info.collectiontime = Time
barcode.label.info.collectorid = By
barcode.label.info.tests = Tests

barcodeconfiguration.browse.title = Barcode Configuration
barcode.label.info.labnumber = Accession number
barcode.label.info.none = None
barcode.label.info.collectiondatetime = Collection Date and Time
barcode.label.info.patientdobfull = Patient Date of Birth
barcode.label.info.patientsexfull = Patient Sex

barcode.message.reprint.confirmation = This label has already been printed. Do you really want to print more labels?
barcode.message.maxreached = The maximum number of labels for this order/specimen has been printed.<br/>\
								You cannot print additional labels.

siteInfo.description.max = 	Indicate the maximum number of bar code labels that can be printed for \
							each order or specimen. Once the maximum has been reached, a user will \
							be unable to print additional labels.
siteInfo.description.dimensions = Indicate the dimensions that bar code labels should conform to when printing
siteInfo.description.elements = Check the box next to the optional elements that should appear on the\
								order and sample bar code labels.
siteInfo.section.number = Number Bar Code Label
siteInfo.section.elements = Bar Code Label Elements
siteInfo.section.size = Dimensions Bar Code Label
siteInfo.elements.mandatory = Mandatory Elements
siteInfo.elements.optional = Optional Elements
siteInfo.size.height = Height
siteInfo.size.width = Width
siteInfo.size.units =  mm
siteInfo.size.nonnumber = Field must be a number
siteInfo.size.invalidnumber = Field must be greater than 0
siteInfo.number.nonnumber = Field must be a whole number
siteInfo.number.invalidnumber = Field must be greater than 0

barcode.print.error.accession.invalid = Accession Number is an invalid format
barcode.print.error.patientid.invalid = patient Id must be a number
barcode.config.error.dimension.invalid = {0} is invalid. Must be a number.
barcode.config.error.number.invalid = Number of {0} is invalid. Must be a whole number.
barcode.config.error.field.invalid = {0} check is invalid. Must be True or False
barcode.config.error.insert = {0} failed to insert into database
barcode.label.error.quantity.invalid = Barcode quantity is invalid
barcode.label.error.type.invalid = Barcode type is invalid
barcode.label.error.patientid.invalid = Barcode patient id is invalid
barcode.label.error.accession.invalid = Accession Number is an invalid format
barcode.label.error.override.invalid = override is not a boolean value

batchentry.error.curdate.invalid = Current date is invalid
batchentry.error.recdate.invalid = Received date is invalid
batchentry.error.curtime.invalid = Current time is invalid
batchentry.error.rectime.invalid = Received time is invalid
batchentry.error.facilitycheck.invalid = Facility ID checkbox is invalid
batchentry.error.patientcheck.invalid = Patient Info checkbox is invalid
batchentry.error.facilityid.invalid = Facility Id is invalid
batchentry.error.sampleXML.invalid = SampleXML is invalid

sample.batchentry.setup.title					= Batch Order Entry Setup
sample.batchentry.configureBarcode				= Configure  Barcode Entry
sample.batchentry.order.currentdate				= Current Date
sample.batchentry.order.currenttime				= Current Time
sample.batchentry.order.receptiontime			= Reception Time
sample.batchentry.barcode.ondemand				= On Demand
sample.batchentry.barcode.preprinted			= Pre-Printed
sample.batchentry.barcode.label.number			= Number of Labels
sample.batchentry.barcode.label.options			= Optional Fields:
sample.batchentry.barcode.label.facilityid		= Facility ID
sample.batchentry.barcode.label.lastname		= Patient Last Name
sample.batchentry.barcode.label.firstname		= Patient First Name
sample.batchentry.barcode.label.patientno		= Patient Number for Referring Site
sample.batchentry.barcode.label.nationalid		= National ID
sample.batchentry.barcode.label.subjectno		= Subject No
sample.batchentry.barcode.label.patientinfo		= Patient Info
sample.batchentry.fields.common					= Common Fields
sample.batchentry.fields.specific				= Sample Specific Fields
sample.batchentry.ondemand.header.print			= Generate Barcode and Save
sample.batchentry.preprinted.header.entry		= Accession Number Entry

sample.batchentry.title							= Batch Order Entry
sample.batchentry.ondemand.fields				= Barcode Fields
sample.batchentry.ondemand.saveprint			= Save & Print
sample.batchentry.ondemand.reprint				= Reprint
sample.batchentry.ondemand.next					= Next label
sample.batchentry.ondemand.current				= Current Accession Number
sample.batchentry.ondemand.previous				= Previously Used Accession Numbers

sample.batchentry.preprinted.labno				= Scan Accession Number Below
sample.batchentry.preprinted.save				= Save
sample.batchentry.preprinted.next				= Next label
sample.batchentry.preprinted.reenter			= Reenter label
sample.batchentry.preprinted.summary			= Summary

sample.batchentry.datereceived					= Received Date
sample.batchentry.timereceived					= Received Time
sample.search.scanner.instructions       		= Scan or Enter Manually

footer.button.finish							= Finish

message.error.unauthorized						= You do not have an authenticated session with the server.\n\
												Please log in and repeat your last action.
												
eorder.browse.title								= View Electronic Orders
banner.menu.eorders								= Electronic Orders

porder.browse.title								= View Portable Orders
banner.menu.porders								= Portable Orders

status.sample.entered							= Entered 
status.sample.cancelled							= Cancelled 
status.sample.realized							= Realized 

eorder.sort										= Sort Entries By
eorder.results									= Showing Results
eorder.of										= of
eorder.lastupdated								= Last Updated
eorder.status									= Status
eorder.externalid								= External ID
eorder.timestamp								= Timestamp
eorder.patient									= Patient
eorder.patient.name								= Name
eorder.patient.gender							= Gender
eorder.patient.birthdate						= Birthdate
eorder.patient.id								= External ID
eorder.message									= Original Message
eorder.noresults								= No Results to Show

porder.sort										= Sort Entries By
porder.results									= Showing Results
porder.of										= of
porder.lastupdated								= Last Updated
porder.status									= Status
porder.externalid								= External ID
porder.timestamp								= Timestamp
porder.patient									= Patient
porder.patient.name								= Name
porder.patient.gender							= Gender
porder.patient.birthdate						= Birthdate
porder.patient.id								= External ID
porder.message									= Original Message
porder.noresults								= No Results to Show

siteInfo.dataSubmission							= Show Option to submit data to VL DASH
datasubmission.browse.title						= Data Submission
datasubmission.siteid							= Site ID
datasubmission.description						= Description for the form
datasubmission.button.fetchdate					= Fetch Date 
datasubmission.button.edit						= Edit
datasubmission.button.savesubmit				= Save and Submit
datasubmission.button.saveexit					= Save and Exit
datasubmission.label.url						= Data Submission URL
datasubmission.label.month						= Report Month
datasubmission.label.year						= Report Year
datasubmission.checkbox.sendindicator			= Send Indicator

datasubmission.tat								= Turnaround Time 
datasubmission.vlcov							= VL Coverage
datasubmission.vloutcomes						= VL Outcomes
datasubmission.testtrends						= Testing Trends 
datasubmission.gendertrend						= Testing Trends by Gender 
datasubmission.women							= Women
datasubmission.men								= Men
datasubmission.agetrends						= Age Trends
datasubmission.less2							= Less  2
datasubmission.less9							= 2-9
datasubmission.less14							= 9-14
datasubmission.less19							= 14-19
datasubmission.less24							= 19-24
datasubmission.over25							= 25+
datasubmission.reason							= Justification
datasubmission.gendersuppress					= Current Suppression by Gender
datasubmission.agesuppress						= Current Suppression by Age

datasubmission.tat.desc							= Difference of days between date of report generation date and interview date
datasubmission.vlcov.desc						= Count of suppressed and unsuppresed divided by a reference (totalartmar)
datasubmission.vloutcomes.desc					= Additional values surrounding VL 
datasubmission.testtrends.desc					= The number of tests done
datasubmission.gendertrend.desc					= The number of tests done by gender
datasubmission.agetrends.desc					= The number of tests done by age
datasubmission.reason.desc						= The number of tests done by reason
datasubmission.gendersuppress.desc				= Suppression by gender
datasubmission.agesuppress.desc					= Suppression by age

datasubmission.percentage						= Percentage of VL Coverage
datasubmission.suppressed						= Suppressed
datasubmission.nonsuppressed					= Non-Suppressed
datasubmission.totartmar						= Total Artmar
datasubmission.sample.dbs						= DBS
datasubmission.sample.plasma					= Plasma
datasubmission.sample.edta						= EDTA
datasubmission.sample.alldbs					= All DBS
datasubmission.sample.allplasma					= All Plasma
datasubmission.sample.alledta					= All EDTA
datasubmission.undetected						= Undetected
datasubmission.less1000							= < 1000
datasubmission.less5000							= < 5000
datasubmission.more5000							= > 5000
datasubmission.reason.arv						= Viral Load under ARV control
datasubmission.reason.virologicalfail			= Virological Failure
datasubmission.reason.clinicalfail				= Clinical Failure
datasubmission.reason.immunologicalfail			= Immunological Failure
datasubmission.confirm2vl						= confirm 2vl
datasubmission.confirmtx						= confirm tx
datasubmission.baseline							= baseline
datasubmission.baselinesustxfail				= baseline fail
datasubmission.rejected							= rejected
datasubmission.received							= received
datasubmission.sitessending						= site sending
datasubmission.malesuppressed					= Male Suppressed
datasubmission.malenonsuppressed				= Male Non-Suppressed
datasubmission.femalesuppressed					= Female Suppressed
datasubmission.femalenonsuppressed				= Female Non-Suppressed
datasubmission.less2suppressed					= < 2 Suppressed
datasubmission.less2nonsuppressed				= < 2 Non-Suppressed
datasubmission.less9suppressed					= < 9 Suppressed
datasubmission.less9nonsuppressed				= < 9 Non-Suppressed
datasubmission.less14suppressed					= < 14 Suppressed
datasubmission.less14nonsuppressed				= < 14 Non-Suppressed
datasubmission.less19suppressed					= < 19 Suppressed
datasubmission.less19nonsuppressed				= < 19 Non-Suppressed
datasubmission.less24suppressed					= < 24 Suppressed
datasubmission.less24nonsuppressed				= < 24 Non-Suppressed
datasubmission.over25suppressed					= > 25 Suppressed
datasubmission.over25nonsuppressed				= > 25 Non-Suppressed

datasubmission.warning.sending					= Sending Indicators <br>This can take some time 
datasubmission.warning.sent						= The below indicators for {0} {1} have already been sent to and/or received by the VL Dashboard: 
datasubmission.warning.missingurl				= You must have a url to send indicators to

externalconnect.browse.title					= External Connections
externalconnect.menu.title						= Pages

label.select.report.category.routine                            = Routine
label.select.report.category.study                              = Study
label.select.report.category.patientStatus                      = Patient Status (Routine)
label.select.report.category.study.patientStatus                = Patient Status (Study)
label.select.report.category.study.arv                          = ARV
label.select.report.category.study.eid                          = EID
label.select.report.category.study.vl                           = VL
label.select.report.category.study.indeterminate                = Indeterminate
label.select.report.category.aggregate                          = Aggregate Reports
label.select.report.category.management                         = Management reports
label.select.report.category.activity                           = Activity Reports
label.select.report.category.study.indicator                    = Indicator
label.select.report.category.management.nonConformity           = Non Conformity Reports (Management)
label.select.report.category.study.nonConformity                = Non Conformity Reports (Study)
label.select.report.category.exportByDate                       = Export by Date

nonconforming.page.title                        = Report Non-Conforming Event (NCE)
nonconforming.labOrderNumber                    = Lab Order Number
nonconforming.affectedSpecimen                  = Select affected specimens
nonconforming.specimenNumber                    = Specimen number
nonconforming.specimenType                      = Specimen type
nonconforming.searchBy                          = Search By
nonconforming.event.date                        = Report Date
nonconforming.event.name                        = Name
nonconforming.event.reportername                = Name of person reporting NCE (if different)
nonconforming.event.ncenumber                   = NCE Number
nonconforming.event.eventdate                   = Date of event
nonconforming.event.laborderNumber              = Lab Order Number
nonconforming.event.specimen                    = Specimen(s)
nonconforming.event.prescriberNameAndSite       = Prescriber Name and Site
nonconforming.event.reportingUnit               = Reporting unit
nonconforming.event.description                 = Description of NCE
nonconforming.event.suspectedCauses             = Suspected Cause of NCE
nonconforming.event.proposedAction              = Proposed action
button.label.submit                             = Submit
nonconforming.event.goToNCEForm                 = Go to NCE reporting Form

nonconforming.page.view.title                   = New Nonconforming Events
nonconforming.page.followUp.title               = Nonconforming Event Followup-Form
nonconforming.page.followUp.ncedate             = NCE Date
nonconforming.page.followUp.reportDate          = Report Date
nonconforming.page.followUp.reportingPerson     = Reporting Person
nonconforming.page.followUp.laboratoryComponent = Laboratory Component
nonconforming.page.followUp.description         = Description of Event
nonconforming.page.followUp.suspectedCause      = Suspected Cause
nonconforming.page.followUp.proposedAction      = Proposed Action
nonconforming.page.followUp.nceCategory         = NCE Category
nonconforming.page.followUp.nceType             = NCE Type
nonconforming.page.followUp.severity            = Severity
nonconforming.page.followUp.howSevere           = How severe are the consequences or impact of the NCE?
nonconforming.page.followUp.likelyRecurrence    = How likely is the NCE to recur?
nonconforming.page.followUp.lowSeverity         = 1 = very low severity-- no immediate action is required
nonconforming.page.followUp.highSeverity        = 9 = very high severity-- immediate action is required
nonconforming.page.followUp.severityScore       = Severity Score
nonconforming.page.followUp.correctiveAction    = Corrective Action plan
nonconforming.page.followUp.correctiveActionDescription     = Description of corrective action to take
nonconforming.page.followUp.prevConcActionDescription       = If applicable, description of preventive or concurrent control action
nonconforming.page.followUp.comments                        = Comments

nonconforming.page.correctiveAction.title                   = Nonconforming Events Corrective Action
nonconforming.page.correctiveAction.reportingDate           = Reporting Date
nonconforming.page.correctiveAction.laboratoryComponent     = Laboratory Component where NCE took place
nonconforming.page.correctiveAction.plannedAction           = Planned or recommended corrective action:
nonconforming.page.correctiveAction.plannedPreventive       = Planned or recommended corrective preventive action or concurrent controls:
nonconforming.page.correctiveAction.log                     = Corrective action log
nonconforming.page.correctiveAction.discussionDate          = Date of discussion with NCE Staff
nonconforming.page.correctiveAction.actionType              = Action Type
nonconforming.page.correctiveAction.nceResolution           = NCE Resolution
nonconforming.page.correctiveAction.nceResolutionLabel      = Were the corrective actions and preventive/concurrent controls effective in solving the nonconforming event and preventing it from recurring?
nonconforming.page.correctiveAction.yes                     = Yes
nonconforming.page.correctiveAction.no                      = No
nonconforming.page.correctiveAction.signature               = Signature 
nonconforming.page.correctiveAction.dateCompleted           = Date Completed
nonconforming.page.correctiveAction.followUpAlert           = Describe follow-up action to be taken in the Corrective Action Log
nonconforming.page.correctiveAction.submit                  = Submit Resolved NCE

label.select.consequences.none                              = 1- no severe consequences
label.select.consequences.moderate                          = 2- moderate severe consequences
label.select.consequences.high                              = 3- highly severe consequence

label.select.recurrence.not                                 = 1- Not at all likely
label.select.recurrence.somewhat                            = 2- Somewhat likely
label.select.recurrence.highly                              = 3- Highly likely
label.select.one                                            = Select one

label.input.actiontype.corrective                           = Corrective Action
label.input.actiontype.preventive                           = Preventive Action
label.input.actiontype.concurrent                           = Concurrent Control Action

label.select.laboratoryComponent.facilitiesAndSafety                = Facilities and Safety
label.select.laboratoryComponent.organization                       = Organization
label.select.laboratoryComponent.personnel                          = Personnel
label.select.laboratoryComponent.equipment                          = Equipment
label.select.laboratoryComponent.purchasing                         = Purchasing and Inventory
label.select.laboratoryComponent.process                            = Process Control
label.select.laboratoryComponent.information                        = Information Management
label.select.laboratoryComponent.documents                          = Documents and Records
label.select.laboratoryComponent.assessment                         = Assessment
label.select.laboratoryComponent.nceManagement                      = NCE Management
label.select.laboratoryComponent.continualImprovement               = Continual Improvement

banner.menu.reportManagement                    = Report management
reports.configuration.title                     = Report management

configuration.selectList.add                                = Add result select list
configuration.selectList.add.explain                        = use to create result select list for test results
configuration.selectList.add.alert                          = To change spelling of current result list entries use "Rename existing result list options"
label.resultSelectList                                      = Result select list
configuration.selectList.header                             = Create new result selection option
configuration.selectList.description                        = Enter both English and French for new selection option. If you don't know the translation then the entered term  will be used for both languages.

configuration.selectList.assign.header                      = Assign new result selection to test
configuration.selectList.assign.description                 = The new entry may be assigned to tests or it may be saved without assignment. Select one or more tests for assignment and then adjust the display order. If the new entry should be the normal range value for the selected test check the box labeled "Normal". If it is desired that the technician should enter text with the result selection to further qualify the results then check the box labeled "Qualifiable", For instance; if the options are a list of organisms and the last option is "Other" then the user could enter an organism not on the list.
configuration.selectList.assign.new                         = New select list option

configuration.selectList.confirmChange                      = The normal value will bechanged from %oldvalue% to %newvalue%, are you sure you would like to proceed?
configuration.selectList.verifyMessage                      = Verify that the new entry and assignment to tests is correct. If it is then accept the new entry, otherwise use the back button to correct the entry

configuration.selectList.rename                             = Rename existing result list options
configuration.selectList.rename.explain                     = Rename existing result list options

report.configuration.addNewReport=Add a new report
report.configuration.name=Name
report.configuration.category=Category
report.configuration.visible=Visible
report.configuration.edit=edit
report.configuration.yes=Yes
report.configuration.no=No
report.configuration.type=Type
report.configuration.attachReportData=Attach report data file
report.configuration.attachReportTemplate=Attach report Template file
report.configuration.menuElementId=Menu Element Id
report.configuration.menuDisplayKey=Menu display key
report.configuration.menuActionUrl=Menu Action url

siteInfo.reportConfig.reportDirectory = Report Directory

nce.category.general=General
nce.category.order=Order
nce.category.sample=Sample
nce.category.analysis=Analysis
nce.category.postAnalytical=Post-Analytical

nce.type.documentationError=Documentation error
nce.type.employeeConcern=Employee concern
nce.type.technologyIssue=Technology/Com puter issue
nce.type.otherDescribe=Other, please describe

nce.type.demographicError=Demographic error
nce.type.formMisssing=Form missing
nce.type.formIncorrect=Form incorrect
nce.type.transmissionDelay=Transmission Delay

nce.type.barcodeIssue=Barcode Issue
nce.type.brokenTubeContainer=Broken Tube/Container
nce.type.coagulatedSample=Coagulated Sample
nce.type.contaminationClient=Contamination - client
nce.type.contaminationInternal=Contamination - internal
nce.type.haemolyticSample=Hemolytic sample
nce.type.improperSpecimenCollection=Improper Specimen Collection
nce.type.inadequateSampling=Inadequate Sampling
nce.type.insufficientAmount=Insufficient Amount
nce.type.leakage=Leakage
nce.type.lostSpecimenIrreplacable=Lost Specimen - Irreplaceable
nce.type.lostSpecimenRedraw=Lost Specimen - Redraw
nce.type.mislabeledUnlabeled=Mislabeled/unlabeled specimen
nce.type.missingSample=Missing Sample
nce.type.specimenReceiptDelay=Specimen Receipt Delay
nce.type.spill=Spill
nce.type.wrongSpecimen=Wrong specimen
nce.type.wrongTemperature=Wrong temperature


nce.type.calibrationIssue=Calibration Issue
nce.type.equipmentFailure=Equipment Failure
nce.type.expiredReagentMaterial=Expired Reagent/Material
nce.type.incorrectMeasurement=Incorrect measurement of sample or reagent
nce.type.instrumentDowntime=Instrument Downtime
nce.type.inventoryStorage=Inventory Storage
nce.type.lotNumberIssue=Lot Number Issue
nce.type.wrongTestKit=Wrong Test Kit
nce.type.rerunEquipmentFailure=Rerun - Equipment Failure
nce.type.rerunInconsistentResults=Rerun - Inconsistent Results
nce.type.rerunQCFailure=Rerun- QC Failure
nce.type.sopDeviation=SOP Deviation (please describe)


nce.type.resultReported=Result reported when quality control sample tested out of range

label.default.result							= Default result 
validation.accept.normal						= Save all normal results
sample.entry.search.barcode                     = Print Barcodes for Existing Orders

patient.contact 	     = Patient Contact
patient.contactLastName 	 = Contact Last Name
patient.contactFirstName 	 = Contact First Name
patient.contactPhone 	 = Contact Phone
patient.contactEmail 	 = Contact Email

generic.optional								= Optional
generic.upload									= Upload
externalConnections.browse.title                = External Connections
externalconnections.add.title					= Add New External Messaging Connection
externalconnections.edit.title					= Edit Existing External Messaging Connection
externalconnections.lastupdated					= Date Last Modified
externalconnections.instructions				= All fields are required except where indicated
externalconnections.name						= Connection Name
externalconnections.description					= Connection Description
externalconnections.contactinfo					= Connection Contact Information
externalconnections.authtype					= Authentication Type
externalconnections.authtype.cert				= Certificate
externalconnections.authtype.basic				= Basic
externalconnections.authtype.bearer				= Bearer
externalconnections.authtype.none				= None
externalconnections.url.instruction				= Specify connection end point e.g URL
externalconnections.cert.upload					= Upload trust certificate
externalconnections.authtype.cert.instructions  = Ensure the remote connection is configured to trust OpenELIS's public certificate
externalconnections.authtype.basic.username     = Username
externalconnections.authtype.basic.password     = Password
externalconnections.programmedconnection		= Connection Type
externalconnections.infohighway					= Info Highway
<<<<<<< HEAD

siteInfo.instruction.directorname.d				= The name of the lab director
siteInfo.instruction.directorname.i				= Enter the name of the lab director
siteInfo.instruction.directorsignature.d        = The signature of the lab director that should be placed on generated reports
siteInfo.instruction.directorsignature.i		= Select a jpg file that contains the lab directors signature. 
siteInfo.instruction.directortitle.d 			= The title of the lab director
siteInfo.instruction.directortitle.i 			= Enter the title of the lab director
=======
>>>>>>> f0b440af
<|MERGE_RESOLUTION|>--- conflicted
+++ resolved
@@ -4309,13 +4309,10 @@
 externalconnections.authtype.basic.password     = Password
 externalconnections.programmedconnection		= Connection Type
 externalconnections.infohighway					= Info Highway
-<<<<<<< HEAD
 
 siteInfo.instruction.directorname.d				= The name of the lab director
 siteInfo.instruction.directorname.i				= Enter the name of the lab director
 siteInfo.instruction.directorsignature.d        = The signature of the lab director that should be placed on generated reports
 siteInfo.instruction.directorsignature.i		= Select a jpg file that contains the lab directors signature. 
 siteInfo.instruction.directortitle.d 			= The title of the lab director
-siteInfo.instruction.directortitle.i 			= Enter the title of the lab director
-=======
->>>>>>> f0b440af
+siteInfo.instruction.directortitle.i 			= Enter the title of the lab director
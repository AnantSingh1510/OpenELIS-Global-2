error.field.required			   = The field "{0}" is required
error.field.length.long			   = The field "{0}" is too long
error.field.length.short           = The field "{0}" is too short
error.field.format.invalid         = The format of "{0}" is invalid
error.field.charset.invalid        = Illegal character in field "{0}". Must match charset "{1}"
error.field.date.invalid           = Field "{0}" is an invalid date format
rror.field.time.invalid            = Field "{0}" is an invalid time format
error.field.option.invalid         = Field "{0}" is an invalid option
error.field.max                    = The field "{0}" is too large
error.field.min                    = The field "{0}" is too small

action.action        = Action

action.add.subtitle  = Add Action
action.add.title     = Add Action
#--MASTERLISTSTAB
#--LIMS Action page --
action.browse.title  = Action
action.code          = Action Code
action.description   = Action Description
action.edit.subtitle = Edit Action
action.edit.title    = Edit Action
action.id            = Action Number
action.type          = Action Type

analysis.add.subtitle    = Add Analysis
analysis.add.title       = Add Analysis
analysis.analysisType    = Analysis Type
#--LIMS Analysis page --
analysis.browse.title    = Analysis
analysis.edit.subtitle   = Edit Analysis
analysis.edit.title      = Edit Analysis
analysis.id              = Analysis Number
analysis.testName        = Analysis Test
analysis.testSectionName = Analysis Test Section
analysis.status          = Analysis Status

analyte.add.subtitle  = Add Component
analyte.add.title     = Add Component
analyte.analyteName   = Component Name
#--LIMS Analyte page --
analyte.browse.title  = Component
analyte.edit.subtitle = Edit Component
analyte.edit.title    = Edit Component
analyte.externalId    = External ID
analyte.id            = Component Number
analyte.isActive      = Is Active
analyte.parent        = Parent Component
analyte.localAbbreviation = Abbreviation

analyzer.results.controls = Controls
analyzer.results.test = Test
analyzer.results.labno = Lab No.
analyzer.results.result = Result
analyzer.results.units = Units
analyzer.results.error = Error
analyzer.results.errors = Errors
analyzer.results.results = Results
analyzer.results.manualTest = Tested Manually
analyzer.results.notes = Notes
analyzer.results.complete.date 	   = Completion Date
analyzer.results.error.test.mapping.not.found = The test name from the analyzer is not recognized
analyzer.results.general.error = The result sent from the analyzer can not be understood
analyzerTestName.browse.title = Analyzer Test Names
analyzer.label = Analyzer
analyzer.test.name = Analyzer test name
analyzer.test.actual.name = Actual test name

#--AnimalSampleOne
animal.sample.one.title = Animal Sample Entry 1
#--AnimalSampleTwo
animal.sample.two.title = Animal Sample Entry 2

batchqaevents.entry.title             = Batch QA Events Entry

batchqaeventsentry.add.subtitle       = Add Batch QA Events
batchqaeventsentry.add.title          = Add Batch QA Events
batchqaeventsentry.edit.subtitle      = Add Batch QA Events
#--LIMS Batch QA Events Entry page --
batchqaeventsentry.edit.title         = Add Batch QA Events
batchqaeventsentry.from.accession     = From Accession Number
batchqaeventsentry.qaevents.title     = QA Events
batchqaeventsentry.range.from         = Range number from
batchqaeventsentry.range.skips        = Skips
batchqaeventsentry.range.skips.detail = (one accession number per row)
batchqaeventsentry.range.to           = To
batchqaeventsentry.skip.accession     = Accession Number to skip
batchqaeventsentry.to.accession       = To Accession Number

batchresults.entry.title                         = Manage Results Test
batchresults.verification.title                  = Results Verification by Test

batchresultsentry.add.subtitle                   = Results Entry by Test - Multiple Samples
batchresultsentry.add.title                      = Results Entry by Test - Multiple Samples
batchresultsentry.browse.accessionNumber         = Accession Number
batchresultsentry.browse.receivedDate            = Received Date
batchresultsentry.browse.test                    = Test Name
batchresultsentry.browse.testResults.title       = Test Results
batchresultsentry.browse.testSection             = Test Section
batchresultsentry.confirmupdate.message          = Results saved for {0} samples
batchresultsentry.edit.subtitle                  = Results Entry by Test - Multiple Samples
#--LIMS Batch Results Entry page --
batchresultsentry.edit.title                     = Results Entry by Test - Multiple Samples
#AIS - bugzilla 1863
batchresultsentry.editMultiplePopup.errorMessage = When editing multiple samples, a result must be selected for each component.
batchresultsentry.editMultiplePopup.subtitle     = Edit Multiple Samples
batchresultsentry.editMultiplePopup.title        = Edit Multiple Samples
batchresultsentry.tests.title                    = Test Results

batchresultsverification.browse.verify = Verify
batchresultsverification.edit.subtitle = Results Verification by Test - Multiple Samples
#--LIMS Batch Results Verification page --
batchresultsverification.edit.title    = Results Verification by Test - Multiple Samples
#--AIS - bugzilla 1872
batchresultsverification.popup.display = rows have been selected for verification. Please scroll down to see all samples and tests selected.

#--BTSampleOne
bt.sample.one.title = BT Sample Entry 1
#--BTSampleTwo
bt.sample.two.title = BT Sample Entry 2

blank.text.field = blank

city.add.subtitle   = Add City
city.add.title      = Add City
#--LIMS City page --
city.browse.title   = City
city.city           = City
city.countyId       = County
city.edit.subtitle  = Edit City
city.edit.title     = Edit City
city.id             = City Number

cityvn.add.title    = Add City
#--City Vn
cityvn.browse.title = City
cityvn.cityVnEntry  = City
cityvn.countyid     = City County ID
cityvn.edit.title   = Edit City
cityvn.form.select  = Select
cityvn.id           = City ID
cityvn.isActive     = City County Id

codeelementtype.add.subtitle    = Add Code Element Type
codeelementtype.add.title       = Add Code Element Type
#--LIMS CodeElementType page --
codeelementtype.browse.title    = Code Element Type
codeelementtype.codeElementType = Code Element Type
codeelementtype.edit.subtitle   = Edit Code Element Type
codeelementtype.edit.title      = Edit Code Element Type
codeelementtype.id              = Code Element Type Number
codeelementtype.referenceTable  = Local Reference Table
codeelementtype.text            = Text

#--LIMS CodeElementXref page --
codeelementxref.browse.title               = Code Element Cross-Reference
codeelementxref.button.getcodes            = Get Codes
codeelementxref.button.link                = Link
codeelementxref.button.unlink              = Unlink
codeelementxref.codeElementType            = Element
codeelementxref.codeElementXref            = Code Element Cross-Reference
codeelementxref.edit.subtitle              = Edit Code Element Cross-Reference
codeelementxref.edit.title                 = Edit Code Element Cross-Reference
codeelementxref.id                         = Code Element Cross-Reference Number
codeelementxref.label.linked               = Linked
codeelementxref.label.notlinked            = Not Linked
codeelementxref.localCodeElement           = Local Code
codeelementxref.localCodeElements          = Local Codes
codeelementxref.messageOrganization        = Receiver Organization
codeelementxref.receiverCodeElement        = Receiver Code
codeelementxref.receiverCodeElements       = Receiver Codes
codeelementxref.validation.makeselection   = Please select a Message Organization and an Element
codeelementxref.validation.nolocalcodes    = No Local codes for this Element
codeelementxref.validation.noreceivercodes = No Receiver codes for this Element

common.loading.message                  = Loading...
common.sample.confirmExitPopup.message  = You are about to Exit this Sample Entry screen without assigning a Test. Press Save to continue, or Cancel if you would like to assign a Test before exiting.
common.sample.confirmExitPopup.subtitle = Confirm Exit
#--LIMS request form entry: humanSampleOne/quickEntry page confirm exit popup --
common.sample.confirmExitPopup.title    = Confirm Exit

db.organization.type.name.testkit       = Test Kit vender
db.organization.type.name.refering      = Refers to lab
database.clean                          = Delete Patient and Test Data
login.msg.userName=Enter Username
login.msg.password=Enter Password
login.msg.password.current=Enter Current Password
login.msg.password.new =Enter New Password
login.msg.password.new.again=Re-enter New Password

logout.msg.success = Successfully logged out

county.add.subtitle  = Add County
county.add.title     = Add County
#--LIMS County page --
county.browse.title  = County
county.county        = County
county.edit.subtitle = Edit County
county.edit.title    = Edit County
county.id            = County Number
county.regionId      = Region

dataimport.title = Data Import
date.format.formatKey = MM/dd/yyyy
time.format.formatKey = HH:mm
#-- LIMS common --
date.format.validate  = MM/dd/yyyy

default.add.title  = Add Record
default.edit.title = Edit Record

dictionary.add.subtitle              = Add Dictionary
dictionary.add.title                 = Add Dictionary
#--LIMS Dictionary page --
dictionary.browse.title              = Dictionary
dictionary.dictEntry                 = Dictionary Entry
dictionary.dictEntryByCategory       = Dictionary Entry within Dictionay Category
dictionary.dictionarycategory        = Category
dictionary.edit.subtitle             = Edit Dictionary
dictionary.edit.title                = Edit Dictionary
dictionary.id                        = Dictionary Number
dictionary.isActive                  = Is Active
dictionary.localAbbreviation         = Local Abbreviation
dictionary.condition.Regrigerated = Refrigerated
dictionary.condition.notRegrigerated = Not Refrigerated
dictionary.condition.frozen = Frozen
dictionary.condition.leakedTube = Leaked Sample
dictionary.condition.hematolysis = Hematolysis
dictionary.condition.coagulated = Coagulated
dictionary.condition.insufficient = Insufficient Amount
dictionary.condition.contaminated = Contaminated
dictionary.condition.inadequate = Inadequate Sampling
dictionary.condition.overturned = Overturned Sample
dictionary.condition.other = Other
dictionary.condition.sampleNoForm = Sample without Form
dictionary.condition.normal = Normal
dictionary.condition.formNoSample = Form without Sample
dictionarycategory.add.subtitle      = Add Dictionary Category
dictionarycategory.add.title         = Add Dictionary Category
#--LIMS DictionaryCategory page --
dictionarycategory.browse.title      = Dictionary Category
dictionarycategory.categoryname      = Dictionary Category
dictionarycategory.description       = Dictionary Category Description
dictionarycategory.edit.subtitle     = Edit Dictionary Category
dictionarycategory.edit.title        = Edit Dictionary Category
dictionarycategory.id                = Dictionary Category Number
dictionarycategory.localAbbreviation = Local Abbreviation
dictionary.patient.payment.full = Paid in Full
dictionary.patient.payment.partial = Partial Payment
dictionary.patient.payment.none = No payment
dictionary.patient.payment.normal.cash = Normal cash payment
dictionary.patient.payment.reduced.cash = Reduced cash payment
dictionary.patient.payment.normal.insurance = Normal insurance payment
dictionary.patient.payment.reduced.insurance = Reduced insurance payment
dictionary.reject.result.form.misidentified       = Sample / request form not / misidentified . Please submit another sample.
dictionary.reject.result.jaundiced                = The sample received is jaundiced. Please submit another sample.
dictionary.reject.result.lipemic                  = The sample received is lipemic. Please submit another sample.
dictionary.reject.result.technical.problem       = Measurement not available due to technical problem. Please submit another sample.
dictionary.reject.result.form.incompatible       = Sample / request form incompatible . Please submit another sample.
dictionary.reject.result.free.request.form       = Free sample request form or vice versa. Please submit another sample.
dictionary.reject.result.stored.incorrectly      = Sample transported / stored incorrectly. Please submit another sample.
dictionary.reject.result.identification.improper = Identification of improper sample. Please submit another sample.
dictionary.reject.result.wrong.tube              = Sample was collected in the wrong tube. Please submit another sample.
dictionary.reject.result.incorrect.quantity      = Incorrect quantity of the sample. Please submit another sample.
dictionary.reject.result.not.suitable            = The sample received is not suitable for test requested . Please submit the appropriate sample.
dictionary.reject.result.coagulated              = The sample received is coagulated . Please submit another sample.
dictionary.reject.result.was.referigerated       = The received sample was refrigerated . Please submit another sample.
dictionary.reject.result.broken.tube             = Tube received arrived broken or spilled . Please submit another sample.
dictionary.reject.result.hemolyzed               = The received sample is hemolyzed . Please submit another sample.
dictionary.reject.result.contaminated            = The sample is contaminated. Please submit another sample.
dictionary.reject.result.insufficient.volume     = The sample received was insufficient volume . Please submit another sample.
dictionary.reject.result.mistake.not.executed    = Following a mistake in sample intake, a not requested test has been scheduled but not executed.
dictionary.reject.result.re-test                 = Please submit another sample. Need to re-test.
dictionary.reject.result.already.available       = Need to re-test. Sample already available in the laboratory.
dictionary.program.routine                       = Routine Testing
dictionary.program.initial                       = People living with HIV Program - Initial Visit
dictionary.program.followUp                      = People living with HIV Program \u0096 Follow-up Visit
dict.PosNegIndInv.positive		   = Positive
dict.PosNegIndInv.negative		   = Negative
dict.PosNegIndInv.indeterminate	   = Indeterminate
dict.PosNegIndInv.invalid		   = Invalid
dict.HIVResult.hiv1				   = HIV-1
dict.HIVResult.hiv2				   = HIV-2
dict.HIVResult.hivd				   = HIV-D
dict.HIVResult.negative			   = Negative
dict.HIVResult.indeterminate	   = Indeterminate
dict.HIVResult.invalid		       = Invalid
digiCode = 84

district.activeName   = District Active
#district.edit.subtitle=Edit Label
district.add.title    = Add District
#district.form.selectand=Select And
district.browse.title = District
district.cityName     = City
district.description  = Distdict Description
district.edit.title   = Edit District
district.entryName    = District Entry
district.form.select  = Select
#district.add.subtitle=Add Label
district.id           = District Number
district.lastUpdate   = District LastUpdate

ellis.login.user.name = ELIS Logon User
ellis.version         = Version
ellis.configuration   = Configuration
error.all.required                                   = All fields are required
error.analyzer.test.name.duplicate                   = The combination of analyzer and analyzer test name must be unique
error.date                                           = Date is invalid
error.date.birthInPast                               = Date of birth must be in the past
error.date.inFuture                                  = Date may not be in the future
error.date.inPast                                    = Date may not be in the past
error.dictionary.newlinecharacter                    = A dictionary entry cannot contain newline characters
error.invalid.sample.status                          = Sample is not in correct status for this screen
error.jasper										 = Error occurred while generating report
error.messageorganization.begindate.lessthan.enddate = Active End Date cannot be less than Active Begin Date.
error.method.begindate.lessthan.enddate              = Active End Date cannot be less than Active Begin Date.
error.missing.test.mapping                           = Unknown test sent by the analyzer. <br/> Please note test name and have administrator make corrections
error.phone                                          = Check Phone
error.picklist                                       = No Selections in the Picklist\\nPlease Select using the \\[-\\>\\] button
error.project.begindate.lessthan.enddate             = Completed Date cannot be less than Started Date.
error.testmanagement.entrystatus                     = {0} has not yet been performed on this sample
error.site.invalid                                   = Must match an existing site.
error.system                                         = A system error occurred.  Please try again or contact the system administrator
error.time                                           = Time is Ainvalid
error.user.name                                      = Not a valid login name
error.user.notSupervisor                             = Not a valid login name or not a supervisor
error.user.supervisor.password                       = Not a valid login name, not a supervisor or invalid password.
error.dob.complete                                   = Birth date must be complete.
error.dob.complete.less.two.years                    = Birth date must be complete if less than 2 years
error.2ndEntry.previous.not.matched					 = does not match the previous value
error.2ndEntry.test.invalid						     = invalid test and sample combination
error.invalid.sampleItme
error.accession.no.next                              = No more accession numbers can be generated.  The upper value exists.
error.referral.missingTest                        = {0} : Test is not specified
error.referral.missingInstitution                 = {0} : Referred to institute is not specified
error.reflexStep.notChosen                        = Next step in algorithm not chosen
error.duplicate.subjectNumber.warning             = ID already in use
error.duplicate.STNumber                          = ST number belongs by another patient
error.duplicate.subjectNumber                     = Subject number belongs to another patient
error.duplicate.nationalId                        = National ID belongs to another patient
errors.CannotDeleteDependentRecordExistsException = This record cannot be deleted - a dependent record exists
errors.DeleteException                            = An error occurred while deleting.
errors.DuplicateRecord                            = Entering duplicate {0} not allowed.
errors.DuplicateRecord.activate                   = Entering duplicate {0} not allowed. Activate possible inactive record.
errors.DuplicateRecord.activeonly                 = Entering active duplicate {0} not allowed.
errors.FrozenRecord                               = No modifications to {0} permitted. Record is referenced elsewhere.
errors.GetException                               = An error occurred while reading.
errors.InsertException                            = An error occurred while adding.
errors.OptimisticLockException                    = This record is locked - please try again later.
errors.UpdateException                            = An error occurred while updating.
errors.ValidationException                        = An error occurred while validating against database.
errors.alreadyExists                              = {0} already exists.
errors.andor.invalids                             = No Sample records match the {0} and/or {1} entered.
errors.byte                                       = {0} must be an byte.
# -- other --
errors.cancel                                     = Operation cancelled.
errors.combo.2.invalid                            = Combination of {0} and {1} is invalid.
errors.combo.3.invalid                            = Combination of {0} and {1} and {2} is invalid.
#-- LIMS error --
errors.compareDate.GREATERTHANOREQUAL             = {0} must be greater than or equal to {1}.
errors.compareDate.LESSTHANOREQUAL                = {0} must be less than or equal to {1}.
errors.creditcard                                 = {0} is not a valid credit card number.
errors.date                                       = {0} is not a date.
errors.detail                                     = {0}
errors.double                                     = {0} must be a double.
errors.patient.duplicate						  = Patient already exists with entered {0}.
errors.either.onefield.or.otherfield              = Either enter {0} or {1}.
errors.eitherOr.twofields.or.onefield             = Either enter {0} and {1} or {2}.
errors.email                                      = {0} is an invalid e-mail address.
label.form.or                         = or
errors.float                                      = {0} must be an float.
errors.footer                                     = </UL>
errors.general                                    = The process did not complete. Details should follow.
# -- standard errors --
errors.header                                     = <UL>
errors.integer                                    = {0} must be an integer.
errors.number.format							  = {0} is not a number.
# -- validator --
errors.invalid                                    = {0} is invalid.
#AIS - bugzilla 1496
errors.invalids                                   = Both {0} and {1} is invalid.
errors.inventory.empty							  = New test kit is empty.
errors.long                                       = {0} must be an long.
errors.manyfield                                  = Enter {0} or {1} or {2}.
errors.maxlength                                  = {0} can not be greater than {1} characters.
errors.minlength                                  = {0} can not be less than {1} characters.
errors.more.rows                                  = Sorting is allowed for 100 records or less.
#-- AIS - bugzilla 1851/1853 -->
errors.more.selection                             = Select only one {0}.
error.organizationType.required                   = At least one organization type must be selected
errors.oneFieldRequiresOther                      = Either remove {0} or enter a value for {1}.
errors.prefix                                     = <LI>
errors.range                                      = {0} is not in the range {1} through {2}.
errors.range.accessionnumber.from.less.to         = From Accession Number must be less than To Accession Number
errors.role.name.required                         =  Name is required.
errors.role.role.required                         =  One or more roles are required.
errors.required                                   = {0} is required.
errors.required.atLeastOneItem.forOneSelectBox    = Select at least one {0}.
errors.required.atLeastOneItem.forTwoSelectBoxes  = Select at least one {0} and one {1}.
errors.short                                      = {0} must be an short.
errors.suffix                                     = </LI>
errors.time                                       = {0} is not a time.
errors.token                                      = Request could not be completed. Operation is not in sequence.
errors.followingAccession                         = Errors for accession number {0} :
errors.result.required				  = Result entry is required.
errors.testkit.before.result			  = Results from a TestKit are required before final HIV result.
errors.final.result.required			  = Final HIV result is required if both TestKits have results.
errors.signature.required                         = Testers signature required.
errors.supervisors.signature.required             = Supervisors signature is required.
errors.testers.signature.invalid		  = Testers signature is invalid.
errors.supervisors.signature.invalid		  = Supervisors signature or password is invalid.
errors.sample.test.missmatch              = Tests selected are not appropriate for samples selected
errors.loginName.required                        = Login name is required
errors.userName.required                         = First and last user name is required
errors.password.match                            = Passwords are required and must match
errors.timeout.range                             = Timeout value must be between 1 and 600.
errors.loginName.reserved                        = Login name, {0}, is reserved.  Please select another.
errors.loginName.duplicated                      = Login name, {0}, is already in use.  Please select another.
errors.no.sample			                     = The appropriate sample for each test must selected.
errors.samples.with.no.tests                     = You must specify at least one specimen and assign at least one test to each specimen selected.
errors.no.tests									 = You must specify at least one test and one sample.
errors.unhandled.notice                          = An error has occurred
errors.unhandled.fault                           = It is not your fault
errors.unhandled.notify                          = Please notify the person in charge of the system and let them know what was being done when this happened
errors.unhandled.navigateBack                    = Return to what you were doing
errors.unhandled.title                           = System Error
errors.may_not_reuse_accession_number            = You may not reuse an existing lab number.
errors.missing.result.details                    = Result needs more details
errors.IndicatorCommunicationException			 = An error occurred communicating indicator: {0} 
error.referral.noReason                          = No reason given for referral
error.notentered								 = Sample could not be entered
gender.add.subtitle  = Add Gender
gender.add.title     = Add Gender
#--LIMS Gender page --
gender.browse.title  = Gender
gender.description   = Gender Description
gender.edit.subtitle = Edit Gender
gender.edit.title    = Edit Gender
gender.genderType    = Gender Type
gender.id            = Gender Number

banner.menu.home = &nbsp;
banner.menu.inventory = Inventory
banner.menu.sampleAdd = Add Order
banner.menu.register = Register
banner.menu.sample.confirmation.add = Add Confirmation Order
banner.menu.sampleCreate  = Study
banner.menu.createDouble	   = Double Entry
banner.menu.createInitial    = Initial Entry
banner.menu.sampleBatchEntry = Batch Order Entry

banner.menu.sampleEdit  = Modify Order
banner.menu.sampleConsult  = View
banner.menu.sample = Order
banner.menu.bioValidation = Biologist Validation
banner.menu.createSample.Initial = Create Sample - Initial Entry
banner.menu.createSample.Verify = Create Sample - Double Entry
banner.menu.editSample.ReadWrite = Edit Sample
banner.menu.editSample.ReadOnly = View Sample
banner.menu.nonconformity = Non-Conforming Events
banner.menu.nonconformity.report = Report Non-Conforming Event
banner.menu.nonconformity.view = View New Non-Conforming Events
banner.menu.nonconformity.correctiveActions = Corrective actions
banner.menu.patient = Patient
banner.menu.patient.addOrEdit = Add/Edit Patient
banner.menu.patient.Create		   = Study
banner.menu.patientCreateDouble	   = Double Entry
banner.menu.patientCreateInitial    = Initial
banner.menu.patientEdit    = Edit
banner.menu.patientConsult    = View
banner.menu.createPatient.Initial = Create Patient - Initial Entry
banner.menu.createPatient.Verify = Create Patient - Double Entry
banner.menu.editPatient.ReadWrite = Edit Patient
banner.menu.editPatient.ReadOnly = View Patient
banner.menu.administration = Admin
banner.menu.dataimport = Data Import
banner.menu.dataimport.biochem = Biochemistry
banner.menu.analyzer.results = Analyzer Results
banner.menu.results.sysmex = Hematology: Sysmex 2000i
banner.menu.results.cobas.integra = Biochem: Cobas Integra 400+
banner.menu.results.cobas.taqman = Virology: Cobas Taqman Viral load
banner.menu.results.facscalibur = Immunology: FacsCalibur
banner.menu.results.evolis = Serology\: Evolis Twin+
banner.menu.results.cobasDBS = Virology: Cobas Taqman DNA PCR
banner.menu.results.facscanto = Immunology: DB FacsCANTO
banner.menu.results.cobasc311 = Biochem: Cobas C311
tooltip.banner.menu.results.facscanto = DB FacsCANTO analyzer results
banner.menu.results.referral = Referral
banner.menu.referredOut = Referred Tests
banner.menu.reports = Reports
banner.menu.reports.study = Study
banner.menu.reports.routine = Routine
openreports.patientTestStatus.vreduit = Reduced Version
openreports.patientTestStatus.classique = Classic Version
reports.export.byDate_routine = Export Routine CSV File
banner.menu.results = Results
banner.menu.results.analyzer = Analyzer
banner.menu.results.search = Search
banner.menu.results.lab.no         = By Lab No
banner.menu.resultvalidation = Validation
banner.menu.resultvalidation.bench = By Bench
banner.menu.resultvalidation_routine = Routine
banner.menu.resultvalidation_study = Study
banner.menu.resultvalidation.immunologyHematology = Immunology - Hematology
banner.menu.resultvalidation.hematology = Hematology
banner.menu.resultvalidation.serology = Serology
banner.menu.resultvalidation.biochemistry = Biochemistry
banner.menu.resultvalidation.virology = Virology
banner.menu.resultvalidation.dnapcr = DNA PCR
banner.menu.resultvalidation.viralload =  Viral Load
banner.menu.resultvalidation.genotyping = Genotyping
banner.menu.resultvalidation.bacteria = Bacteria
banner.menu.resultvalidation.immunology = Immunology
banner.menu.resultvalidation.immunology.Haiti = Immunology-Virology
banner.menu.resultvalidation.hemato-immunology = Hemato-Immunology
banner.menu.resultvalidation.serology-immunology = Serology-Immunology
banner.menu.resultvalidation.molecularBio = Molecular Biology
banner.menu.resultvalidation.cytobacteriology = Cytobacteriology
banner.menu.resultvalidation.ecbu = ECBU
banner.menu.resultvalidation.parasitology = Parasitology
banner.menu.resultvalidation.liquidBio = Liquid Biology
banner.menu.resultvalidation.mycobacteriology = Mycobacteriology
banner.menu.resultvalidation.endocrinologie = Endocrinology
banner.menu.resultvalidation.malaria=Malaria
banner.menu.resultvalidation.mycology=Mycology
banner.menu.workplan = Workplan
banner.menu.workplan.test = By Test Type
banner.menu.workplan.panel = By Panel Type
tooltip.banner.menu.workplan.panel = By Panel Type
banner.menu.workplan.bench = By Unit
banner.menu.workplan.immunology = Immunology
banner.menu.workplan.hematology = Hematology
banner.menu.workplan.serology = Serology
banner.menu.workplan.biochemistry = Biochemistry
banner.menu.workplan.virology = Virology
banner.menu.workplan.serology-immunology = Serology-Immunology
banner.menu.workplan.malaria=Malaria
banner.menu.workplan.parasitology=Parasitology
banner.menu.workplan.mycology=Mycology
banner.menu.results.accession = By Order
banner.menu.results.logbook = Enter by Unit
banner.menu.results.logbook.hemato = Hematology
banner.menu.results.logbook.chem = Clinical Chemistry
banner.menu.results.logbook.bacteria = Bacteriology
banner.menu.results.logbook.bacteria.root = Bacteriology
banner.menu.results.logbook.parasitology = Parasitology
banner.menu.results.logbook.immunoSerology = Immuno-Serology
banner.menu.results.logbook.immunoSerology.CI = Immunology
banner.menu.results.logbook.serologyVirology = Serology-Virology
banner.menu.results.logbook.ecbu = Cytobacteriology
banner.menu.results.logbook.vct = VCT
banner.menu.results.logbook.serology = Serology
banner.menu.results.logbook.virology = Virology
banner.menu.results.logbook.mycobacteriology = Mycobacteriology
banner.menu.results.logbook.mycology = Mycology
tooltip.banner.menu.results.logbook.mycology = Mycology
banner.menu.results.logbook.molecularBio = Molecular Biology
banner.menu.results.logbook.liquidBio = Liquid Biology
banner.menu.results.logbook.endocrinology = Endocrinology
banner.menu.results.logbook.hemato-immunology = Hemato-Immunology
tooltip.banner.menu.results.logbook.hemato-immunology = Hemato-Immunology
banner.menu.results.logbook.immunology = Immunology
banner.menu.results.logbook.biochemistry = Biochemistry
banner.menu.results.logbook.serology-immunology = Serology-Immunology
banner.menu.results.logbook.malaria=Malaria
banner.menu.results.patient = By Patient
banner.menu.results.status = By Test, Date or Status
banner.menu.dataLossWarning = Moving to another page will loss data entered. Do you want to move?
banner.menu.ie.warning=The menus will only work correctly if IE8 is running in compatibility view.
banner.menu.ie.instructions=Please change to compatibility view by using the Tools menu.
banner.menu.help = Help
banner.menu.help.usermanual= User Manual
banner.menu.help.documents = Process Documentation
banner.menu.help.formVL = VL Form
banner.menu.help.formDBS = DBS Form
banner.menu.workplan.Immunology = Immunology
banner.menu.workplan.Hematology = Hematology
banner.menu.workplan.Biochemistry = Biochemistry
banner.menu.workplan.Serology = Serology
banner.menu.workplan.Virology = Virology
banner.menu.report.aggregate.site.test.count = Site Test Count
banner.menu.report.validation.backlog = Delayed Validation
banner.menu.report.epi.surveillance.export = Epidemiological Report
tooltip.menu.report.aggregate.site.test.count = Test counts across sites
database.cleaning= Database Cleaning
database.clean.warning = This will delete ALL patient and test data for this installation<br/>If you are not sure if you should do this please find somebody with the knowledge and authority<br/>All forms must be reloaded before they can be saved
database.clean.warning.final = Once the data is deleted it can not be recovered
database.project.testing=Testing
database.project.confirmation=Confirmation
database.project.quality_control=Quality Control
database.project.eeq=EEQ
generic.name				            = Name
generic.description                     = Description
generic.value                           = Value
homePage.heading                        = OpenElis Global Laboratory Information Management System
homePage.menu.labInteractions           = <center>Lab<br>Interactions</center>
homePage.menu.labInteractions.toolTip   = Lab Interactions
homePage.menu.logOut                    = <center>Log out</center>
homePage.menu.logOut.toolTip            = Log out
homePage.menu.sample.entry              =<center>Sample<br/>Entry</center>
homePage.menu.sample.entry.toolTip      =Sample Entry
homePage.menu.sample.add                =<center>Add<br/>Sample</center>
homePage.menu.sample.add.toolTip        =Add samples and select patients
homePage.menu.patient.entry             =<center>Patient<br/>Entry</center>
homePage.menu.patient.entry.toolTip     =Patient Entry
homePage.menu.patient.add               =<center>Patient<br/>Management</center>
homePage.menu.patient.add.toolTip       =Add or edit patient information
homePage.menu.masterLists               = <center>Master<br>Lists</center>
homePage.menu.masterLists.toolTip       = Master Lists
homePage.menu.administration             =<center>Administration<br>&nbsp;</center>
homePage.menu.administration.toolTip    = Administration tasks
homePage.menu.myHome                    = <center>My<br>Home</center>
homePage.menu.myHome.toolTip            = My Home
homePage.menu.qaEventManagement         = <center>QA<br>Events</center>
homePage.menu.qaEventManagement.toolTip = QA Events
homePage.menu.reports                   = <center>Reports/<br>Queries</center>
homePage.menu.reports.toolTip           = Reports/Queries
homePage.menu.reports.only              = <center>Reports<br>&nbsp;</center>
homePage.menu.reports.only.toolTip      = Access to reports
homePage.menu.requestFormEntry          = <center>Request<br>Form Entry</center>
homePage.menu.requestFormEntry.toolTip  = Request Form Entry
homePage.menu.resultManagement          = <center>Result<br>Management</center>
homePage.menu.resultManagement.toolTip  = Result Management
homePage.menu.sampleTracking            = <center>Sample<br>Tracking</center>
homePage.menu.sampleTracking.toolTip    = Sample Tracking
homePage.menu.sampleSearch              = <center>Sample<br>Search</center>
homePage.menu.sampleSearch.toolTip      = Search for samples
homePage.menu.testManagement            = <center>Test<br>Management</center>
homePage.menu.testManagement.toolTip    = Test Management
homePage.message                        = OpenElis Global Laboratory Information Management System
homePage.subTitle                       = OpenElis Global Laboratory Information Management System
#--LIMS HomePage page --
homePage.title                          = OpenElis Global Laboratory Information Management System

human.sample.one.add.title                             = Human Sample Entry 1
human.sample.one.edit.subtitle                         = Human Sample Entry 1
human.sample.one.edit.title                            = Human Sample Entry 1
#--HumanSampleOne
human.sample.one.title                                 = Human Sample Entry 1
human.sample.two.add.title                             = Human Sample Entry 2
human.sample.two.edit.subtitle                         = Human Sample Entry 2
human.sample.two.edit.title                            = Human Sample Entry 2
#--HumanSampleTwo
human.sample.two.title                                 = Human Sample Entry 2

humansampleone.addTestPopup.subtitle                   = Assign Test
#--LIMS request form entry: humanSampleOne page  add Test Popup--
humansampleone.addTestPopup.title                      = Assign Test
humansampleone.cityStateZipPopup.selectone.error       = Please select one!
humansampleone.cityStateZipPopup.subtitle              = Select One:
#--LIMS request form entry: humanSampleOne page  add Test Popup--
humansampleone.cityStateZipPopup.title                 = Select City/State/Zip
humansampleone.date.additionalFormat                   = (mmddyyyy)
humansampleone.phone.additionalFormat                  = (ddd) dddd-dddd
humansampleone.project2Number                          = Project2 #/Name
humansampleone.projectNumber                           = Project #/Name
humansampleone.provider.addionalOrClinician            = (or Clinician)
humansampleone.provider.firstName                      = Requester First Name
humansampleone.provider.firstName.short                = First Name
humansampleone.provider.lastName                       = Requester Last Name
humansampleone.provider.organization.localAbbreviation = Submitter Number
humansampleone.provider.workPhone                      = Requester Phone
humansampleone.provider.workPhone.extension            = Ext.
#--LIMS request form entry: humanSampleOne page --
humansampleone.subtitle.patient                        = Patient Information (2)
humansampleone.subtitle.requestor                      = Requesting Facility (1)
humansampleone.subtitle.sample                         = Sample Information (3)
humansampleone.time.additionalFormat                   = (hhmm)
humansampleone.validation.patient.nameorid             = Either enter Patient First and Last Name OR ID
#--validation (ajax and server-side)
humansampleone.validation.zipCity                      = Invalid zip code/city combination

humansampletwo.projectNumber                           = Project #/Name
humansampletwo.provider.addionalOrClinician            = (or Clinician)
humansampletwo.provider.firstName                      = Requester First Name
humansampletwo.provider.lastName                       = Requester Last Name
humansampletwo.provider.organization.localAbbreviation = Submitter Number
humansampletwo.provider.workPhone                      = Requester Phone
humansampletwo.provider.workPhone.extension            = Ext.
#--LIMS request form entry: humanSampleTwo page --
humansampletwo.subtitle.patient                        = Patient Information (2)
humansampletwo.subtitle.requestor                      = Requesting Facility (1)
humansampletwo.subtitle.sample                         = Sample Information (3)

inventory.testKits                                     = Test Kits
inventory.testKit                                      = Test Kit
inventory.testKit.id                                   = Kit ID
inventory.testKit.type                                 = Type
inventory.testKit.name				       = Name
inventory.testKit.receiveDate			       = Received Date
inventory.testKit.lot                                  = Lot Number
inventory.testKit.source			       = Source
inventory.testKit.expiration                           = Expiration Date
inventory.testKit.add	  			       = Add new test kit
inventory.testKit.showAll			       = Show inactive test kits
inventory.testKit.hideInactive			       = Hide inactive test kits
invnetory.testKit.inactiveKits                         = Inactive test kits
inventory.testKit.none                                 = There is no current inventory entered in the system
inventory.manage.title                                 = Manage test kits

#--added 09/14/2006
#--AIS-
jasperreports.standard_result.title = Standard Result Report
labOrder.hiv.inital                = Initial assessment
labOrder.hiv.followup              = Follow up assessment
label.add.subtitle                    = Add Label
label.add.title                       = Add Label
#--LIMS Label page --
label.browse.title                    = Label
label.button.add                      = Add
label.button.add.note                 = Add Note
label.button.edit.note                 = Edit Note
#-- LIMS common request form entry--
label.button.addTest                  = Assign Test
label.button.addTestAnalyteTestResult = Add Test Component/Result
label.button.cancel                   = Cancel
label.button.cancel.referral          = Cancel Referral
label.button.changePassword           = Change Password
label.button.checkAll                 = Select All
label.button.continue                 = Continue
label.button.deactivate               = Deactivate
label.button.reactivate               = Reactivate
label.button.display                  = Display
label.button.edit                     = Edit
label.button.remove                   = Remove
label.button.editMultiples            = Edit Multiples
label.button.editTests                = Add Tests
label.button.exit                     = Exit
label.button.hide                     = Hide
label.button.next                     = Next
label.button.editResultLimits         = Edit Result Ranges
label.button.editSelectValues      	  = Edit Select Values
label.button.no                       = No
label.button.picklist.add             = Add to Select\n->
label.button.picklist.add.arrow       = ->
label.button.picklist.remove          = Remove from Selection\n<-
label.button.picklist.remove.arrow    = <-
label.button.previous                 = Previous
label.button.printRequestForm         = Print Request Form
label.button.printSampleLabels        = Print Sample Labels
label.button.printTestLabels          = Print Test Labels
label.button.print.new.window         = Generate printable version
label.button.process                  = OK
label.button.reset                    = Reset
label.button.save                     = Save
label.button.underInvestigation       = Save, under investigation
label.button.search                   = Search
label.button.runsearch			      = Run Search
label.button.new.search               = New Search
label.button.submit                   = Submit
label.button.tryAgain                 = Try Again
label.button.uncheckAll               = Deselect All
label.button.view                     = View Report
label.button.viewBatchResults         = Display Test Result Rows
label.button.yes                      = Yes
label.computed                        = Computed
label.current.date                    = Current Date
label.description                     = Label Description
label.edit.subtitle                   = Edit Label
label.edit.title                      = Edit Label
label.form.select                     = Select
label.form.selectand                  = Select And
label.form.searchby		      		  = Search By
label.id                              = Label Number
label.jasper.accessionnumber          = MDH Accession Number:
label.jasper.clinicianname            = Clinician Name:
label.jasper.collectiondate           = Collection Date:
label.jasper.date                     = Date Generated:
label.jasper.head                     = REPORT OF LABORATORY RESULTS
label.jasper.labproject               = MDH Lab Project:
label.jasper.line2                    = 601 Robert Street North
label.jasper.line3                    = PO Box 64899
label.jasper.line4                    = Saint Paul, MN 55164
label.jasper.patientaddress           = Address:
label.jasper.patientaddress2          = City State Zip:
label.jasper.patientdob               = Date of Birth:
label.jasper.patientid                = ID:
label.jasper.patientinfo              = Patient Information
label.jasper.patientname              = Name:
label.jasper.patientsex               = Sex:
#--AIS-LIMS Standard Result Report -labels for jrxml (externalize messages for internationalization)
label.jasper.phld                     = Public Health Laboratory Division
label.jasper.receiveddate             = MDH Received Date:
label.jasper.result                   = RESULT
label.jasper.resultdate               = RESULT DATE
label.jasper.specimenid               = Specimen ID:
label.jasper.specimeninfo             = Specimen Information
label.jasper.submitter                = Submitter
label.jasper.testname                 = TEST NAME
label.jasper.header.dailyLog          = Daily Test Log
label.labelName                       = Label Name
label.openreports.activebegin         = Active Begin:
label.openreports.activeend           = Active End:
label.openreports.component           = Component
label.openreports.isactive            = Is Active:
label.openreports.isreportable        = Is Reportable:
label.openreports.reflextests         = Reflex Test(s)
label.openreports.reportdesc          = Reporting Description:
label.openreports.resultvalues        = Result Values
label.openreports.stickerreq          = Sticker Required:
label.openreports.testid              = Id:
#AIS - bugzilla 1785
label.openreports.testprofile         = Test Profile:
label.openreports.testsection         = Test Section:
label.openreports.testtrailer         = Test Trailer:
#--labels for jrxml (externalize messages for internationalization)
label.openreports.worksheet           = Worksheet
label.pagination.show                 =Show
label.pagination.outof=out of
label.year=year
label.month=month
label.week=week
label.date = Date
label.study = Create
label.sampleType = Sample Type
label.refusal.reason = Refusal Reason
label.tubeType = Tube Type
label.dry.blood.spot = DBS
label.color.red = Red
label.color.purple = Purple
label.section = Section
label.comments = Comments
label.biologist = Biologist
label.biologist.CI_LNSP = Name
label.biologist.CI_IPCI = Name
label.biologist.CI_REG  = Name
label.remove = Remove
patient.information=Patient Information
patient.patientID.short=ID
patient.dossierNumber=Dossier Number
patient.name=Patient Name
patient.epiLastName.short=Last
patient.epiFirstName.short=First
patient.ST.number=ST Number
patient.subject.number=Subject Number
patient.site.subject.number=Site Subject Number
patient.NationalID				 = National ID
patient.NationalID.CI			 = National ID
patient.search.all_IDs           = Patient IDs
patient.education                = Education
patient.maritialStatus           = Marital Status
patient.nationality              = Nationality
label.printerType                     = Label Printer Type
label.scriptletName                   = Label Scriptlet Name
list.showing			 = Showing
list.of                          = of

login.account.disabled           = Account Disabled
login.account.locked             = Account Locked
login.add.title                  = Add Login User
login.browse.title               = Login User
login.changePass                 = Change Password
login.changePass.message         = Password must:<ul><li>Be at least 8 characters</li><li>Contain both upper and lower case letters</li><li>Contain at least one number</li><li>Contain at least one of the following characters: *, $, #, !</li><li>Not contain any other characters </li></ul>
login.complexity.message         = Password must\:<li>Must Be at least 7 characters</li><li>May contain upper and lower case letters or numbers</li><li>Must contain at least one of the following characters\: *, $, \#, \!</li><li>Must not contain any other characters</li>
login.confirmPass                = Re-enter New Password
login.currentPass                = Current Password
login.edit.title                 = Edit Login User
login.error.account.disable      = Your account has been disabled.  Please contact system administrator.
login.error.account.lock         = Your account has been locked.  Please contact system administrator.
login.error.account.lock.attempts = Your account has been locked because of too many attempts with the wrong password
login.error.attempt.message      = There have been {0} failed attempts to login. After {1} attempts the account will be locked for {2} minutes.
login.error.message              = Invalid login.  Please try again
login.error.module.not.allow     = You are not allow to access to this module.  Please contact system administrator.
login.error.no.module            = Sorry you have no module(s) assigned to you.  Please contact system administrator.
login.error.password.day         = Passwords must be at least {0} days old before changing
login.error.password.expired     = Your password has expired.  Please contact system administrator.
login.error.password.notmatch    = New passwords did not match.  Try again or exit.
login.error.password.requirement = Password failed to meet the complexity requirements.  Please follow the instructions on the screen.
login.error.session.message      = Your session has expired. Please login again.
login.error.system.user.id       = User {0} is not in the system or is not active.  Please contact system administrator.
login.error.update.message       = Update password failed.  Please try again
login.id                         = Login User Number
login.is.admin                   = Is Admin
login.login.name                 = Login Name
login.newPass                    = New Password
login.notice.message              = Notice: Access to this service is for authorized personnel only. If you do not have the expressed authorization of the administrator, you must exit now. This organization prohibits unauthorized access, disclosure, duplication, modification, diversion, destruction, loss, misuse, or theft of its information.
login.notice.notification        = &nbsp;
login.notice.notification.CI     = &nbsp;
login.notice.notification.LNSP_Haiti  = &nbsp;
login.password                   = Password
login.password.expired.date      = Password Expired Date
login.repeat.password            = Repeat Password
login.session.timeout.message    = Your session will expire in:
login.subTitle                   = Login
login.success.changePass.message = Your password has been changed successfully.  Please login with your new password.
login.timeout                    = User Time Out (minutes)
login.title                      = Login
login.user.account.lock.message  = Account has been locked for {0}
login.user.account.unlock.message = Account is unlocked, please login.
login.userName                   = Login Name
login.userPass                   = Password

#-- LIMS common messages for popups used everywhere --
message.popup.confirm.saveandforward = Do you want to save the changes you made first?

messageorganization.activeBeginDate = Active Begin Date
messageorganization.activeEndDate   = Active End Date
messageorganization.add.subtitle    = Add Message Organization
messageorganization.add.title       = Add Message Organization
#--LIMS MessageOrganization page --
messageorganization.browse.title    = Message Organization
messageorganization.description     = Message Organization Description
messageorganization.edit.subtitle   = Edit Message Organization
messageorganization.edit.title      = Edit Message Organization
messageorganization.id              = Message Organization Number
messageorganization.isActive        = Is Active
messageorganization.organization    = Message Organization - Org Name

method.activeBeginDate      = Active Begin Date
method.activeEndDate        = Active End Date
method.add.subtitle         = Add Method
method.add.title            = Add Method
#--LIMS Method page --
method.browse.title         = Method
method.description          = Method Description
method.edit.subtitle        = Edit Method
method.edit.title           = Edit Method
method.id                   = Method Number
method.isActive             = Is Active
method.methodName           = Method Name
method.reportingDescription = Method Reporting Description

#--customized validation messages
msg.phone.format = Invalid Phone Format. Accepted Format: {0}

note.add.subtitle                               = Add Note
note.add.title                                  = Add Note
#--LIMS Note page --
note.browse.title                               = Note
note.edit.subtitle                              = Edit Note
note.edit.title                                 = Edit Note
note.external.note.instruction                  = only one EXTERNAL note allowed
note.id                                         = Note Number
note.internal.note.instruction                  = EDIT of INTERNAL note not allowed
note.note                                       = Note
note.notespopup.error.add.blank                 = Invalid blank note text or subject
note.notespopup.error.edit.blank                = Invalid blank note text
note.notespopup.error.morethanone.external.note = Only one external note allowed
note.notespopup.error.reflex.test.found         = You have made changes that may generate possible reflex tests. Please save your changes before editing notes.
note.notespopup.subtitle                        = Edit Notes
note.notespopup.title                           = Edit Notes
note.notetype                                   = Note Type (I/E)
note.referenceid                                = Note Reference Id
note.referencetable                             = Note Reference Table
note.referencetableid                           = Note Reference Table Id
note.subject                                    = Note Subject
note.sysuser                                    = Note Owner
note.text                                       = Note Text
note.type.external                              = External
note.type.internal                              = Internal
note.type.rejectReason                          = Reject reason
note.type.nonConformity                         = Non Conformity
occupation.add.title    = Add Occupation
#--Occupation
occupation.browse.title = Occupation
occupation.edit.title   = Edit Occupation
occupation.form.select  = Select
occupation.id           = Occupation ID
occupation.name         = Occupation Name

openreports.admin.reports.section.title                            = Administrative Reports
openreports.admin.title                                            = Administrator (OR)
openreports.aggregate.annual                                       = Annual Aggregate Report
openreports.aggregate.daily                                        = Daily Aggregate Report
openreports.aggregate.monthly                                      = Monthly Aggregate Report
#Aggregate report
openreports.aggregate.title                                        = Aggregate Reports
openreports.management.title                                       = Management Reports
openreports.all.tests.aggregate=Summary of All Tests
openreports.anthrax.title                                          = Anthrax (report doesn't exist yet)
openreports.gonorrhea.title                                        = Gonorrhea
openreports.hiv.aggregate                                          = HIV Test Summary
openreports.hiv_eia_blood.title                                    = HIV EIA Blood
openreports.hiv_eia_oral.title                                     = HIV EIA Oral
openreports.hiv_rapid_multispot.title                              = HIV Rapid Multispot
openreports.hiv_western_blot_blood.title                           = HIV Western Blot Blood
openreports.hiv_western_blot_oral.title                            = HIV Western Blot Oral
openreports.hsv_typing.title                                       = HSV Typing
openreports.micro_identification.title                             = Micro Identification
#openreport expandable titles
openreports.microbiology.worksheets.title                          = Microbiology Worksheets
openreports.mrsa.title                                             = MRSA (Methicillin Resistant Staphylococcus Aureus)
openreports.mycology.title                                         = Mycology
openreports.mycology_worksheet.title                               = Mycology Worksheet (OR)
openreports.mycology_worksheet.title.test1                         = go to select OR params: Mycology Worksheet (OR)
openreports.mycology_worksheet.title.test2                         = go to select OR output type : Mycology Worksheet (OR)
openreports.mycology_worksheet.title.test3                         = running through OR: Mycology Worksheet (OR)
openreports.mycology_worksheet.title.test4                         = bypassing OR: Mycology Worksheet (OR)
openreports.patientresult.Bacteriology.NIITD                       = Bacteriology for NIITD
openreports.patientresult.Biochemistryforfluids.NIITD              = Biochemistry for fluids for NIITD
openreports.patientresult.BloodChemistry.Dist4                     = Blood Chemistry  for Dist 4
openreports.patientresult.BloodChemistry.NIITD                     = Blood Chemistry for NIITD
openreports.patientresult.CellularImmunology.NIITD                 = Cellular Immunology (CD4) for NIITD
openreports.patientresult.CoagulationFactor.NIITD                  = Coagulation Factor for NIITD
openreports.patientresult.FluidCytology.NIITD                      = Fluid Cytology for NIITD
openreports.patientresult.GeneralRequestform.Dist4                 = Immunology for Dist 4
openreports.patientresult.GeneralRequestform.NIITD                 = General Request form - used for Microbiology
openreports.patientresult.Hematology.Dist4                         = Hematology for Dist 4
openreports.patientresult.Hematology.NIITD                         = Hematology for NIITD
openreports.patientresult.Parasitology.NIITD                       = Parasitology for NIITD
openreports.patientresult.Urinalysis.Dist4                         = Urinalysis for Dist 4
openreports.patientresult.Virology.NIITD                           = Virology for NIITD
openreports.patientresult.dist4.title                              = Patient Result Reports for Dist4
openreports.patientresult.niitd.biochemistry                       = Biochemistry
openreports.patientresult.niitd.biochemistry.Biochemistryforfluids = Biochemistryforfluids
openreports.patientresult.niitd.biochemistry.BloodChemistry        = BloodChemistry
openreports.patientresult.niitd.biochemistry.FluidCytology         = FluidCytology
openreports.patientresult.niitd.biology                            = biology
openreports.patientresult.niitd.biology.PCRImmunology              = PCRImmunology
openreports.patientresult.niitd.biology.VirologyCout               = VirologyCout
openreports.patientresult.niitd.bloodchemistry                     = Blood Chemistry Test Section NIITD
#Patient result report titles
openreports.patientresult.niitd.hematology                         = Hematology Test Section NIITD
openreports.patientresult.niitd.hematologyBlood                    = hematologyBlood
openreports.patientresult.niitd.hematologyBlood.BloodImminology    = BloodImminology
openreports.patientresult.niitd.hematologyBlood.CoagulationFactor  = CoagulationFactor
openreports.patientresult.niitd.hematologyBlood.Hematology         = Hematology
openreports.patientresult.niitd.immuno                             = immuno
openreports.patientresult.niitd.immuno.DiffImmunology              = DiffImmunology
openreports.patientresult.niitd.immuno.GeneralRequestform          = GeneralRequestform
openreports.patientresult.niitd.immuno.virology                    = Virology
openreports.patientresult.niitd.immunology                         = Immunology Test Section NIITD
openreports.patientresult.niitd.parasitology                       = parasitology
openreports.patientresult.niitd.parasitology.Parasitology          = parasitology NIITD
#Patient result report expandable titles
openreports.patientresult.niitd.title                              = Patient Result Reports for NIITD
openreports.patientresult.niitd.virology                           = virology
openreports.patientresult.niitd.virology.antibiotic                = antibiotic
openreports.patientresult.niitd.virology.bacteriology              = Bacteriology
openreports.pertussis.title                                        = Pertussis
openreports.result.reports.section.title                           = Result Reports
openreports.sample_list_by_test.exceldemo.title                    = Demo of Excel Output - Sample List by Test
openreports.sample_list_by_test.title                              = Sample List by Test
#openreport report titles
openreports.sample_list_by_test_section.title                      = Sample List by Test Section
openreports.sib.title                                              = SIB (Select Invasive Bacteria)
openreports.syphilis_fta.title                                     = Syphilis FTA
openreports.syphilis_usr.title                                     = Syphilis USR
openreports.syphilis_vdrl.title                                    = Syphilis VDRL
openreports.tb_culture.title                                       = TB Culture (report doesn't exist yet)
openreports.tb_identification.title                                = TB Identification (report doesn't exist yet)
#AIS - bugzilla 1785
openreports.test_profile.title                                     = Test Profile
openreports.virology.worksheets.title                              = Virology Worksheets
openreports.patientTestStatus                                      = Patient Status Report
openreports.patientTestStatus.byRefer                              = Test Status for Referrer
openreports.patientreports.title                                   = Patient Status Report
openreports.patient.EID.version1                                   = EID Version 1
openreports.patient.EID.version2                                   = EID Version 2
openreports.patient.VL.version1    = VL Version Nationale
openreports.referredOutHaitiReport								   = Report of Referred Out Analysis
openreports.activity.title                                         = Activity Report
openreports.rejection.title                                        = Rejection Report
option.notListed               = Not Listed
organization.add.subtitle      = Add Organization
organization.add.title         = Add Organization
#--LIMS Organization page --
organization.browse.title      = Organization
organization.city              = City
organization.clia.number       = CLIA Number
organization.district          = District
organization.edit.subtitle     = Edit Organization
organization.edit.title        = Edit Organization
organization.id                = Org Number
organization.internetAddress   = Internet Address
organization.isActive          = Is Active
organization.localAbbreviation = Org Local Abbreviation
organization.mls.lab           = MLS Lab
organization.mls.sentinelLab   = MLS Sentinel Lab
organization.multipleUnit      = Multiple Unit
organization.organization      = Organization
organization.organizationName  = Org Name
organization.parent            = Parent Org
organization.short             = Org Short
organization.short.CI          = Org prefix
organization.short.LNSP_Haiti  = Site
organization.short.Haiti  = Site
organization.state             = State
organization.streetAddress     = Street Address
organization.zipCode           = Zip Code
organization.type              = Type of Organization
organization.type.CI              = Type of Activity
orgainzation.type.referral.lab = Referral Out Laboratory
organization.type.referral.in.lab = Referral In Laboratory
organization.commune               = Commune
organization.village           = Village
organization.department  = Department
organization.site        = Site
page.default.no.option  = N
#--LIMS common dropdown values
page.default.yes.option = Y

panel.add.subtitle      = Add Panel
panel.add.title         = Add Panel
#--LIMS Panel page --
panel.browse.title      = Panel
panel.description       = Panel Description
panel.edit.subtitle     = Edit Panel
panel.edit.title        = Edit Panel
panel.id                = Panel Number
panel.panelName         = Panel Name
testSection.testSectionName = Test Section Name
uom.uomName                 = Unit Of Measure Name
uom.browse.title		= Unit Of Measure

panelitem.add.subtitle  = Add Panel Item
panelitem.add.title     = Add Panel Item

panel.name.coloration.de.gram      = Gram Stain
panel.name.culture                 = Culture
panel.name.rechereche.de.bordetella=Search Bordetella
panel.name.vih1.charge.virale      =HIV-1 Viral Load
panel.name.xpert.mtb.rif           =Xpert MTB/RIF
panel.name.selles.routine          =Stool Routine
sample.type.Coloration.de.Gram     =Gram Stain
#--LIMS Panel Item page --
panelitem.browse.title  = Panel Item
panelitem.edit.subtitle = Edit Panel Item
panelitem.edit.title    = Edit Panel Item
panelitem.id            = Panel Item Number
panelitem.methodName    = Method
panelitem.panelParent   = Parent Panel
panelitem.panelitem     = Panel Item
panelitem.sortOrder     = Sort Order
panelitem.testName      = Test

patient.add.subtitle     = Add Patient
patient.add.title        = Add Patient
patient.age              = Age
patient.aka              = Also known as
patient.bedNumber        = Bed number
patient.birthDate        = Date of Birth
patient.birthPlace       = Birth Place
patient.birthTime        = Birth Time
#--LIMS Patient page --
patient.browse.title     = Patient
patient.chartNumber      = Medical Record/Chart#
patient.deathDate        = Death Date
patient.department       = department
patient.diagnosis        = diagnosis
patient.edit.subtitle    = Edit Patient
patient.edit.title       = Edit Patient
patient.emergency        = Emergency
patient.employerName     = Employer Name
patient.employerName.short=Employer
person.streetAddress.street=Street
person.address.district=District
person.commune         = Camp/Commune
person.name            = Name
person.address.section.district = Section within District
patient.epiFirstName     = First Name
patient.epiLastName      = Last Name
patient.epiMiddleName    = MI
patient.mother.name      = Mother's first Name
patient.new              = New Patient
patient.ethnicity        = Ethnicity
patient.externalId       = Patient ID
patient.externalId_2     = Patient ID 2
patient.gender           = Gender
patient.id               = Patient Number
patient.id2              = Patient ID 2
patient.insuranceNumber  = Insurance number
patient.management.title= Add/Modify Patient
patient.medicaidId       = Medicaid
patient.medicareId       = Medicare
patient.mother.initial   = Mothers's Initial
patient.nationalId       = Nationality
patient.normal           = Normal
patient.occupation       = Occupation
patient.personId         = Person
patient.race             = Race
patient.roomNumber       = Room number
patient.schoolAttend     = School Attended
patient.type             = Patient type
patient.ward             = Ward
patient.data.source      = Data source
patient.local.source     = OpenElis
patient.imported.source  = Imported
patient.address.dept.entry.msg = Please select the department matching
patienttype.add.title    = Add Patient Type
#--Occupation
patienttype.browse.title = Patient Type
patienttype.description  = Patient Type Description
patienttype.edit.title   = Edit Patient Type
patienttype.form.select  = Select
patienttype.id           = Patient Type ID
patienttype.name         = Patienttype Name
patienttype.type         = Patient Type

patient.project.patientRecordStatus = Status of the Patient Record
patient.project.sampleRecordStatus = Sample Record Status
patient.project.nameOfRequestor	   = Name of Requester
patient.project.nameOfSampler	   = Name of Sampler
patient.project.interviewDate=Interview Date
patient.project.labNo=Lab No.
patient.project.centerCode=Center Code
patient.project.centerName=Center Name
patient.project.projectName=Project Name
patient.project.patientFamilyName=Family Name
patient.project.patientFirstNames=First Names
patient.project.gender=Sex
patient.project.dateOfBirth=Date Of Birth
patient.project.educationLevel=Level of Education
patient.project.maritalStatus=Marital Status
patient.project.nationality=Nationality
patient.project.nationalityOtherAfrican=Other African, specify
patient.project.nationalityOther=Other, specify
patient.project.legalResidence=Legel Residence
patient.project.nameOfDoctor=Name of Doctor
patient.project.nameOfClinician	 = Name of clinician
patient.project.antecedents=Antecedents
patient.project.diseases.instructions=If Yes, complete the following table
patient.project.other=other
patient.project.specify=specify
patient.project.arvProphylaxisBenefit=Has the patient benefited from prior antiretroviral prophylaxis treatment?
patient.project.arvProphylaxis=Precise type of ARV prophylaxis?
patient.project.cotrimoxazoleTreatment=Is the patient under prophylactic treatment with Cotrimoxazole?
patient.project.aidsStage=AIDS Evolutionary Stage (CDC 1993):
patient.project.anyCurrentDiseases=Does the patient currently have an any opportunistic infections?
patient.project.anyDiseasesSinceLast=Opportunistic Infections since last visit?
patient.project.currentOITreatment=If yes, is the patient currently under treatment for the above?
patient.project.patientWeight=Patient's weight today in kg
patient.project.karnofskyScore=Karnofsky Score
patient.project.hivStatus=HIV Status
patient.project.hivType  =HIV Type
patient.project.cd4Count=CD 4 count at the prior visit
patient.project.cd4Percent=CD 4 percentage at the prior visit
sample.project.cd4Count	     = CD4 Count
sample.project.cd4demand  	 = Viral Load request
sample.project.cd4Percent	 = CD4 Percentage Count
sample.project.cd4init  	 = At treatment initiation
patient.project.priorCd4Date=Date of prior CD4 visit
sample.project.Cd4Date=Date
sample.project.priorVLRequest	 = Prior Viral Load Request made ?
sample.project.priorVLLab	     = If yes, specify the laboratory
sample.project.VLValue=Value
sample.project.VLDate=Date
patient.project.priorCd4Date=Date of prior CD4 visit
patient.project.antiTbTreatment=The patient is being treated for TB?
patient.project.currentARVTreatment=Is the patient currently under ARV treatment?
patient.project.priorARVTreatment=Does the patient recall their most recent ARV treatment regimen?
patient.project.priorARVInn=If yes, describe the most recent regimen using standard (INN) acronyms.
patient.project.interruptedARVTreatment=Did the patient interrupt his ARV Treatment for at least one (1) month?
patient.project.onGoingARVTreatment=Is the patient currently continuing ARV treatment?
patient.project.onGoingARVTreatmentINNs=If yes, specify the ongoing treatment regime using INN names.
patient.project.treatmentAnyAdverseEffects=Any adverse effects of the treatment?
patient.project.treatmentAdverseEffects.type=Type\:
patient.project.treatmentAdverseEffects.grade=Grade\:
patient.project.arvTreatmentChange=Have you changed treatment for this patient today?
patient.project.arvTreatmentNew=Have you prescribed ARV treatment today?
patient.project.arvTreatmentRegime=If yes, specify the regime (DCI).
patient.project.prescribedARVTreatmentINNs=If yes, specify the molecules (in printed characters).
patient.project.anySecondaryTreatment=Any secondary treatment?
patient.project.secondaryTreatment=Specify
patient.project.clinicVisits=Number of clinical contacts since the last visit?
patient.project.hospitals=Hospital
patient.project.service=Service
patient.project.hospitalPatient=Is the patient currently in the hospital?
patient.project.serologyReason=Reason for serology request
patient.project.medicalHistory=Medical History
patient.project.physicalExam=Physical Exam
patient.project.eidBenefitPTME=Did the infant benefit from PTME?
EID.vaccination=1 = Vaccination
EID.pediatrician=2 = Pediatrician
EID.dietitian=3 = Dietitian
EID.otherSpecify=4 = Other (Specify)
patient.project.eidTypeOfClinic=From which type of clinic did the infant come from?
patient.project.eidWhichPCR=Which PCR?
patient.project.eidHowChildFed=How is the child fed?
patient.project.eidStoppedBreastfeeding=Stopped Breast Feeding
EID.onlyBreastfeeding=1 = Only Breastfeeding
EID.mixedfeeding=2 = Mixed Feeding
EID.neverBreastfed=3 = Never Breastfed
EID.stoppedBreastfedless6weeks=4 = Stopped breastfeeding <= 6 weeks ago
EID.stoppedBreastfedmore6weeks=5 = Stopped breastfeeding > 6 weeks ago
patient.project.eidInfantSymptomatic=Is the child presenting signs of HIV/AIDS?
patient.project.eidMothersStatus=Mother's HIV Status
EID.hiv1=1 = HIV-1
EID.hiv2=2 = HIV-2
EID.hivD=D = HIV1+2
EID.hivP=P = HIV-POS
EID.inconclusive =9 = Inconclusive
patient.project.eidMothersARV=Mother's ARV Treatment
EID.nvp=1 = NVP
EID.aztNvp=2 = AZT + NVP + 3TC
EID.haart=3 = HAART
EID.none=4 = None
patient.project.eidInfantProphy=Infant's Prophylaxis ARV
EID.infantAztNvp= 1 = AZT + NVP
EID.nvpSingleDose= 2 = NVP Single Dose
EID.infantARVOther= 3 = Other
EID.infantARVNone= 4 = None
patient.project.eidInfantCotrimoxazole=Infant taking cotrimoxazole?
education.noSchool		=1 = No Schooling
education.primary		=2 = Primary
education.secondary		=3 = Secondary
education.postSecondary =4 = College or University

marital.single		=1 = Single
marital.married 	=2 = Married
marital.cohabitating=3 = Living together
marital.divorced	=4 = Divorced
marital.widow		=5 = Widow(er)
marital.n_a			=7 = N/A for children

nationality.CI = 1 \= C\u00f4te d'Ivoire
nationality.BJ = 2 = Benin
nationality.BF = 3 = Burkino Faso
nationality.GH = 4 = Ghana
nationality.GN = 5 = Guinea
nationality.ML = 6 = Mali
nationality.MR = 7 = Maurintainia
nationality.NE = 8 = Niger
nationality.SN = 9 = Senegal
nationality.TG =10 = Togo
nationality.LR =11 = Liberia
nationality.NG =12 = Nigeria
nationality.Other=95 = Other

nationality.simple.CI=1 = Ivorian
nationality.simple.WestAfrican=2 = West African
nationality.simple.OtherAfrican=3 = Other African
nationality.simple.Other=4 = Other

prophylaxis.ptme=1 = PTME
prophylaxis.AES=2 = AES

arvRegime.firstLine=1 \= 1st Line
arvRegime.secondLine=2 = 2nd Line
arvRegime.thirdLine=3 = 3rd Line

disease.tbPulmonary=pulmonary tuberculosis
disease.tbExpulmonary=extrapulmonary tuberculosis
disease.cerebralToxoplamosis=cerebral toxoplamosis
disease.cryoptococcalMeningitis=cryoptococcal meningitis
disease.generalPrurigo=general prurigo
disease.IST=IST
disease.cervicalCancer=cervical cancer
disease.oropharyngealCandidiasis=oropharyngeal candidiasis
disease.KaposisSarcoma=Kaposis sarcoma
disease.shingles=shingles
disease.diarrhea=chronic diarrhea

diseases.RTN.weightLoss              =Significant weight loss?
diseases.RTN.diarrhea                =A diarrhea lasting more than a month?
diseases.RTN.fever                   =A fever lasting more than a month?
diseases.RTN.cough                   =A cough lasting more than a month?
diseases.RTN.pulmonaryTuberculosis   =Pulmonary tuberculosis?
diseases.RTN.expulmonaryTuberculosis =Extrapulmonary tuberculosis
diseases.RTN.painfulSwallowing       =Pain on swallowing?
diseases.RTN.cryptococcusMeningitis  =cryptococcus meningitis?
diseases.RTN.recurrentPneumonia      =Recurrent pneumonia?
diseases.RTN.sespis                  =Sepsis?
diseases.RTN.recurrentInfections     =recurrent infections (otite, pharyngite)?
diseases.RTN.curvixCancer            =Invasive cancer of the cervix or the uterus?
diseases.RTN.maternalHIV             =Is the patient's mother known to be infected by HIV?

diseases.RTN.cachexia                        =Cachexia?
diseases.RTN.thrush                          =Oropharyngeal candidiasis?
diseases.RTN.generalDermititisPruipineuse    =Widespread Dermititis pruipineuse?
diseases.RTN.herpes                          =Herpes (chronic progressive or generalized)?
diseases.RTN.zona                            =Zona?
diseases.RTN.kaposisSarcoma                  =Kaposi's Sarcoma?
diseases.RTN.extraInquinalePolyadenopathy    =Polyadenopathy extra inguinale (> 1 site,\u2265 1 cm)?
diseases.RTN.hivDementia                     =Dementia or a neurological deficit associated with HIV?

answer.yesNo.description=1 = Yes, 2 = No
answer.yes=1 = Yes
answer.no=2 = No
answer.unknown=9 = Unknown
answer.notApplicable=7 = NA

AIDSStage.adultA=1 = Stade A (Adult)
AIDSStage.adultB=2 = Stade B (Adult)
AIDSStage.adultC=3 = Stade C (Adult)
AIDSStage.infantN=4 = Stade N (Infant)
AIDSStage.infantA=5 = Stade A (Infant)
AIDSStage.infantB=6 = Stade B (Infant)
AIDSStage.infantC=7 = Stade C (Infant)

HIVStatus.HIV_1=1 = HIV-1
HIVStatus.HIV_2=2 = HIV-2
HIVStatus.HIVDual=3 = HIV Dual (HIV-1 + HIV-2)

arvProphyl.fluconazole=1 = Fluconazole
arvProphyl.dalacinePyrimethamineFolinicAcid=2 \= Dalacine\u00ae (clindamycine) + pyrimethamine + Acide folinique
arvProphyl.adiazinePyrimethamineFolinicAcid=3 \= Adiazine\u00ae (Sulfadiazine) + pyrimethamine + Acide folinique
arvProphyl.anphotericineB=4 \= Anphotericine B
arcProphyl.cotrimoxazole=5 = Co-trimoxazole

patient.project.title= Add Patient for Study
patient.project.underInvestigationComment=Note
patient.project.underInvestigation = Under Investigation
patient.message.patientNotFound = Patient not found
patient.project.conflicts.saveNotUnderInvestigation = Save without marking the patient record as under investigation?
patient.project.cotrimoxazoleProphylactic=Is Co-trimoxazole the primary prophylaxis?
patient.project.isPatientUnderInvestigation = Patient Under Investigation

#-- END PATIENT BY PROJECT

#-- Plugins
plugin.name = Plugin Name
plugin.installed.plugins = Plugin Files
plugin.menu.list.plugins = List Plugins
plugin.no.plugins = No plugins found

#-- Payment Type
paymenttype.add.title    = Add Payment Type
paymenttype.browse.title = Payment Type
paymenttype.description  = Payment Type Description
paymenttype.edit.title   = Edit Payment Typen
paymenttype.form.select  = Select
paymenttype.id           = Payment Type ID
paymenttype.type         = Payment Type

person.add.subtitle       = Add Person
person.add.title          = Add Person
#--LIMS Person page --
person.browse.title       = Person
person.cellPhone          = Cell Phone
person.phone              = Phone
person.city               = City
person.town               = Town
person.department         = Department
person.town.department    = Department
person.country            = Country
person.edit.subtitle      = Edit Person
person.edit.title         = Edit Person
person.email              = Email
person.fax                = Fax
person.firstName          = First Name
person.homePhone          = Home Phone
person.id                 = Person Number
person.lastName           = Last Name
person.middleName         = MI
person.multipleUnit       = Apt
person.personId           = Person
person.state              = State
person.streetAddress      = Address
person.workPhone          = Work Phone
person.workPhoneExtension = Work Phone Extension
person.zipCode            = Zip
person.health.region  = County
person.health.district  = District
program.add.subtitle  = Add Program
program.add.title     = Add Program
#--LIMS Program page --
program.browse.title  = Program
program.code          = Program Code
program.edit.subtitle = Edit Program
program.edit.title    = Edit Program
program.id            = Program Number
program.program       = Program
program.programName   = Program Name

project.add.subtitle               = Add Project
project.add.title                  = Add Project
#--LIMS Project page --
project.browse.title               = Project
project.completedDate              = Completed Date
project.desc.short                 = Project Descr.
project.description                = Project Description
project.edit.subtitle              = Edit Project
project.edit.title                 = Edit Project
project.external.reference         = External Reference
project.external.reference.tooltip = i.e. grant number, contract number, PO number
project.id                         = Project Number
project.isActive                   = Is Active
project.owner                      = Project Owner
project.program.programName        = Program Name
project.projectName                = Project Name
project.scriptletName              = Scriptlet
project.startedDate                = Started Date
project.IndeterminateStudy.name  = Indeterminate
project.SequencingStudy.name = Sequencing
project.SpecialRequestStudy.name = Special Request
tooltip.project.SpecialRequestStudy.name = Special Request
project.ARVStudies.name = ARV
project.ARVStudy.name = Initial ARV
project.ARVFollowupStudy.name = Follow-up ARV
project.EIDStudy.name = EID
project.VLStudy.name = VL
project.RTNStudy.name = RTN
provider.add.subtitle  = Add Provider
provider.add.title     = Add Provider
patient.report.collection.name = Collected ARV Patient Report
patient.report.associated.name = Associated Patient Report
#--LIMS Provider page --
provider.browse.title  = Provider
provider.edit.subtitle = Edit Provider
provider.edit.title    = Edit Provider
provider.externalId    = External ID
provider.id            = Provider Number
provider.npi           = National Provider ID
provider.personId      = Person
provider.providerType  = Provider Type

qaevent.add.subtitle                                 = Add QA Event
qaevent.add.title                                    = Add QA Event
#--LIMS QA Event page --
qaevent.browse.title                                 = QA Event
qaevent.description                                  = QA Event Description
qaevent.edit.subtitle                                = Edit QA Event
qaevent.edit.title                                   = Edit QA Event
qaevent.id                                           = QA Event Number
qaevent.isBillable                                   = Is Billable
qaevent.isHoldable                                   = Is Holdable
qaevent.name                                         = QA Event Name
qaevent.reportingSequence                            = QA Event Reporting Sequence
qaevent.reportingText                                = QA Event Reporting Text
qaevent.sampleItem                                   = S Item
qaevent.testId                                       = QA Event Test
qaevent.type                                         = QA Event Type
qa_event.coagulated = Sample Coagulated
qa_event.insufficient = Insufficient Sample
qa_event.hemolytic = Hemolytic Sample
qa_event.mislabled = Mislabeled Sample
qa_event.noForm = Form Missing
qa_event.formNotCorrect = Form Incorrect
qa_event.noSample = Missing Sample
qa_event.bloodstained.tube = Blood on Tube
qa_event.bloodstained.form = Blood on Form
qa_event.other = Other
qa_event.analysis.issue = Issue with content of analysis
qa_event.inadequate     = Inadequate Sample
qa_event.delay          = Transmission Delay
qa_event.temperature    = Wrong temperature
#--QAEVENTMANAGEMENTTAB
#--
qaevents.entry.title                                 = QA Events Entry

qaeventsentry.accessionNumber                        = Accession Number
qaeventsentry.action.code.title                      = Action Code
qaeventsentry.action.date.title                      = Date
qaeventsentry.action.notes.title                     = Notes
qaeventsentry.action.title                           = Action
qaeventsentry.add.subtitle                           = QA Events by Sample for Accession Number:
qaeventsentry.add.title                              = QA Events by Sample for Accession Number:{0}
qaeventsentry.addActionToQaEventsPopup.action.title  = Actions
qaeventsentry.addActionToQaEventsPopup.qaevent.title = QA Events
qaeventsentry.addActionToQaEventsPopup.subtitle      = Assign Actions to QA Events
#--ADD Actions popups
qaeventsentry.addActionToQaEventsPopup.title         = Assign Actions to QA Events
qaeventsentry.addQaEventToTestsPopup.qaevent.title   = QA Events
qaeventsentry.addQaEventToTestsPopup.subtitle        = Assign QA Events to Tests
qaeventsentry.addQaEventToTestsPopup.test.title      = Tests
#--ADD QaEvents popups
qaeventsentry.addQaEventToTestsPopup.title           = Assign QA Events to Tests
qaeventsentry.edit.subtitle                          = QA Events by Sample for Accession Number:
#--LIMS QA Events Entry page --
qaeventsentry.edit.title                             = QA Events by Sample for Accession Number:{0}
qaeventsentry.label.button.add.actions               = Add Actions
qaeventsentry.label.button.add.events                = Add Events
qaeventsentry.patientFirstName                       = Patient First Name
qaeventsentry.patientId                              = Patient ID
qaeventsentry.patientLastName                        = Patient Last Name
qaeventsentry.project                                = Project
qaeventsentry.project2                               = Project2
qaeventsentry.qaevent.completed.title                = Completed date
qaeventsentry.qaevent.error.action.notAssigned       = No actions exist for this QA event
qaeventsentry.qaevent.error.qaevent.notAssigned      = No QA events exist for this test
qaeventsentry.qaevent.error.test.notAssigned         = No test was assigned for this sample
qaeventsentry.qaevent.notcompleted.title             = Completed
qaeventsentry.qaevent.title                          = QA Event
qaeventsentry.qaevent.type.title                     = Type
qaeventsentry.sample.title                           = Sample Information
qaeventsentry.sampleSource                           = Sample Source
qaeventsentry.sampleType                             = Sample Type
qaeventsentry.sourceOther                            = Source Other
qaeventsentry.submitter                              = Submitter
qaeventsentry.test.title                             = Test
qaeventsentry.tests.header.title                     = Test Information

#-- LIMS request form entry: quickEntry page --
#-- Added by Ken Rosha 8/31/2006 ---
quick.entry.accession.number               = Accession Number
quick.entry.accession.number.CI			   = Lab No
quick.entry.accession.number.2             = Thru Accession Number
quick.entry.accession.number.batch.message = used for batches
quick.entry.accession.number.thru          = thru
quick.entry.add.title                      = Quick Entry
quick.entry.assigned.tests                 = Assigned Tests
quick.entry.edit.title                     = Quick Entry
quick.entry.received.date                  = Received Date
quick.entry.sample.source                  = Sample Source
quick.entry.sample.type                    = Sample Type
#--QuickEntry
#-- Added by Ken Rosha 08/31/2006
quick.entry.title                          = Quick Entry

quickentry.addTestPopup.subtitle    = Assign Test
#-- LIMS request form entry: quickEntry page: add test popup --
#-- Added by Ken Rosha 8/31/2006 ---
quickentry.addTestPopup.title       = Assign Test
quickentry.confirmExitPopup.title   = Confirm Exit
quickentry.samplesinrange.badstatus = Some samples in this range have been previously Quick Entered,\nso those will not get updated. Would you like to continue?

#--RabiesSampleOne
rabies.sample.one.title = Rabies Sample Entry 1
#--RabiesSampleTwo
rabies.sample.two.title = Rabies Sample Entry 2

receiverCodeElement.receiverCodeElement = Receiver Code Element

receivercodeelement.add.subtitle        = Add Receiver Code Element
receivercodeelement.add.title           = Add Receiver Code Element
#--LIMS ReceiverCodeElement page --
receivercodeelement.browse.title        = Receiver Code Element
receivercodeelement.codeElementType     = Code Element Type
receivercodeelement.codesystem          = Code System
receivercodeelement.edit.subtitle       = Edit Receiver Code Element
receivercodeelement.edit.title          = Edit Receiver Code Element
receivercodeelement.id                  = Receiver Code Element
receivercodeelement.identifier          = Identifier
receivercodeelement.messageOrganization = Message Organization
receivercodeelement.text                = Text

referencetables.Hl7Encoded    = Is HL7 Encoded
referencetables.add.subtitle  = Add Reference Tables
referencetables.add.title     = Add Reference Tables
referencetables.browse.title  = Reference Tables
referencetables.edit.subtitle = Edit Reference Tables
referencetables.edit.title    = Edit Reference Tables
referencetables.id            = Reference Tables Id
referencetables.keepHistory   = Keep History
#--LIMS ReferenceTableMenu --
referencetables.tableName     = Table Name
referring.order.number             = Referring order number
referring.order.not.found          = If order number is not found, please fill in form manually:
region.add.subtitle  = Add Region
region.add.title     = Add Region
#--LIMS Region page --
region.browse.title  = Region
region.edit.subtitle = Edit Region
region.edit.title    = Edit Region
region.id            = Region Number
region.region        = Region

report.humanSampleList.organicunit.title = Human Sample List - Organic Unit
report.confirmation = Confirmation Test Report
report.confirmation.request = Confirmation Test Report
report.confirmation.title = Confirmation Test Report
report.labName.one.LNSP_Haiti = MINIST\u00c8RE DE LA SANT\u00c9 PUBLIQUE ET DE LA POPULATION
report.labName.two.LNSP_Haiti = LABORATOIRE NATIONAL DE SANT\u00c9 PUBLIQUE
#--REPORTTAB
#--
report.humanSampleList.virology.title    = Human Sample List - Virology
report.sample.xml.by.sample.subtitle     = Create XML - By Sample
report.sample.xml.by.sample.title        = Create XML - By Sample
report.sample.xml.by.test.subtitle       = Create XML - Samples By Test
#--XML generation
report.sample.xml.by.test.title          = Create XML - Samples By Test

reportpage.demo.developer.section.title = Under Construction - Demos of OpenReports
reportpage.hl7.developer.section.title  = Under Construction - HL7
reports.patient.ARV.version1=ARV-Version 1
reports.patient.ARVFollowup.version1 =ARV Follow-up Version 1
reports.patient.ARVFollowup.version2 =ARV Follow-up Version 2
reports.patient.ARVInitial.version1 = ARV Initial Version 1
reports.patient.ARVInitial.version2 = ARV Initial Version 2
reports.patient.Indeterminate.version1 = Indeterminate Version 1
reports.patient.Indeterminate.version2 = Indeterminate Version 2
reports.patient.Indeterminate.location = Indeterminate by Service
reports.patient.test = place holder report link
reports.add.params = Select Report Values
reports.auditTrail = Audit Trail
reports.auditTrail.item = Item
reports.auditTrail.attribute = Attribute
reports.auditTrail.identifier = Identifier
reports.auditTrail.action = Action
reports.auditTrail.user = User
reports.auditTrail.old.value = Old Value
reports.auditTrail.new.value = New Value
reports.auditTrail.time = Time
report.error.message.noParameters = No report parameters
report.error.message.samePrefix = Laboratory number prefix must match
report.error.message.noPrintableItems = No reports met printing criteria
report.error.message.date.format = Date is not valid
report.error.message.date.received.missing = Received date was not specified
report.error.message.location.missing = The location was not specified
report.error.message.project.missing = Project was not specified
report.error.message.general.error = Internal error while generating report
report.error.message.accession.not.valid = Lab Number not found
report.error.message.activity.missing  = Missing selection
report.properties  = Report Properties
report.from = From
report.to = To
report.select.labNumber = Select Lab Number
report.enter.labNumber = Enter Lab Number
report.enter.labNumber.headline = By Order Number/ Lab Number
report.enter.labNumber.detail = For a single lab, leave the right box empty.
report.select.subjectNumber = Select Subject Number
report.enter.subjectNumber = By Subject Number
report.select.service.location = Select Service Location
report.select.project = Select Study Type
report.select.date.period = Select report period
report.select.date.period.year = current year (jan-dec)
report.select.date.period.months.3 = past 3 months
report.select.date.period.months.6 = past 6 months
report.select.date.period.months.12 = past 12 months
report.selecte.date.period.custom = custom
reports.label.export = Export to CSV File
report.site.id.name = Clinical Laboratory
report.select.site = Select site
report.date = Date
report.date.start = Start Date
report.date.end = End Date
report.instruction.all.fields = All fields are required
report.instruction.inventory.test.count = Selecting the site is optional.  If no site is selected then all sites will be in the report
reports.label.patient.EID = Diagnostic for children with DBS-PCR
reports.label.patient.VL = Viral Load
reports.label.patient.ARV.followup = ARV - Follow-up
reports.label.patient.ARV.initial = ARV - Initial
reports.label.patient.ARV.all = ARV -->Initial-FollowUp-VL
reports.label.patient.indeterminate = Indeterminate
reports.label.indicator = Indicator
reports.label.indicator.performance = Section Performance
reports.export.byDate = Export By Date
reports.export.general = General export
reports.export.specific = Viral Load Data Export
reports.label.project.export = Export a CSV File by
reports.label.referred.out = Referred Tests Reports
reports.label.followupRequired.title = Follow-up Required
reports.followupRequired.byLocation = Follow-up Required
report.status.partial = Partial Report
report.status.complete = Complete Report
report.test.status.inProgress = In progress
report.test.status.canceled = Canceled
report.test.status.referredOut = Referred Out
reports.label.referral.title = Referrals Out
report.no.results = No results available
report.enter.Service												 = Service
report.activity.report.base                                          = Activity report
report.rejection.report.base                                         = Rejection reports
report.by.panel                                                      = By panel
report.by.test                                                       = By test
report.by.unit                                                       = By unit
result.add.subtitle                                                  = Add Result
result.add.title                                                     = Add Result
result.analysis                                                      = Analysis
result.analyte                                                       = Component
#--LIMS Result page --
result.browse.title                                                  = Result
result.edit.subtitle                                                 = Edit Result
result.edit.title                                                    = Edit Result
result.delete.confirm                                                = You are about to permanently delete test results. The results will no longer be available. Do you wish to continue? 
result.id                                                            = Result Number
result.isReportable                                                  = Reportable
result.note.subject.default                                          = Result Note
result.resultType                                                    = Result Type
result.rejected                                                      = Reject
result.sortOrder                                                     = Sort Order
result.testResult                                                    = Test Result
result.value                                                         = Result Value
result.sample.id                   									 = Lab No.
result.sample.patient.summary										 = Patient
result.test.date													 = Test Date
result.test															 = Test\t
result.result														 = Result
result.original.result                                               = Original Result
result.notes														 = Notes\t\t\t
result.technician                                                    = Performed By
result.supervisior													 = Supervisor
result.method														 = Method
result.method.auto													 = Result from analyzer
result.method.manual												 = Manual
result.multiple_select             = Multiple
result.noTestsFound												     = No appropriate tests were found.
result.noResultsFound												 = No appropriate results were found.
result.positive														 = POSITIVE
result.negative														 = NEGATIVE
result.indeterminate												 = IND
result.supervisor.request                                            = Verification has been requested for an invalid result.  Supervisor name and password are required.
result.value.abnormal												 = Outside of normal range
result.value.invalid												 = Outside of valid range
result.verify                                                        = Verify
result.validation.failed = Validation Failed
result.supervisor.name                                               = Name
result.conclusion													 = HIV Status
result.conclusion.cd4												 = CD4 absolute count
results.logbook.hemato												 = Hematology -- Only incomplete tests are shown.  Use search to find completed tests.
results.logbook.chem												 = Clinical Chemistry -- Only incomplete tests are shown.  Use search to find completed tests.
results.logbook.bacteria											 = Bacteriology -- Only incomplete tests are shown.  Use search to find completed tests.
results.logbook.parasitology										 = Parasitology -- Only incomplete tests are shown.  Use search to find completed tests.
results.logbook.immunoSerology										 = Immuno-Serology -- Only incomplete tests are shown.  Use search to find completed tests.
results.logbook.immunoSerology.CI									 = Immunology -- Only incomplete tests are shown.  Use search to find completed tests.
results.logbook.immunoSerology.LNSP_Haiti							 = Serology-Verology -- Only incomplete tests are shown.  Use search to find completed tests.
results.logbook.ecbu												 = Cytobacteriology -- Only incomplete tests are shown.  Use search to find completed tests.
results.logbook.vct													 = VCT -- Only incomplete tests are shown.  Use search to find completed tests.
results.logbook.serology											 = Serology -- Only incomplete tests are shown.  Use search to find completed tests.
results.logbook.virology											 = Virology -- Only incomplete tests are shown.  Use search to find completed tests.
results.logbook.mycology											 = Mycology -- Only incomplete tests are shown.  Use search to find completed tests.
results.logbook.serology-immunology	    							 = Serology-Immunology -- Only incomplete tests are shown.  Use search to find completed tests.
results.logbook.hemato-immunology  	    							 = Hematology-Immunology -- Only incomplete tests are shown.  Use search to find completed tests.
resultlimits.browse.title                                          = Result Limits
resultlimits.add.title                                             = Add Result Limits
resultlimits.edit.title                                            = Edit Result Limits
resultlimits.test                    				   = Test
resultlimits.resulttype						   = Result Type\t
resultlimits.age	             				   = Age days/years
resultlimits.min		  				   = Min
resultlimits.max		  				   = Max
resultlimits.gender		  				   = Gender
resultlimits.normal		  				   = Normal Range
resultlimits.valid		  				   = Valid Range
resultlimits.high		  				   = High
resultlimits.low 		  				   = Low
resultlimits.units						   = Units
resultLimits.gender.instrutions					   = Leave blank if range does not depend on gender
resultLimits.age.instrutions					   = Leave blank if range does not depend on age.  Leave 'max' blank if there is no upper age for range
resultLimits.normal.instrutions					   = Range of normal results
resultLimits.valid.instrutions					   = Range of valid results.  Values outside of this range require supervisers signature
resultLimits.dictionaryNormal              = Select list normal
#--RESULTMANAGEMENTTAB
#--
results.entry.title                                                  = Manage Results

resultsEntry.tests.result.title = Result

resultsentry.accessionNumber                                         = Accession Number
resultsentry.accessionNumber.CI                                      = Lab Number
resultsentry.accession.search                                        = Get Tests For Accession Number
resultsentry.patient.search                                          = Get Tests For Patient
resultsentry.add.subtitle                                            = Results Entry for Accession Number:
resultsentry.add.title                                               = Results Entry for Accession Number:{0}
resultsentry.button.sample.and.test.management                       = Sample Demographics and Test Verification
resultsentry.changetonoresult.error                                  = Cannot delete a Result for which Notes have been entered
resultsentry.confirmupdate.message                                   = Results saved for this sample
resultsentry.edit.subtitle                                           = Results Entry for Accession Number:
#--LIMS Results Entry page --
resultsentry.edit.title                                              = Results Entry for Accession Number:{0}
resultsentry.invalidresultvalue.message                              = The result value entered is not within the valid range or significant digits
#AIS - bugzilla 1797
resultsentry.invalidresultvalue.messageOne                           = The result value entered is not within the valid range of
resultsentry.invalidresultvalue.messageTwo                           = significant digit(s)
resultsentry.label.hyperlink.completed.qaevents                      = Completed QA Events
#--LIMS Results Entry: QaEvents hyperlink
resultsentry.label.hyperlink.pending.qaevents                        = Pending QA Events
resultsentry.notesPopup.noisreportableflag.error                     = Please enter an isReportable flag first
#--LIMS Results Entry: notes popup
resultsentry.notesPopup.noresult.error                               = Please enter a Result first
resultsentry.patientFirstName                                        = Patient First Name
resultsentry.patientId                                               = Patient ID
resultsentry.patientLastName                                         = Patient Last Name
resultsentry.project                                                 = Project1
resultsentry.project2                                                = Project2
resultsentry.referredCultureFlag                                     = Specimen/Isolate
resultsentry.reflexTestPopup.label.button.cancel                     = Cancel All
resultsentry.reflexTestPopup.label.button.savewithadditionaltests    = Update Results/Add Reflex Tests
resultsentry.reflexTestPopup.label.button.savewithoutadditionaltests = Update Results/Cancel Reflex Tests
resultsentry.reflexTestPopup.message                                 = Please select the Reflex Tests you would like to assign to this Sample
resultsentry.reflexTestPopup.parent.analyte                          = Parent Component
resultsentry.reflexTestPopup.parent.test                             = Parent Test
resultsentry.reflexTestPopup.subtitle                                = Assign Reflex Tests to Sample
#--LIMS Results Entry: reflex test popup --
resultsentry.reflexTestPopup.title                                   = Assign Reflex Tests to Sample
resultsentry.sample.title                                            = Sample Information
resultsentry.sampleSource                                            = Sample Source
resultsentry.sampleType                                              = Sample Type
resultsentry.selectedTest.title                                      = Enter Results for Test
resultsentry.sourceOther                                             = Source Other
resultsentry.status.search                                           = Get Tests For Status
resultsentry.submitter                                               = Submitter
resultsentry.tests.component.title                                   = Component
resultsentry.tests.notes.title                                       = Notes
resultsentry.tests.parentlink.title                                  = Parent\nLink
resultsentry.tests.resultisreportable.title                          = Rpt
resultsentry.tests.testisreportable.title                            = Rpt
resultsentry.tests.title                                             = Test
#--LIMS Results Entry: Tooltip
resultsentry.tooltip.header                                          = Tooltip

result.validation.immunology.title = Immunology Validation
result.validation.immunology.title.CI = Immunology - Hematology Validation
result.validation.immunology.title.Haiti = Immunology-Virology Validation
result.validation.hematology.title = Hematology Validation
result.validation.biochemistry.title = Biochemistry Validation
result.validation.serology.title = Serology Validation
result.validation.virology.title = Virology Validation
result.validation.dnapcr.title = Virology Validation: DNA PCR
result.validation.viralload.title = Virology Validation: Viral Load
result.validation.genotyping.title = Virology Validation: Genotyping
result.validation.bacteriology.title = Bacteriology Validation
result.validation.hemato-immunology.title = Hemato-Immunology Validation
result.validation.serology-immunology.title = Serology-Immunology Validation
result.validation.molecular.biology.title = Molecular Biology Validation
result.validation.cytobacteriology.title = Cytobacteriology Validation
result.validation.ecbu.title = ECBU Validation 
result.validation.parasitology.title = Parasitology Validation 
result.validation.liquidBiology.title = Liquid biology Validation
result.validation.mycobacteriology.title = Mycobacteriology Validation 
result.validation.endocrinologie.title = Endocrinology Validation
result.validation.virologie.title = Serology-Virology Validation
result.validation.mycology.title = Mycology Validation
result.validation.malaria.title=Malaria Validation
result.validation.final.result = Final Result
result.validation.next.test = Next Test

validation.title = Validation {0}
workplan.page.title = Workplan {0}
results.title = Results {0}

role.browse.title                       = Roles
role.name				                = Name
role.description                        = Description
role.isGroupingRole						= Is grouping role
role.parent.role                        = Grouping parent
role.display.key						= Display Key
role.result.modifier                    = Result Modifier

sample.accessionNumber                  = MDH Laboratory Accession Number
sample.add.subtitle                     = Add Order
sample.add.title                        = Add Order
sample.barcode                          = Barcode
#--LIMS Sample page --
sample.browse.title                     = Sample
sample.clientReference                  = Requesting Facility Specimen ID
sample.collectionDate                   = Collection Date
sample.collectionDate.missing           = Collection Date Missing
sample.collectionTime                   = Collection Time (hh\:mm)
sample.receptionTime                    = Reception Time (hh\:mm)
sample.entry.nextVisit.date             = Date of next visit
sample.condition.initial                = Initial Condition
sample.date.format                      = (mm/{0}/{1})
date.format.display.year                = yyyy
date.format.display.day                 = dd
sample.military.time.format             = (HH\:mm)
sample.domain                           = Domain
sample.edit.subtitle                    = Edit Sample
sample.edit.title                       = Edit Sample
sample.edit.sample.notFound             = Accession number not found
sample.edit.existing.tests              = Current Tests
sample.edit.available.tests             = Available Tests
sample.edit.remove.tests                = Delete (Cancel) test
sample.edit.remove.sample               = Remove Samples
sample.edit.accessionNumber             = Modify Order
sample.edit.tests                       = Modify Tests
sample.edit.change.from                 = Current Order Number
sample.edit.change.to                   = New order number
sample.edit.patientPayment              = Modify Payment Status
sample.entry.project                    = Activity
sample.entry.provider.name                  = Requester's Last Name
sample.entry.addSample                  = Add Order
sample.entry.addTests					= Add tests to selected
sample.entry.assignTests				= Assign
sample.entry.contact                    = Contact
sample.entry.noTests                    = No appropriate tests for this sample type.  Removing sample type from order

sample.entry.confirmation.requested.tests  = Tests Requested
sample.entry.test.confirmation.requester.id  = External Site Specimen Number
sample.entry.test.confirmation.site.result  = External Site Result
sample.entry.test.confirmation.site.test  = External Site Test
sample.entry.confirmation.test.request	   = Test Request

sample.entry.test.confirmation          = Test Done at Site
sample.entry.confirmation.test.requester.id              = Requester Sample Id
sample.entry.editTests					= Edit tests for selected
sample.entry.id                         = ID
sample.entry.labID                      = Lab ID
sample.entry.number						= Number
sample.entry.number.CI					= Number Taken
sample.entry.panels						= Panels
sample.entry.panel.name					= Name
sample.entry.patient                    = Patient
sample.entry.remove.sample              = Remove
sample.entry.removeAllSamples           = Remove All
sample.entry.requested.tests            = Requested Tests
sample.entry.sampleList.label           = Sample
sample.entry.order.label                = Order
sample.entry.sample.condition           = Condition
sample.entry.sample.item                = item
sample.entry.sample.tests               = Tests
sample.entry.sample.type                = Sample Type
sample.entry.scanner.generate           = Generate
sample.entry.scanner.instructions       = Scan <b>OR</b> Enter Manually <b>OR</b>
sample.entry.select.patient             = Select Patient
sample.entry.select.programCode			= Select Program
sample.entry.available.tests			= Available Tests
sample.entry.available.test.names		= Name
sample.entry.adding.ExistingPatient      = Attempt to add a new patient with a duplicate patientID
sample.entry.updating.NonExistingPatient = Attempt to update a patient with a non-existing patientID
sample.entry.test                       = Test
sample.entry.title                      = Add Order
sample.entry.title.CI                   = Test Request
sample.entry.batch.setup.title				= Batch Order Entry Setup 
sample.entry.batch.setup.title.CI				= Batch Order Entry Setup
sample.entry.batch.ondemand.title				= Batch Order Entry - On Demand 
sample.entry.batch.ondemand.title.CI				= Batch Order Entry - On Demand 
sample.entry.batch.preprinted.title				= Batch Order Entry - Pre-Printed  
sample.entry.batch.preprinted.title.CI				= Batch Order Entry - Pre-Printed 
sample.entry.requestDate                = Request Date 
sample.entry.sample.period                  = Sampling performed for analysis
sample.entry.invalid.accession.number	= Invalid accession number. It is either not formated correctly or it already is in use.
sample.entry.invalid.accession.number.suggestion   = Invalid accession number. It is either not formated correctly or it already is in use. The next valid number is
sample.entry.invalid.accession.number.length = Invalid length for accession number
sample.entry.invalid.accession.number.used = Accession number is already in use
sample.entry.invalid.accession.number.program = Accession number contains invalid program code
sample.entry.invalid.accession.number.format = The entered accession number is not a number
sample.entry.invalid.accession.number.required = This form requires that the entered accession number already exists, but none was found.
sample.entry.invalid.accession.number.sampleRecordStatus = The sample is not in the correct state.  It may already have been processed.
sample.entry.invalid.accession.number.patientRecordStatus = The patient is not in the correct state.  It may already have been processed.
sample.entry.server.invalid.accession.number  = Invalid accession number. It is either not formated correctly or it already is in use. The next valid lab number is {0}
sample.entry.invalid.accession.number.format.corrected = Accession number not valid. It must be in the correct format\: {0} (e.g. {1}). Please enter a valid accession number.
sample.entry.patient.selection          = Patient Selection
sample.entry.search						= Search
sample.entry.collector                  = Collector
sample.entry.runSearch					= Run Search
sample.entry.searchResults   			= Search Results
sample.entry.referringSite.code        = Referring Site Code
sample.entry.project.dateTaken			= Date Taken
sample.entry.project.receivedDate		= Received Date
sample.entry.project.subjectNumber		= Subject Number
sample.entry.project.subjectSiteNumber	= Subject Site
sample.entry.project.labNumber			= Lab Number
sample.entry.project.gender				= Sex
sample.entry.project.serologyHIV			= Serology HIV
sample.entry.project.initialARV.title		= Initial ARV
sample.entry.project.ARV.title			= ARV
sample.entry.project.centerName			= Center Name
sample.entry.project.doctor				= Doctor
sample.entry.project.title.dryTube		= Dry Tube Tests
sample.entry.project.title.edtaTube		= EDTA Tube Tests
sample.entry.project.title.dryBloodSpot	= Dry Blood Spot
sample.entry.project.title.infantInformation = Infant Information
sample.entry.project.title.specimen		= Specimens Collected
sample.entry.project.title.otherTests	= Other Tests
sample.entry.project.title.tests		= Tests
sample.entry.project.title.mothersInformation = Mothers Information
sample.entry.project.ARV.deptTitle		= Biochemistry - Hematology - Immunology
sample.entry.project.ARV.centerName			= Center Name
sample.entry.project.ARV.centerCode			= Center Code
sample.entry.project.ARV.dryTubeTaken		= Dry tube
sample.entry.project.serologyHIVTest		= Serology HIV Test
sample.entry.project.murexTest				= Murex
sample.entry.project.integralTest			= Integral
sample.entry.project.vironostikaTest		= Vironostika
sample.entry.project.innoliaTest		    = Innolia
sample.entry.project.genieIITest			= Genie II
sample.entry.project.genieII100Test			= Genie II 1/100
sample.entry.project.genieII10Test			= Genie II 1/10
sample.entry.project.wb1Test			= Western Blot 1
sample.entry.project.wb2Test			= Western Blot 2
sample.entry.project.p24AgTest			= p24 Ag
sample.entry.project.ARV.glycemiaTest		= Glycemia Test
sample.entry.project.ARV.creatinineTest	= Creatinine Test
sample.entry.project.ARV.transaminaseTest	= Transaminase Test
sample.entry.project.transaminaseALTLTest	= Transaminase ALTL
sample.entry.project.transaminaseASTLTest	= Transaminase ASTL
sample.entry.project.ARV.edtaTubeTaken	= EDTA tube
sample.entry.project.ARV.nfsTest			= NFS Test
sample.entry.project.gbTest				= GB
sample.entry.project.neutTest			= Neut %
sample.entry.project.lymphTest			= Lymph %
sample.entry.project.monoTest			= Mono
sample.entry.project.eoTest				= Eo %
sample.entry.project.basoTest			= Baso %
sample.entry.project.grTest				= GR
sample.entry.project.hbTest				= HB
sample.entry.project.hctTest			= HCT
sample.entry.project.vgmTest			= VGM
sample.entry.project.tcmhTest			= TCMH
sample.entry.project.ccmhTest			= CCMH
sample.entry.project.plqTest			= PLQ
sample.entry.project.ARV.cd4cd8Test		= CD4/CD8 Test
sample.entry.project.cd3CountTest		= CD3 Count
sample.entry.project.cd4CountTest		= CD4 Count
sample.entry.project.ARV.viralLoadTest	= Viral Load Test
sample.entry.project.ARV.genotypingTest = Genotyping
sample.entry.project.siteName				= Site Name
sample.entry.project.vl.siteName		= Facility Name
sample.entry.project.vl.siteCode		= Facility Code
sample.entry.project.vl.reason			    = Reason of viral load request
sample.entry.project.vl.arv                 = Viral Load under ARV control                  
sample.entry.project.vl.virologicalfail     = Virological Failure
sample.entry.project.vl.clinicalfail        = Clinlical Failure
sample.entry.project.vl.immunologicalfail   = Immunological Failure
sample.entry.project.vl.other               = Other (Specify)
sample.entry.project.vl.specify			    = Specify
sample.entry.project.siteCode				= Site Code
sample.entry.project.siteMaxMsg             = ...matches more than 50 sites
sample.entry.project.EID.infantNumber		= DBS Infant Number
sample.entry.project.EID.DBS				= DBS
sample.entry.project.EID.siteInfantNumber	= DBS Site Infant Number
sample.entry.project.EID.whichPCR			= Which PCR ( 1 or 2)
sample.entry.facility.address               = Health facility address
sample.entry.facility.street                = Street
sample.entry.facility.commune               = Commune
sample.entry.facility.phone                 = Telephone number
sample.entry.facility.fax                   = Fax number

sample.entry.patientPayment                 = Patient payment status
sample.view.title                           = View Sample
sample.view.subtitle                        = View Sample
sample.entry.test.request                   = Test Request
sample.entry.test.requester.id              = Requester Sample Id
EID.firstPCR								= 1 = 1st PCR
EID.secondPCR								= 2 = 2nd PCR
sample.entry.project.EID.reasonForPCRTest	= Reason for second PCR Test
EID.confirmationPCR							= 1 = PCR to confirm the 1st positive PCR result
EID.sixWeeksPCR								= 2 = PCR 6 weeks after stopped breastfeeding
EID.indeterminatePCR						= 3 = PCR after indeterminate results
EID.nonApplicablePCR						= 7 = Not Applicable on 1st PCR
sample.entry.project.EID.siteName			= Site Name
sample.entry.project.EID.siteCode			= Site Code
sample.entry.project.EID.requester			= Requester's Name
sample.entry.project.dnaPCR					= DNA PCR
sample.entry.project.address				= Address
sample.entry.project.phoneNumber			= Phone Number
sample.entry.project.faxNumber			= Fax Number
sample.entry.project.email				= Email
sample.entry.project.dateOfFirstTest		= Date of First Test
sample.entry.project.firstTestName		= First Test Name
sample.entry.project.firstTestResult		= First Test Result
sample.entry.project.dateOfSecondTest		= Date of Second Test
sample.entry.project.secondTestName		= Second Test Name
sample.entry.project.secondTestResult		= Second Test Result
sample.entry.project.finalResultOfSite	= Final Result of Site
sample.entry.project.date				= Date
sample.entry.project.firstTest			= First Test
sample.entry.project.secondTest			= Second Test
sample.entry.project.testName			= Test Name
sample.entry.project.patientName.code   = Name/Code of patient
sample.entry.project.patientName.testName  = Name/Code of patient<br></br>Test name
sample.entry.project.patient.and.testName  = Name/Code of patient<br>Test Name
sample.entry.project.result				= Result
sample.entry.project.cellSequencing		= Cell Sequencing
sample.entry.project.EID.title			= EID
sample.entry.project.VL.title			= ARV - Viral Load
sample.entry.project.VL.simple.title	= Viral Load
sample.entry.project.arv.treatment		= Is the patient currently receiving ARV treatment ?
sample.entry.project.arv.treatment.initDate	= If yes, Date ARV treatment initiation
sample.entry.project.arv.treatment.therap.line	= Therapeutic line 
sample.entry.project.arv.treatment.regimen   	= Therapeuric Regimen
sample.entry.project.RTN.title			= RTN
sample.entry.project.followupARV.title	= Follow-up ARV
sample.entry.project.sequencing.title		= Sequencing
sample.entry.project.indeterminate.title	= Indeterminate
sample.entry.project.specialRequest.title	= Special Request
sample.entry.project.specialRequest.reason	= Reason for Request
sample.entry.project.receivedTime           = Received Time
sample.entry.project.timeTaken              = Time Taken
special.request.reason.EGPAF				= EGPAF Request
special.request.reason.ACONDA				= ACONDA Request
special.request.reason.USEmbassy			= US Embassy Request
special.request.reason.externalRequest		= External Request
special.request.reason.retroCIStaff			= RetroCI Staff
sample.entry.project.form					= Form
sample.entry.project.LART					= LARC
sample.entry.project.LRTN					= LRTN
sample.entry.project.LDBS					= LDBS
sample.entry.project.LVL					= LARC
sample.entry.project.LSEQ					= LSEQ
sample.entry.project.LIND					= LIND
sample.entry.project.LSPE					= LSPE
sample.entry.requester.new         = New Requester
sample.enteredBy                        = Entered By
sample.enteredDate                      = Entered Date
sample.entry.requester                  = Requester
sample.id                               = Sample Number
sample.label.print.count                = Number of Patients
sample.label.print.count.per.patient    = Number of labels per patient
#--REQUESTFORMENTRYTAB
#--Print Sample Labels
sample.label.print.title                = Print Sample Labels
sample.nextItemSequence                 = Next Item Sequence
sample.packageId                        = Package ID
sample.receivedDate                     = Received Date
sample.referredCultureFlag              = Specimen or Isolate (S/I)
sample.releasedDate                     = Released Date
sample.revision                         = Revision
sample.sampleIdRelatesTo                = Parent Sample
sample.status                           = Sample Status
sample.stickerReceivedFlag              = Sticker Received
sample.sysUserId                        = User that received the Sample
sample.transmissionDate                 = Transmission Date

sampledomain.add.subtitle  = Add Order Domain
sampledomain.add.title     = Add Order Domain
#--LIMS SampleDomain page --
sampledomain.browse.title  = Sample Domain
sampledomain.code          = Sample Domain Code
sampledomain.description   = Sample Domain Description
sampledomain.edit.subtitle = Edit Sample Domain
sampledomain.edit.title    = Edit Sample Domain
sampledomain.id            = Sample Domain Number
sampledomain.sampledomain  = Sample Domain

sampleitem.add.subtitle   = Add Order Item
sampleitem.add.title      = Add Order Item
#--LIMS SampleItem page --
sampleitem.browse.title   = Sample Item
sampleitem.edit.subtitle  = Edit Sample Item
sampleitem.edit.title     = Edit Sample Item
sampleitem.id             = Sample Item Number
sampleitem.sourceOfSample = Source
sampleitem.sourceOther    = Source Other
sampleitem.typeOfSample   = Type

sampletracking.accessionNumber          = Accession #
sampletracking.label.button.clearsearch = Clear Search Criteria
sampletracking.name                     = Name
sampletracking.patientInfo              = Patient Information
sampletracking.popup.accession          = Accession Number + Item Sequence
sampletracking.popup.clientRef          = Submitting Lab ID
sampletracking.popup.collectionDate     = Collection Date
sampletracking.popup.dateofBirth        = Date of Birth
sampletracking.popup.firstname          = First Name
sampletracking.popup.lastname           = Last Name
sampletracking.popup.receivedDate       = Received Date
sampletracking.popup.sampleSource       = Sample Source
sampletracking.popup.sampleType         = Sample Type
sampletracking.popup.submitter          = Submitter
sampletracking.popup.subtitle           = Select Accession #
sampletracking.provider.analysisstatus  = Analysis Status
sampletracking.provider.clientRef       = Submitting Lab ID
sampletracking.provider.components      = Components
sampletracking.provider.firstname       = Patient First Name
sampletracking.provider.lastname        = Patient Last Name
sampletracking.provider.patientId       = Patient ID
sampletracking.provider.project         = Project
sampletracking.provider.reportable      = Rpt
sampletracking.provider.result          = Result
sampletracking.provider.samplestatus    = Sample Status
sampletracking.provider.sortby          = Sort by
sampletracking.provider.test            = Test
sampletracking.provider.testname        = Test Name
sampletracking.subtitle.other           = Other Search Criteria
sampletracking.subtitle.patient         = Search By Patient
sampletracking.subtitle.search          = Search By Accession #
sampletracking.subtitle.status          = Status
sampletracking.subtitle.testresults     = Test Results
sampletracking.requester.test.result.add = Add Requester Test Result
sampletracking.requester.sample.add     = Add Requester Sample
#--AIS-LIMS Sample Tracking: sampleTracking page --
sampletracking.title                    = Sample Tracking
sample.type.spit=Spit
sample.type.cfs=CFS
sample.type.ambionic.fluid=Ambionic fluid
sample.type.ascite.fluid=Ascite fluid
sample.type.pleural.fluid=Pleural fluid
sample.type.synovial.fluid=Synovial fluid
sample.type.plasma=Plasma
sample.type.pus=Pus
sample.type.saliva=Saliva
sample.type.blood=Blood
sample.type.throat=Throat
sample.type.urethral=Urethral
sample.type.vaginal=Vaginal
sample.type.stool=Stool
sample.type.serum=Serum
sample.type.urine=Urine
sample.type.variable=Variable
save.success = Save was successful
scriptlet.add.subtitle  = Add Scriptlet
scriptlet.add.title     = Add Scriptlet
#--LIMS Scriptlet page --
scriptlet.browse.title  = Scriptlet
scriptlet.codeSource    = Code Source
scriptlet.codeType      = Code Type
scriptlet.edit.subtitle = Edit Scriptlet
scriptlet.edit.title    = Edit Scriptlet
scriptlet.id            = Scriptlet Number
scriptlet.scriptletName = Scriptlet Name

sex.female = Female
sex.male   = Male

gender.male.CI=1 = Male
gender.female.CI=2 = Female
gender.male= Male
gender.female= Female

record.notStarted = Not Started
record.initialEntry = Initial Entry
record.validationEntry = Second Entry
record.underInvestigation = Under Investigation


siteInformation.browse.title  = Site Information
siteInformation.add.title     = Add site information
siteInformation.edit.title    = Edit site information
sourceofsample.add.subtitle   = Add Source Of Sample
sourceofsample.add.title      = Add Source Of Sample
#--LIMS SourceOfSample page --
sourceofsample.browse.title   = Source Of Sample
sourceofsample.description    = Description
sourceofsample.domain         = Domain
sourceofsample.edit.subtitle  = Edit Source Of Sample
sourceofsample.edit.title     = Edit Source Of Sample
sourceofsample.id             = Source Of Sample Number
sourceofsample.sourceofsample = Source of Sample

statecode.add.subtitle  = Add State
statecode.add.title     = Add State
#--LIMS StateCode page --
statecode.browse.title  = State
statecode.code          = State Code
statecode.description   = State Description
statecode.edit.subtitle = Edit State
statecode.edit.title    = Edit State
statecode.id            = State Number

status.sample.notStarted    = No tests have been run for this sample
status.sample.started    = Some tests have been run on this sample
status.sample.finished    = All tests have been run on this sample
status.sample.nonConforming = Non-conforming sample
status.test.notStarted    = Not started
status.test.canceled    = Canceled
status.test.tech.accepted  = Accepted by technician
status.test.tech.rejected = Not accepted by technician
status.test.biologist.reject = Not accepted by biologist
status.test.started    = Started but not finished
status.test.valid    = Results final

statusofsample.add.subtitle   = Add Status Of Sample
statusofsample.add.title      = Add Status Of Sample
#--LIMS StatusOfSample page --
statusofsample.browse.title   = Status Of Sample
statusofsample.code           = Code
statusofsample.description    = Description
statusofsample.edit.subtitle  = Edit Status Of Sample
statusofsample.edit.title     = Edit Status Of Sample
statusofsample.id             = Status Of Sample Number
statusofsample.name           = Name
statusofsample.statusofsample = Status of Sample
statusofsample.statustype     = Status Type

systemmodule.add.title     = Add System Module
#--LIMS SystemModule page --
systemmodule.browse.title  = System Module
systemmodule.description   = Description
systemmodule.edit.subtitle = Edit System Module
systemmodule.edit.title    = Edit System Module
systemmodule.has.add       = Add
systemmodule.has.delete    = Delete
systemmodule.has.select    = Select
systemmodule.has.update    = Update
systemmodule.id            = System Module Number
systemmodule.instructions  = The module name is what the system uses to determine if the user has permission to view that page.<br>The name is the part of the url that the browser calls that specifies the specific page that is wanted.<br>Sometimes the same page is used but with a separate parameter to direct the application.  For instance\:<br><b>../../openElis/Results.do?type\=hematology</b> says to get the results for hematology.<br>The name for this action should be "Results\:hematology"<br>Note the use of '\:' as the separator between the page and the parameter values.
systemmodule.name          = Module Name

systemuser.add.subtitle           = Add System User
systemuser.add.title              = Add System User
#--LIMS SystemUser page --
systemuser.browse.title           = System User
systemuser.edit.subtitle          = Edit System User
systemuser.edit.title             = Edit System User
systemuser.externalId             = System User External Id
systemuser.firstName              = System User First Name
systemuser.id                     = System User Number
systemuser.initials               = System User Initials
systemuser.isActive               = Is Active
systemuser.isEmployee             = Is Employee
systemuser.lastName               = System User Last Name
systemuser.loginName              = System User Login Name
systemuser.name                   = Name
systemuser.systemuser             = System User

systemusermodule.add.title        = Add System User Module
#--LIMS SystemUserModule page --
systemusermodule.browse.title     = System User Module
systemusermodule.edit.title       = Edit System User Module
systemusermodule.has.add          = Add
systemusermodule.has.delete       = Delete
systemusermodule.has.select       = Select
systemusermodule.has.update       = Update
systemusermodule.id               = System User Module Number
systemusermodule.system.module.id = System module Id
systemusermodule.system.user.id   = System user Id

systemuserrole.browse.title        = User Role
systemuserrole.user        = User
systemuserrole.role        = Role
systemuserrole.roles        = Roles
system.role.module.browse.title     = System Role Module
system.role.module.add.title        = Add Role Module
system.role.module.edit.title       = Edit Role Module

#--LIMS SystemUserSection page --
systemusersection.browse.title    = System User Section
systemusersection.has.assign      = Assign
systemusersection.has.cancel      = Cancel
systemusersection.has.complete    = Complete
systemusersection.has.release     = Release
systemusersection.has.view        = View
systemusersection.id              = System User Section Number
systemusersection.system.user.id  = System user Id
systemusersection.test.section.id = Test Section Id

test.add.subtitle                                                       = Add Test
test.add.title                                                          = Add Test
#--LIMS Test page --
test.browse.title                                                       = Test
test.description                                                        = Test Description
test.edit.subtitle                                                      = Edit Test
test.edit.title                                                         = Edit Test
test.id                                                                 = Test Number
test.isActive                                                           = Is Active
test.isReportable                                                       = Is Reportable
test.labelName                                                          = Test Label
test.methodName                                                         = Test Method
test.scriptletName                                                      = Test Scriptlet
test.sortOrder								= Test Sort Order
test.testFormatName                                                     = Test Format
test.testName                                                           = Test Name
test.testName.reporting                                                 = Reporting Test Name
test.name.notSpecified                                                  = Not specified
test.testSectionName                                                    = Test Section
test.testTrailerName                                                    = Test Trailer
test.section.hematology = Hematology
test.section.biochemistry = Biochemistry
test.section.chem = Biochemistry
test.section.bacteria = Bacteria
test.section.bacteriology = Bacteriology
test.section.parasitology = Parasitology
test.section.immunology = Immunology
test.section.immuno = Immunology
test.section.ECBU = ECBU
test.section.VCT = VCT
test.section.HIV = CDV
test.section.virologie = Virology
test.section.virology = Virology
test.section.mycobacteriology = Mycobacteriology
test.section.mycrobacteriology = Mycobacteriology
test.section.serology = Serology
test.section.serologie = Serology
test.section.Moleoularbiology = Molecular Biology
test.section.Liquidbiology = Liquid Biology
test.section.Endocrinology = Endocrinology
test.section.Cytobacteriologie = Cytobacteriology
test.section.cytobacteriology = Cytobacteriology
test.section.mycology = Mycology
test.section.hemato-immunology = Hemato-Immunology
test.section.serology-immunology = Serology-Immunology
test.section.malaria=Malaria
testanalyte.add.subtitle                                                = Add Test Component
testanalyte.add.title                                                   = Add Test Component
testanalyte.analyteName                                                 = Test Component - Component
#--LIMS Test Analyte page --
testanalyte.browse.title                                                = Test Component
testanalyte.edit.subtitle                                               = Edit Test Component
testanalyte.edit.title                                                  = Edit Test Component
testanalyte.id                                                          = Test Component Number
testanalyte.resultGroup                                                 = Test Component Result Group
testanalyte.sortOrder                                                   = Test Component Sort Order
testanalyte.testAnalyteType                                             = Test Component Type
testanalyte.testName                                                    = Test Component - Test

testanalytetestresult.UpdateException.testLockedByReflex                = Cannot update: Test is locked because Reflex Tests have been entered based on the Test Component/Result Setup for this Test
testanalytetestresult.UpdateException.testLockedByResult                = Cannot update: Test is locked because Results have been entered based on the Test Component/Result Setup for this Test
testanalytetestresult.UpdateException.testLockedByResultAndReflex       = Cannot update: Test is locked because Results and Reflex Tests have been entered based on the Test Component/Result Setup for this Test
testanalytetestresult.add.subtitle                                      = Test Component/Result Setup for Test: {0}
testanalytetestresult.add.title                                         = Test Component/Result Setup for Test: {0}
testanalytetestresult.addDictionaryRGPopup.category                     = Category
testanalytetestresult.addDictionaryRGPopup.dictionaryEntry              = Dictionary Entry
testanalytetestresult.addDictionaryRGPopup.flags                        = Flags
testanalytetestresult.addDictionaryRGPopup.selectedTestResults.title    = Test Results (Dictionary Entries) for Result Group
testanalytetestresult.addDictionaryRGPopup.sortOrder                    = Sort
testanalytetestresult.addDictionaryRGPopup.subtitle                     = Add Result Group with Dictionary Result Types
#-- popup to select result type ADD DICTIONARY RESULT GROUP
testanalytetestresult.addDictionaryRGPopup.title                        = Add Result Group with Dictionary Result Types
testanalytetestresult.addNonDictionaryRGPopup.flags                     = Flags
testanalytetestresult.addNonDictionaryRGPopup.quantLimit                = Quant Limit (QL)
testanalytetestresult.addNonDictionaryRGPopup.quantLimit.short          = QL
testanalytetestresult.addNonDictionaryRGPopup.selectedTestResults.title = Test Results for Result Group
testanalytetestresult.addNonDictionaryRGPopup.significantDigits         = Significant Digits (SD)
testanalytetestresult.addNonDictionaryRGPopup.significantDigits.short   = SD
testanalytetestresult.addNonDictionaryRGPopup.sortOrder                 = Sort
testanalytetestresult.addNonDictionaryRGPopup.subtitle                  = Add Result Group with Non-Dictionary Result Types
testanalytetestresult.addNonDictionaryRGPopup.testResultValue           = Test Result Value
#-- popup to select result type ADD NON DICTIONARY RESULT GROUP
testanalytetestresult.addNonDictionaryRGPopup.title                     = Add Result Group with Non-Dictionary Result Types
testanalytetestresult.addRGPopup.subtitle                               = Select Result Type
#-- popup to select result type ADD RESULT GROUP
testanalytetestresult.addRGPopup.title                                  = Select Result Type
testanalytetestresult.analyteName                                       = Component Name
testanalytetestresult.assignRGPopup.resultGroup                         = RG
testanalytetestresult.assignRGPopup.subtitle                            = Assign Result Group (RG) to Component
testanalytetestresult.assignRGPopup.testResultValue                     = Test Result Value
#-- popup to ASSIGN EXISTING RESULT GROUP
testanalytetestresult.assignRGPopup.title                               = Assign Result Group (RG) to Component
testanalytetestresult.browse.method                                     = Method
#--LIMS Test Analyte Test Result page --
testanalytetestresult.browse.preSelectionTitle                          = Test Component/Result Setup
testanalytetestresult.browse.selectTestName.subtitle                    = Select Test Name
testanalytetestresult.browse.test                                       = Test Name
testanalytetestresult.browse.testResultValue.title                      = Result Value (or dictionary entry)
testanalytetestresult.browse.testSection                                = Test Section
testanalytetestresult.browse.title                                      = Test Component/Result Setup
testanalytetestresult.edit.analyteSection.subtitle                      = Components (1)
testanalytetestresult.edit.resultSection.subtitle                       = RG: Result Groups (2)
testanalytetestresult.edit.subtitle                                     = Edit Test Component/Result Setup for Test: {0}
testanalytetestresult.edit.testResultSection.dictEntry                  = Dictionary Entry (if Result Type=D)
testanalytetestresult.edit.testResultSection.flags                      = Flags
testanalytetestresult.edit.testResultSection.quantLimit                 = QL
testanalytetestresult.edit.testResultSection.resultType                 = Type
testanalytetestresult.edit.testResultSection.resultValue                = Test Result Value
testanalytetestresult.edit.testResultSection.significantDigits          = SD
testanalytetestresult.edit.testResultSection.sortOrder                  = Sort
testanalytetestresult.edit.testResultSection.subtitle                   = Test Results for Test Component:
testanalytetestresult.edit.title                                        = Edit Test Component/Result Setup for Test: {0}
testanalytetestresult.editDictionaryRGPopup.subtitle                    = Edit Result Group with Dictionary Result Types
#-- popup to select result type EDIT DICTIONARY RESULT GROUP
testanalytetestresult.editDictionaryRGPopup.title                       = Edit Result Group with Dictionary Result Types
testanalytetestresult.editNonDictionaryRGPopup.subtitle                 = Edit Result Group with Non-Dictionary Result Types
#-- popup to select result type EDIT NON DICTIONARY RESULT GROUP
testanalytetestresult.editNonDictionaryRGPopup.title                    = Edit Result Group with Non-Dictionary Result Types
#-- popup alert message if test is locked for update
testanalytetestresult.error.testLocked.line1                            = Results and/or Reflex Tests have been entered based\\n
testanalytetestresult.error.testLocked.line2                            = on the Test Component/Result Setup for this Test.\\n
testanalytetestresult.error.testLocked.line3                            = You can add new Test Results OR re-sort the Test Components.\\n
testanalytetestresult.error.testLocked.line4                            = However, if you need to make any other changes, you first need to\\n
testanalytetestresult.error.testLocked.line5                            = \\'Deactivate\\' this Test and create an identical Test with an \\'Active\\' status,\\n
testanalytetestresult.error.testLocked.line6                            = and then setup the Test Components/Test Results.
testanalytetestresult.externalId                                        = External ID
testanalytetestresult.id                                                = Test Component/Result Number
testanalytetestresult.isActive                                          = Is Active
testanalytetestresult.label.button.addAnalyte                           = Add Component
testanalytetestresult.label.button.addTestResults                       = Add Test Results
testanalytetestresult.messageAddAnalyte                                 = If Component not on Picklist,
testanalytetestresult.messageSelectList                                 = Component Picklist:
testanalytetestresult.messageSortBy                                     = Filter By:
testanalytetestresult.selectedAnalyteIsReportables                      = Rpt
testanalytetestresult.selectedAnalyteNames                              = Selected Components
testanalytetestresult.selectedAnalyteRGs                                = RG
testanalytetestresult.selectedAnalyteTypes                              = Type
result.nonconforming.item.CI                                            = Sample or order is nonconforming
result.nonconforming.item                                               = Sample or order is nonconforming OR test has been rejected
testmanagement.additional.tests                 = Assigned Additional Tests
testmanagement.assigned.tests                   = Assigned Tests
testmanagement.batch.test.title                 = Batch Test Assignment
testmanagement.label.button.editSample          = Edit Sample and Demographics
testmanagement.label.button.qaevents            = QA Events
testmanagement.label.button.rePrintSampleLabels = Reprint Sample Labels
testmanagement.popup.subtitle                   = Edit Sample and Demographics
testmanagement.sample.demographics.title        = Sample Demographics and Test Verification
testmanagement.sample.status                    = Sample Status
testmanagement.sampledemographics.subtitle      = Sample Demographics
testmanagement.sampledemographics.title         = Sample Demographics
testmanagement.subtitle                         = Sample Demographics and Test Verification
#--AIS-LIMS Test Management: testManagement page --
testmanagement.title                            = Sample Demographics and Test Verification

testreflex.add.subtitle  = Add Test Reflex
testreflex.add.title     = Add Test Reflex
testreflex.addedAction     = Added Reflex Action
testreflex.addedTest     = Added Reflex Test
testreflex.addedTestId   = Added Test Id
#--LIMS Test Reflex page --
testreflex.browse.title  = Test Reflex
testreflex.edit.subtitle = Edit Test Reflex
testreflex.edit.title    = Edit Test Reflex
testreflex.flags         = Test Reflex Flags
testreflex.id            = Test Reflex Number
testreflex.test          = Test Name
testreflex.testAnalyte   = Test Component
testreflex.testAnalyteId = Test Component Id
testreflex.testId        = Test Id
testreflex.testResult    = Test Result
testreflex.testResultId  = Test Result Id
testreflex.testreflex    = Test Reflex
reflexTest.step          = Reflex
reflexTest.conclusion    = Conclusion
reflexTest.test          = Test
reflexTest.initial       = Initial
testresult.add.subtitle                  = Add Test Result
testresult.add.title                     = Add Test Result
#--LIMS Test Result page --
testresult.browse.title                  = Test Result
testresult.contLevel                     = Test Result Cont Level
testresult.edit.subtitle                 = Edit Test Result
testresult.edit.title                    = Edit Test Result
testresult.error.dictionary.numericvalue = Test Result Type D requires a numeric ID for value
testresult.flags                         = Test Result Flags
testresult.id                            = Test Result Number
testresult.quantLimit                    = Test Result Quant Limit
testresult.resultGroup                   = Test Result Group
testresult.scriptletName                 = Test Result Scriptlet
testresult.significantDigits             = Test Result Significant Digits
testresult.testName                      = Test Result Test
testresult.testResultType                = Test Result Type
testresult.value                         = Test Result Value

testsection.add.subtitle    = Add Test Section
testsection.add.title       = Add Test Section
#--LIMS TestSection page --
testsection.browse.title    = Test Section
testsection.description     = Description
testsection.edit.subtitle   = Edit Test Section
testsection.edit.title      = Edit Test Section
testsection.id              = Test Section Number
testsection.isExternal      = Is External
testsection.organization    = Organization
testsection.parent          = Parent Test Section
testsection.testSectionName = Test Section Name
testsection.testsection     = Test Section

testtrailer.add.subtitle    = Add Test Trailer
testtrailer.add.title       = Add Test Trailer
#--LIMS TestTrailer page --
testtrailer.browse.title    = Test Trailer
testtrailer.description     = Description
testtrailer.edit.subtitle   = Edit Test Trailer
testtrailer.edit.title      = Edit Test Trailer
testtrailer.id              = Test Trailer Number
testtrailer.testTrailerName = Test Trailer Name
testtrailer.text            = Test Trailer Text

timestamp.format.formatKey =  MM/dd/yyyy HH:mm
timestamp.format.formatKey.12 = MM/dd/yyyy KK:mm a
title.popup.confirm.saveandforward = Confirm Save
training.note              = Training Installation
typeofsample.add.subtitle  = Add Type Of Sample
typeofsample.add.title     = Add Type Of Sample
#--LIMS TypeOfSample page --
typeofsample.browse.title  = Type Of Sample
typeofsample.description   = Description
typeofsample.domain        = Domain
typeofsample.edit.subtitle = Edit Type Of Sample
typeofsample.edit.title    = Edit Type Of Sample
typeofsample.id            = Type Of Sample Number
typeofsample.typeofsample  = Type Of Sample
typeofsample.localAbbreviation=Local Abbrevation
typeofsample.panel         = Type of Sample with Panels Association
typeofsample.test          = Type of Sample with Tests Association
typeofsample.test.sample   = Sample
typeofsample.test.test     = Test
typeofsample.test.name     = Test Name
typeofsample.test.description = Test Description
typeofsample.panel.panel   = Panel
typeofsample.panel.name    = Panel Name
typeofsample.panel.description  = Panel Description

typeoftestresult.add.subtitle   = Add Type Of Test Result
typeoftestresult.add.title      = Add Type Of Test Result
#--LIMS TypeOfTestResult page --
typeoftestresult.browse.title   = Type Of Test Result
typeoftestresult.description    = Type Of Test Result Description
typeoftestresult.edit.subtitle  = Edit Type Of Test Result
typeoftestresult.edit.title     = Edit Type Of Test Result
typeoftestresult.hl7Value       = HL7 Value
typeoftestresult.id             = Type Of Test Result Number
typeoftestresult.testResultType = Test Result Type

unifiedSystemUser.add.title = Add User
unifiedSystemUser.edit.title = Edit User
unifiedSystemUser.browser.title = Manage Users

unitofmeasure.add.subtitle      = Add Unit Of Measure
unitofmeasure.add.title         = Add Unit Of Measure
#--LIMS UnitOfMeasure page --
unitofmeasure.browse.title      = Unit Of Measure
unitofmeasure.description       = Description
unitofmeasure.edit.subtitle     = Edit Unit Of Measure
unitofmeasure.edit.title        = Edit Unit Of Measure
unitofmeasure.id                = Unit Of Measure Number
unitofmeasure.unitOfMeasureName = Unit Of Measure Name

vn.hse1.emergency                          = Emergency
vn.hse1.ext                                = Either remove Work Phone Extension or enter a value for Work Phone.
vn.hse1.normal                             = Normal
vn.quickentry.maxsampleitem.error          = Cannot create more than 20 sample items per person
vn.quickentry.minsampleitem.error          = Cannot remove this sample item
vn.quickentry.minusbutton                  = -
vn.quickentry.plusbutton                   = +
vn.quickentry.printbutton                  = Print Sample Item Label
# --Messages for Vietnam--
vn.quickentry.typeofsample.required.error  = Please enter Type of Sample
vn.sampleitem                              = Sample Item
vn.sampletracking.sortlist.accno           = Accession Number
vn.sampletracking.sortlist.collectiondate  = Collection Date
vn.sampletracking.sortlist.dateofbirth     = Date of Birth
vn.sampletracking.sortlist.firstname       = First Name
vn.sampletracking.sortlist.lastname        = Last Name
vn.sampletracking.sortlist.receiveddate    = Received Date
vn.sampletracking.sortlist.samplesource    = Sample Source
vn.sampletracking.sortlist.sampletype      = Sample Type
vn.sampletracking.sortlist.submitter       = Submitter
vn.sampletracking.sortlist.submittinglabid = Submitting Lab ID

welcome.heading = Welcome!
welcome.message = To get started on your own application, copy the struts-blank.war to a new WAR file using the name for your application. Place it in your container's "webapp" folder (or equivalent), and let your container auto-deploy the application. Edit the skeleton configuration files as needed, restart your container, and you are on your way! (You can find the application.properties file with this message in the /WEB-INF/src/java/resources folder.)
# -- welcome --
welcome.title   = Struts Blank Application

workplan.title = Workplan
workplan.test.title 			   = Workplan By Test
workplan.panel.title 			   = Workplan By Panel
workplan.hematology.title 			   = Hematology Workplan
workplan.immunology.title 			   = Immunology Workplan
workplan.biochemistry.title 		   = Biochemistry Workplan
workplan.serology.title 			   = Serology Workplan
workplan.virology.title 			   = Virology Workplan
workplan.cytobacteriology.title        = Cytobacteriology Workplan
workplan.ebcu.title                    = ECBU Workplan
workplan.bacteriology.title  = Bacteriology Workplan
workplan.parasitology.title           = Parasitology Workplan
workplan.mycrobacteriology.title      = Mycrobacteriology Workplan
workplan.mycology.title               = Mycology Workplan
workplan.molecularBio.title           = Molecular Biology Workplan
workplan.liquidBio.title              = Liquid Biology Workplan
workplan.endocrin.title               = Endocrinology Workplan
workplan.vct.title                    = HIV Workplan
workplan.hemato.imunology.title       = Hemato-Immunology Workplan
workplan.serology.immunology.title    = Serology-Immmunology Workplan
workplan.malaria.title                = Malaria Workplan
workplan.test.types = Test Type
workplan.panel.types = Panel Type
workplan.unit.types = Unit Type
workplan.run = Get Workplan
workplan.print = Print Workplan

zipcode.add.subtitle  = Add ZipCode
zipcode.add.title     = Add ZipCode
zipcode.browse.title  = ZipCode
zipcode.cityId        = City
zipcode.edit.subtitle = Edit ZipCode
zipcode.edit.title    = Edit ZipCode
zipcode.id            = ZipCode Number
zipcode.zipCode       = ZipCode

org_type.ARVSites.name =ARV Center
org_type.ACONDA.name   =EID ACONDA-VS CI Site
org_type.EGPAF.name    =EID EGPAF Site
org_type.ESTHER.name   =EID ESTHER Site
org_type.ICAP.name     =EID ICAP Site
org_type.RTNSites.name =RTN HIV Service
org_type.RTNHsptl.name =RTN HIV Hospital
warning.duplicate.accession = Duplicate lab number {0} not saved
warning.sample.missing.test = Added samples need tests selected or samples should be removed
referral.out.manage =Referrals
referral.reason.testNotPerformed = Test not performed
referral.reason.confirmation = Confirmation requested
referral.reason.moreTests = Further testing required
referral.reason.reagent.expired = Reagent expired
referral.reason.reagent.unavailabe = Reagents unavailable
referral.reason.equipment = Equipment failure
referral.reason.EQA.verification = Verification of EQA
referral.reason.serotyping = Specimen sent for serotyping
referral.reason.EQA.testing = EQA by Repeat Testing
referral.reason.other = Other
referral = Refer
referral.canceled = Referral Canceled
referral.reason = Reason
referral.sent.date = Sent Date
referral.report.date = Report Date
referral.institute = Institute
referral.referer = Referrer
referral.request.date = Request Date
referral.noReferralItems = No Referral Items
referral.addTest = Add Test Request
referral.header.group.request = Referral Request
referral.header.group.results = Referral Results

nonConformant.confirm.newType.message=Are you sure you want to add a new type of sample?
nonConformant.allSampleTypesText=All of the Samples
testSection.Biochemistry = Biochemistry
testSection.Serology = Serology
testSection.Hematology = Hematology
testSection.Immunology = Immunology
testSection.Virology =Virology
testSection.EID =Virology DNA PCR
testSection.VL =Virology Viral Load
testSection.Reception = Reception
testSection.SampleCollection = Sample Collection
lab.title.LNSP_Haiti       = Ha\u00efti Laboratoire national de sant\u00e9 publique
lab.title.CI               = Retro-CI
validation.accept = Save
validation.accept.explanation = Choosing "Save" will record the result shown into OpenELIS
validation.reject = Retest
validation.reject.explanation = Choosing "Retest" will record the result as XXXX into OpenELIS
validation.delete = Ignore
validation.delete.explanation = Choosing "Ignore" will not record the result or the test run into OpenELIS
validation.accept.all = Save all results
validation.reject.all = Retest all results
validation.note.retest = Redo test
documentation.LNSP_Haiti = HaitiLNSP.pdf
documentation.Haiti =HaitiClinical.pdf
reports.nonConformity.menu = Non Conformity Reports
reports.nonConformity.byDate.report = By Date
reports.nonConformity.byLabno.report = By Labno
openreports.nonConformityReport = Non Conformity Report by Date
reports.nonConformity.bySectionReason.report = By Unit and Reason
reports.nonConformity.bySectionReason.title = Non Conformity Report by Unit and Reason
reports.nonConformity.notification.report = Non-conformity notification
tooltip.reports.nonConformity.notification.report = Generate non-conformity notification for services
reports.nonConformity.notification.report.instructions = If a service is selected then any non-conformity notifications which have not yet been printed will be printed. If there are no services listed then all notifications have already been printed<br/> Entering a laboratory number will print a notification even if has already been printed.  A service does not have to be chosen.
search.term.notFound = Order number not found
month.january.abbrev = Jan
month.february.abbrev = Feb
month.march.abbrev = Mar
month.april.abbrev = Apr
month.may.abbrev = May
month.june.abbrev = Jun
month.july.abbrev = Jul
month.august.abbrev = Aug
month.september.abbrev = Sept
month.october.abbrev = Oct
month.november.abbrev = Nov
month.december.abbrev = Dec
report.column.test = Test
report.column.site = Site
report.column.total =Total
testusageconfiguration.browse.title =Test Usage Aggregation Configuration

schedule.never = Never
http.success = Success!
http.site.unreachable = Unable to reach report site
http.unknown.failure = Unknown Failure
http.unauthorized = Site did not accept user/password
http.notfound = Site is not reachable
http.badrequest = Request is malformed
http.error.unknown = Unknown HTTP error trying to reach http://
http.error.noconnection = Service not running or port or application incorrect.  Unable to connect to http\:// 
http.error.unknownhost = Unknown Host error trying to use http://
http.error.unknown.status = Unknown error trying to connect to http://
http.error.io = Unknown IO error
http.error.authorization =  Access denied
http.error.internal = Internal error on http
testusage.config.requiredfields = All enabled fields are required
testusage.config.creation = Report Creation
testusage.config.creation.instrutions = Reports are created daily.  Time should be beginning or end of the day when the machine is likely to be turned on.
testusage.config.enable = Enable
testusage.config.disable = Disable
testusage.config.time = Time
testusage.config.transmit = Report Transmission
testusage.config.transmit.instructions = Reports are sent daily.  Time should be when it is likely that there will be a good Internet connection.
testusage.config.transmit.note = The actual time will be within 9 minutes of the requested time.
testusage.config.transmit.url = URL for site to which the report will be sent.
testusage.config.transmit.url.note = For example <strong>http://192.168.56.101:8180/LNSP_HaitiOpenElis</strong> or <strong>http://haiti.lnsp.gov:8180/LNSP_HaitiOpenElis</strong>
testusage.config.transmit.name = User name for authentication
testusage.config.transmit.password = Password for authentication
testusage.config.history = History
testusage.config.history.time.create = Time of last report created
testusage.config.history.time.sent = Time of last report sent
testusage.config.history.time.report = Time of last report run
testusage.config.history.time.status = Send status
resultreporting.browse.title =Result Reporting Configuration
resultreporting.config.url = URL for site to which the results will be sent. For example <b>http://192.168.56.101/someSite</b>
resultreporting.config.missing.url =If result reporting is active then the URL is required
patient.search.not.found = No patients found matching search terms
report.followup.general.comment = General Comment
report.followup.no.sampleType = No sample type specified
report.followup.no.section = No section specified
report.followup.no.authorizer = No authorizer specified
report.followup.no.note =No note written
test.validation.total.percent =Hematology Total %
resultConfiguration.browse.title =Result Entry Configuration
printedReportsConfiguration.browse.title = Printed Reports Configuration
patientEntryConfiguration.browse.title = Patient Entry Configuration
resultConfiguration.add.title     = Add result configuration
resultConfiguration.edit.title    = Edit result configuration
label.prior.note = Prior Notes
note.required.result.change =Note required when result changed
error.requiredNote.missing =Note is required when result is changed
error.reject.noReason=A rejection reason is required when a result is rejected
instructions.results.autofilltechbox = If the lab technicians name is required then this will add a box at the top of the page to let the user specify the name once and it will autofill the rest of the page
instructions.results.autofilltech.user = If the lab techincians name is required then this will automaticaly use the logged in users name as the default name
instructions.results.technician =If true then the techincians name is required on the results page.  This will add an extra column for the name.
instructions.results.validationFailIcon =If true then an icon will show next to each result that has failed validation on a previous form
instructions.results.invalidAlert = If true technician will be given an alert every time a result is outside of the valid range
instructions.result.malaria.sur.url = The url to which malaria surveillance reports should be sent
instructions.result.malaria.surveillance = Should malaria surveillance reports be sent
instructions.result.malaria.case.url = The url to which malaria case report should be sent
instructions.result.malaria.case = Should malaria case reports be sent
instructions.sampleEntry.acceptOrders=If true able to accept external lab orders electronically.
instructions.reports.nonconformity.sig = If true a line will be added to non-conformity reports for supervisors signature
instructions.sampleEntry.autofillColl = If true then the specimen date and time will be autofilled by the system
instructions.report.referral = Date range is for when the referrals were made.  Referral center or labratory is required
instructions.patient.duplicate.subject = If true allow different patient to have the same subject ID.  If false duplicates will be flagged as an error.  This effects just entry not any data already entered
instructions.validation.techRejection = If true and the technician rejects the test then the next step in the workflow will be the validation form.  If false then the test will be available for retesting.
instructions.bannerHeading = The main text for the banner.  Both French and English should be given
instructions.sample.entry.limit.ref.site = If true the user must choose an existing referring site and will not be able to create a new site through sample entry.
referral.referandreason=Referral Reason
result.report.queue.size = Queue Size
result.report.queue.msg=If OpenELIS is not able to connect to the recipient of the transmitted results it will queue them up.   A large and growing queue is a sign that troubling shooting should be done including contacting the receiving party.
sample.entry.browse.title =Order Entry Configuration
result.outOfValidRange.msg =The value you entered (red field) is outside the range of allowable values for that record. Please check the value
labOrder.hiv.followup.byPeriod.other =Other - specify
dictionary.education.none      = None
dictionary.education.primary      = Primary
dictionary.education.secondary      = Secondary
dictionary.education.upper      = Post secondary
dictionary.marriage.divorced      =  Divorced
dictionary.marriage.DNA      = DNA
dictionary.marriage.livingWith      = Living with somebody
dictionary.marriage.married      = Married
dictionary.marriage.single      = Single
dictionary.marriage.widowed      = Widowed
dictionary.nationality.african      = Non West African
dictionary.nationality.Ivoirian      = Ivoirian
dictionary.nationality.other      = Non African
dictionary.nationality.african.west      = West African
other =Other
dictionary.reject.result.other                    = Other.
patient.clinical.head = Patient clinical
patient.clinical.treatmentStatus = Treatment Status
patient.clinical.history = Clinical History
patient.clinical.history.tb = Tuberculosis History
patient.clinical.tb.extraPulmonary = Extra Pulmonary
patient.clinical.tb.cerebral = Toxoplasmose Cerebral
patient.clinical.tb.meningitis = Meningitis
patient.clinical.tb.prurigo = Prurigo
patient.clinical.tb.diarrhae = Chronic Diarrhae
patient.clinical.history.std = STD infection
patient.clinical.std.colon = Colon Cancer
patient.clinical.std.candidose = Candidose
patient.clinical.std.kaposi = Kaposi
patient.clinical.std.zona = Zona
patient.clinical.prophylaxis.arv = Has the patient received antiretroviral prophylaxis? 
patient.clinical.prophylaxis.arv.type = If yes, received antiretroviral prophylaxis
patient.clinical.treatment.arv = Has the patient been under antiretroviral treatment?
patient.clinical.treatment.arv.recall = Patient's recall of  last antiviral regimen? 
patient.clinical.treatment.arv.type1 = If yes, patient recalls last antiviral treatment, specify the last regime taken 
patient.clinical.treatment.arv.type2 = specify the last regime taken 
patient.clinical.prophylaxis.cotrimoxazole = Is the patient under cotrimoxazole prophylaxis? 
patient.clinical.cotrimoxazole.stage = Evolutionary stage (CDC 1993) 
patient.clinical.infection = Does the patient have an opportunistic infection in progress?
patient.clinical.tb.infection = tuberculosis infection 
patient.clinical.under.treatment = If yes, is the patient currently under treatment?
patient.clinical.weight = Patient Weight (kg)
patient.clinical.karnofsky = Karnofsky score
patient.clinical.karnofsky.children = *997 for children
specify = Specify
label.total.tests =Total tests
auditTrail.order = Order
patient.history = Patient History
reports.auditTrail.creation =Date created
reports.auditTrail.days =Days in system
auditTrail.action.new =new
auditTrail.action.update = update
nonConformity.document.number =Document Number
nonConformity.document.number.format.error =Document number must be in the form of {0}
phone.number.format.error =Phone number must be in the form of {0} plus an optional extension
status =Status
loading =Loading, please wait.
result.undefined =not given
nonconformity.note = Note
nonconformity.note.CI_LNSP =Note/Event Resolution 
nonconformity.note.CI_IPCI =Note/Event Resolution 
nonconformity.note.CI_REG  =Note/Event Resolution 
nonconformity.date = Date
nonconformity.date.CI_LNSP = Report Date
nonconformity.date.CI_IPCI = Report Date
nonconformity.date.CI_REG  = Report Date
nonconformity.provider.label = Requester
nonconformity.provider.label.CI_LNSP = Prescriber
nonconformity.provider.label.CI_IPCI = Prescriber
nonconformity.provider.label.CI_REG = Prescriber
nonconformity.section = Section
nonconformity.section.CI_LNSP = Unit
nonconformity.section.CI_IPCI = Unit
nonconformity.section.CI_REG = Unit
nonconformity.time =Report time (hh\:mm)
siteInformation.instruction.sortQaEvents =Turning on will sort qa events alphabetically in lists.  Will not take effect until server reboot.
siteInformation.instruction.headerInfo = This text will appear in the header of reports which support a additional information.  To split into two lines use <br/> between lines
siteInfo.instruction.labLogo.right = Use file upload to set the lab logo for the right side of report header.  The file must be either a jpg, png or gif.
siteInfo.instruction.labLogo.left = Use file upload to set the lab logo for the left side of report header.  The file must be either a jpg, png or gif.
siteInformation.logo.warning = The file must be either a jpg, png or gif
siteInfo.instruction.patient.nationality = Set to true to allow nationality be part of patient information.  This may require nationalities to be entered into the database.
siteInfo.patient.nationality =If "True" will be part of patient information
errorpage.previous = Previous page:
errorpage.previous.button = Back to previous page
errorpage.home.button = Go to homepage
errorpage.title = System error
errorpage.head1 = A system error has occurred.
errorpage.head2 = Troubleshooting Information
errorpage.para1 = Please report this to your system administrator. In order to understand what caused the problem, please tell us:
errorpage.para2 = After you report the error, you can go back to the previous page or to the homepage using the buttons below.
errorpage.para3 = Paste this into the e-mail to the system administrator:
errorpage.li1 = What you were doing when this happened.
errorpage.li2 = Whether you've experienced this same error before.
errorpage.li3 = Tell your administrator whether:
errorpage.li3a = You are able to continue to work despite the error, or
errorpage.li3b = This error is stopping you from doing any of your work.
errorpage.li4 = Include the troubleshooting information listed below.
errorpage.info.time = Time of error:
errorpage.info.page = Page on which the error occurred:
errorpage.info.browser = Browser Information:
errorpage.404.title = Page not found - 404 Error
errorpage.404.lead = The following page was not found:
errorpage.404.instructions =If there was a link you clicked on has caused this error, please report it to your system administrator.
connection.test.error.missingURL = Failed. No value given for URL
connection.test.button = Test URL
connection.test.button.message = Click to test if the URL has been entered correctly
workplanConfiguration.browse.title =Workplan Configuration
nonConformityConfiguration.browse.title = Non-Conformity Configuration
instructions.workplan.subject = Set to true if the subject number should be printed on the workplan
instructions.workplan.next.visit =Set to true if the date of the next visit should be printed on the workplan
instructions.workplan.result = Set to true if there should be a space for results on the workplan.  Due to space limitation this will not allow for the next visit to also be printed.
instructions.nonconformnity.reception = Set to true if Reception should be listed with test sections for where non-conformity is being reported
instructions.nonconformity.collection = Set to true if Sample Collection should be listed with test sections for where non-conformity is being reported
result.forceAccept.warning = Checking this box will indicate that you accept the results unconditionally.\\n\\nExpected uses\:\\n\\t1. The test has been redone and the result is the same.\\n\\t2. There is no result for the test but you do not want to cancel it\\n\\t3. The result was changed and the technician wants to give the biologist the option to add a note during the validation step explaining the reason of the change.\\n\\nIn either case, leave a note explaining why you are taking this action.
result.forceAccept.header =Accept as is
electronic.order.message.orderNotFound =Order not found for providers lab order number.
electronic.order.message.canceled = Order has been canceled by provider.
electronic.order.message.realized =Order has already been entered into the system.
electronic.order.message.suggestion = Try re-checking the order number or enter the order manually.
sample.referring.patientNumber =Referrers Patient Number
electroinic.order.warning.missingPatientInfo =Patient information is not complete.  Please add DOB, gender or id number. 
instructions.accession.prefix =Prefix for accession numbers which start with site identifier.  May not be changed if samples have already been entered into the system.
instructions.site.phone=Format for phone number.  Use any character as a space holder for a digit. In addition to numbers and letters only the following characters can be used: '(', ')', '+', '-'\
                        For example: if '(225) dd-dd-dd' is the format then '(225) 12-34-55' would be valid but '(335) 22-23-33' or '(225) 123456' would not be valid.
error.SiteInformation.phone.format = The only allowable characters are a-z,A-Z,0-9, (, ), + and -
instructions.site.phone.validation = True if the user input for phone numbers should be validated against the phone number format, false if they should not
button.label.edit = Edit
order.information = Order Information
label.select.search.by = Search by...
label.select.search.here = Type search here...
label.select.last.name = Last name
label.select.first.name = First name
label.select.last.first.name Last name, First name
label.select.patient.ID = Patient identification code
label.patient.search.select = Find lab order for this patient
label.patient.search = Search
test.has.result = Results Recorded or In Progress
test.modify.static.warning = Cancelling a test or deleting a specimen for which results have already been recorded will remove the recorded results from OpenELIS. The results will no longer be accessible.
test.modify.save.warning = You are about to delete a test and its result.\\nDo you wish to continue?
validation.save.message = Verify that you have checked Save or Retest for these results. Do you wish to continue?
date.two.digit.year=YY
note.corrected.result = Result corrected
order.modify.search.warning = Search by patient information (name or ID) will display only the most recent order. For older orders, search by order number.
label.english = English
label.french = French
instructions.sampleEntry.bill.ref.label = This is the label for the billing reference number.  Both the English and French should be given.
instructions.sample.entry.billing.ref = True if the billing reference number should be part of the order.  False if it should not be part of the order.
configuration.test.management = Test Management
configuration.menu.management = Menu Management
configuration.test.rename = Rename existing test names
configuration.test.rename.explain = Use to rename existing tests.  Will not change test, only how the user sees them in OpenELIS and on reports
configuration.test.activate = Activate/Deactivate tests
configuration.test.activate.explain = Use to activate or deactivate an existing test.
instructions.test.activation = Active Tests: a checked box indicates an already active test. To activate a test, check the box; to deactivate, uncheck the box. Any sample types without an existing active test are deactivated and appear at the bottom, under 'Inactive Sample Types'. If one of the tests is activated, the sample type will be activated.
instructions.test.activation.sort = Display Order: Lists of sample types which have newly activated tests. Sort the tests to indicate how they will be displayed in the order entry screen. Sorting can be done by dragging items to the desired position.
instructions.test.activation.confirm = Verify that these are the changes you want to make. If correct then save. If not correct use the back button to make the correct changes
label.current = Current
label.new = New
label.confirmation = Confirmation
label.testName = Test names
label.testActivate = Test Activation
label.test.activate = The following tests will be activated:
label.test.deactivate = The following tests will be deactivated;
label.testActivate.confirm = Verify: Activated/de-activated tests
label.testActivate.inactiveSampleTypes = Inactive Sample Types
label.sample.types.activate = The following sample types will be activated:
label.sample.types.deactivate = The following sample types will be deactivated because they have no tests:
label.sample.types = Sample types
label.button.accept = Accept
label.button.reject = Reject
label.button.finished = Finished
label.button.sort = Sort
label.button.back = Back
label.program = Program
label.test.display.order = Test display order
label.sample.type.display.order = Sample type display order
instructions.sample.entry.program = If true, then user can label an order with a specific program
instructions.clock = Set to true to use 24 hour clock or false to use 12 hour clock.  Example: 24 hour clock 13:40 is 1:40 PM for 12 hour clock.
label.true = true
label.false = false
label.not.available = not available
siteInfo.ResultTechnicianName=If true then the technician name is required for entering results
siteInfo.autoFillTechNameBox=If the techs name is required on results then add a box for autofill
siteInfo.autoFillTechNameUser=If the techs name is required on results then autofill with logged in user
siteInfo.allowLanguageChange=Allows the user to change the language at login
siteInfo.trackPayment=If true track patient payment for services
siteInfo.statusRules=statusRules determine specific status values for the application, ex: LNSP_haiti
siteInfo.reflexAction=reflexActions determine the meaning of the flags in reflexes, ex: RetroCI
siteInfo.passwordRequirements=changes the password requirements depending on site, ex: HAITI
siteInfo.alertWhenInvalidResult=Should there be an alert when the user enters a result outside of the valid range
siteInfo.resultReporting=Should reporting results electronically be enabled
siteInfo.resultReportingURL=Where reporting results electronically should be sent
siteInfo.malariaSurURL=The URL for malaria Surveillance reports
siteInfo.malariaSurReport=True to send reports, false otherwise
siteInfo.malariaCaseURL=The URL for malaria case reports
siteInfo.malariaCaseReport=True to send reports, false otherwise
siteInfo.testUsageReporting=Should reporting testUsage electronically be enabled
siteInfo.default.language.locale=The default language local
siteInfo.default.date.locale=The default date local
siteInfo.condenseNSF=Should NFS be represented as NFS or as individual tests
siteInfo.roleForPatientOnResults=Is patient information restricted to those in correct role
siteInfo.configuration.name=The name which will appear after the version number in header
siteInfo.patientSearchLogOnUser=The user name for using the service
siteInfo.TrainingInstallation=Allows for deletion of all patient and sample data
siteInfo.patientSearchPassword=The password for using the service
siteInfo.patientSearchURL=The service URL from which to import patient demographics
siteInfo.showValidationFailureIcon=If the analysis has failed validation show icon on results page
siteInfo.external.orders=Allow external sites to send electronic orders
siteInfo.non-conformity.signature=Add line for supervisor signature on non-conformity report
siteInfo.auto-fill.collection.date/time=Should the specimen collection time and date be autofilled
siteInfo.results.on.workplan=Should there be a space for results on workplan
siteInfo.Reception.as.unit=Should reception be a place where a non-conformity is reported
siteInfo.Collection.as.unit=Should sample collection be a place where a non-conformity is reported
siteInfo.Accession.number.prefix=Prefix for SITEYEARNUM format.  Can not be changed if there are samples
siteInfo.validate.phone.format=Should the format for a phone number be validated
siteInfo.Allow.duplicate.subject.number=Allow more than one patient to have same subject number
siteInfo.validateTechnicalRejection=If true and a technician rejects test results then they are ready to be validated
siteInfo.validationOnlyNotesAreExternal=If true note are internal except validation
siteInfo.allowResultRejection=If true then a technician has the ability to reject an individual test and select a reason for rejection
siteInfo.phone.format=The acceptable format for a phone number
siteInfo.augmentTestNameWithType=If true then in certain places the test name will have the the test type
siteInfo.billingRefNumberLocalization=Term used to for billing reference field
siteInfo.reflex_rules=What set of reflex rules are used. From a predefined list
siteInfo.testUsageAggregationUrl=The url of the site to which test usage will be sent
siteInfo.testUsageAggregationUserName=The user name for accesses to the service for aggregating test usage
siteInfo.testUsageAggregationPassword=The password for accesser to the service for aggregating test usage
siteInfo.testUsageSendStatus=The status of what happened the last time an attempt was made to send the report
siteInfo.siteNumber=site Id Number
siteInfo.useExternalPatientSource=Use an external source patient demographics true/false
siteInfo.modify.results.role=Should a separate role be required to be able to modify results
siteInfo.modify.results.note.required=Is a note required when results are modified
siteInfo.reportPageNumbers=use page numbers on reports
siteInfo.SiteName=The name of the site for reports and header
siteInfo.lab.director=The lab directors name for the reports
siteInfo.validate.all.results=all results should be validated even if normal
siteInfo.stringContext=The context for the property, ex: Cote d' Iviore
siteInfo.setFieldForm=set form fields for each different implementation, ex: Haiti
siteInfo.acessionFormat=specifies the format of the acession number,ex: SiteYearNum
siteInfo.sortQaEvents=sort qa events in lists
siteInfo.additional.site.info=additional information for report header
siteInfo.lab.logo.left=Provides for uploading report left lab logo
siteInfo.lab.logo.right=Provides for uploading report right lab logo
siteInfo.subject.on.workplan=Use the subject number on the workplan
siteInfo.next.visit.on.workplan=Show the date of the next visit on the workplan
siteInfo.billingRefNumber=Number used to track billing
siteInfo.Program=Is a program part of an order
siteInfo.bannerHeading = The main text on the banner
siteInfo.clock = True for 24 hour clock, false for 12 hour clock
siteInfo.restrictFreeTextRefSiteEntry = If true the user must choose an existing referring site and will not be able to create a new site through sample entry.
sample.entry.addSample.button = Add sample
result.corrected = Corrected Result
label.remove.image = Remove image

report.requestOrderNumber = Requester Order Number
report.confirmationOrderNumber = Confirmation Order Number
report.sampleType = Sample Type
report.reception = Reception
report.initialResults = Initial Results
report.confirmationResult = Confirmation Results
report.requesterContact = Requester contact
report.telephoneAbv = Tel
report.completionDate = Completion Date
report.site = Site
report.fax = Fax
report.email = Email
report.test = Test
report.result = Result
report.note = Note
report.pageNumberOf = of
report.patientCode = Patient code
report.prescriber = Prescriber
report.sex = Sex
report.districtFacility = District
report.regionFacility = County
report.referringSite = Referring site
report.ordinanceNo = Ordinance no
report.orderDate = Date of order
report.receiptDate = Date and time of receipt
report.specimenAndNo = Specimen and number
report.collectionDate = Date and time of collection
report.outcome = Result
report.referenceValue = Reference value
report.unit = Unit
report.labInfomation = General information of the laboratory
report.belowNormal = Below Normal
report.aboveNormal = Above Normal
report.normal = Normal
report.abnormal = Abnormal
report.extLabReference = Reference to an external lab
report.confirmTest = Conformation test
report.serviceHead = Head of Service
report.associateProfessor = Associate Professor
report.assHeadOfBioclinicque = Assistants - Head Bioclinicque
report.reportDate = Date of Report
report.about = of
report.age = Age
report.idNational = National ID
report.program = Program
report.status = Status
report.alert = Alert
report.study = Study
report.correctedReport = Corrected Report
report.signValidation = Signature / Validation
report.legend = Legend
report.analysisReport = Results of Analysis
report.results = Results
report.specimen = Spec
report.specimenCollectTimes = Specimen number - Collection date and time
# HIV summary
report.total = Total
report.children = Children
report.women = Women
report.men = Men
report.population = Population
report.account = Account
report.accounTestsByAgeAndSex = Accounts Tests by Age and Gender HIV
report.positive = Positive
report.accountHivTypeTest = Accounts Tests HIV Test Type
report.negative = Negative
report.undetermined = Undetermined
report.percentage = Percentage
report.waiting = Waiting
#Summary of all Tests
report.globalLabReport = Global Laboratory Report
report.notStarted = Not Started
report.inProgress = In Progress *
report.complete = Completed
report.footNote = * During includes results that are : rejected by the technician , awaiting validation rejected during validation
report.labTotal = Total Laboratories
#Referred Test reports
report.orderNo = No of Order
report.referredTest = Referred Test
report.referredResult = Referred Result
report.other = Other
report.report = Report
report.reason = Reason
# Activity Report
report.activity = Activity Report
report.printed = Printed
report.techId = Tech ID
report.collection = Collection
report.patientNameCode = Names / Codes of patient
report.testName = Name of test
report.dateFormat = dd/mm/yy
report.dateReviewedReceived = Reviewed / Released (dd / mm / yyyy) ____________________ by____________________________________
#Non Conformity by group/date
report.supervisorSign = Supervisor's signature_______________________________________________Date________________________
report.for = for
report.comments = Comments
report.biologist = Biologist
report.typeOfSample = Type of sample	
report.reasonForRejection = Reason for rejection
report.section = Section
report.service = Service
report.study = Study
report.siteSubjectNo = Site Subject No.
report.subjectNo = Subject No.
#Validation report
report.validationReport = Validation Report
report.testSection = Test Section
report.labManager = Laboratory Manager
#Workplan reports (by test, section, bench)
report.receptionDate = Date of reception
report.workPlan = Work plan
report.appointmentDate = Date of appointment
#No Report report
report.noReportMessage = It is not possible to create the report at this time.

dictionary.result.A+ = A+
dictionary.result.Trace = Trace
dictionary.result.B+ = B+
dictionary.result.AB = AB
dictionary.result.O+ = O+
dictionary.result.Wucheria_Bancrofti = Wucheria Bancrofti
dictionary.result.Manzonella_Ozardi = Manzonella Ozardi
dictionary.result.Forme_trophozoite = Trophozoite form
dictionary.result.Forme_Gametocyte = Gametocyte form
dictionary.result.Forme_Shizogonique = Shizogonique form
dictionary.result.Intermediare = Intermediare
dictionary.result.Positif_(+) = Positive (+)
dictionary.result.Positif_(++) = Positive (++)
dictionary.result.Positif_(+++) = Positive (+++)
dictionary.result.Positif_(++++) = Positive (++++)
dictionary.result.En_Amas = In Heap
dictionary.result.Liquide = Liquid
dictionary.result.Diarrheique = Diarrheal
dictionary.result.Molle = Molle
dictionary.result.Pateuse = Pasty
dictionary.result.Moulee = Molded
dictionary.result.Dure = Lasts
dictionary.result.Isospora_Belli = Isospora Belli
dictionary.result.Cryptosporidium_Parvum = Cryptosporidium Parvum
dictionary.result.Cryptosporidium_Cayetanensis = Cryptosporidium Cayetanensis
dictionary.result.Cyclospora = Cyclospora
dictionary.result.Cryptosporidium_canum = Cryptosporidium canum
dictionary.result.Toxoplasma_Gondii = Toxoplasma Gondii
dictionary.result.Cryptosporidium_andersoni = Cryptosporidium andersoni
dictionary.result.Cryptosporidium_bailey = Cryptosporidium bailey
dictionary.result.Cryptosporidium_canis = Cryptosporidium canis
dictionary.result.Cryptosporidium_felis = Cryptosporidium felis
dictionary.result.Cryptosporidium_galli = Cryptosporidium galli
dictionary.result.Cryptosporidium_hominis = Cryptosporidium hominis
dictionary.result.Cryptosporidium_meleagridis = Cryptosporidium meleagridis
dictionary.result.Cryptosporidium_muris = Cryptosporidium muris
dictionary.result.Cryptosporidium_saurophilum = Cryptosporidium saurophilum
dictionary.result.Cryptosporidium_serpentis = Cryptosporidium serpentis
dictionary.result.Cryptosporidium_wrairi = Cryptosporidium wrairi
dictionary.result.Tres_Positive = Highly Positive
dictionary.result.Positif = Positive
dictionary.result.Faiblement_Positif = Weakly Positive
dictionary.result.Normal = Normal
dictionary.result.Anormal = Abnormal
dictionary.result.Ascaris_Lumbricoides = Ascaris Lumbricoides
dictionary.result.Enterobius_Vermicularis = Enterobius Vermicularis
dictionary.result.Necator_Americanus = Necator Americanus
dictionary.result.Ancyclostoma_Duodenale = Ancyclostoma Duodenale
dictionary.result.Trichnella_Spiralis = Trichnella Spiralis
dictionary.result.Toxocara_Canis = Toxocara Canis
dictionary.result.Dracunculus_Medinensis = Dracunculus Medinensis
dictionary.result.Entamoeba_Histolitica = Entamoeba Histolytica
dictionary.result.Entamoeba_Coli = Entamoeba Coli
dictionary.result.Iodamoeba = Iodamoeba
dictionary.result.Giardia = Giardia
dictionary.result.Lamblia = Lamblia
dictionary.result.Trichomonas_Intestinalis = Trichomonas Intestinalis
dictionary.result.Trouble = Trouble
dictionary.result.Clair = Clear
dictionary.result.lipemique = lipemic
dictionary.result.icterique = icteric
dictionary.result.Autre = Other
dictionary.result.Jaune_Paille = Straw Yellow
dictionary.result.Jaune_Citrin = Citrin Yellow 
dictionary.result.Jaune_Foncee = Dark Yellow
dictionary.result.Rouge = Red
dictionary.result.Marron = Brown
dictionary.result.Fonce = Dark
dictionary.result.Granuleux = Granular
dictionary.result.Cireux = Waxy
dictionary.result.Hyalin = Hyaline
dictionary.result.Entamoeba_Hartmani = Entamoeba Hartmani
dictionary.result.Endolimax_Nana = Endolimax Girl
dictionary.result.Dientamoeba_Fragilis = Dientamoeba Fragilis
dictionary.result.Chilomastix_Mesnili = Chilomastix Mesnili
dictionary.result.Balantidium_Coli = Balantidium Coli
dictionary.result.Ankylostome_Duodenale = Duodenal Hookworm
dictionary.result.GP160 = GP160
dictionary.result.P66 = P66
dictionary.result.GP41 = GP41
dictionary.result.GP120 = GP120
dictionary.result.P31 = P31
dictionary.result.P17 = P17
dictionary.result.P55 = P55
dictionary.result.P51 = P51
dictionary.result.P24 = P24
dictionary.result.Filament_Mycelium = Filament Mycelium
dictionary.result.Leucocytaire = Leukocyte
dictionary.result.Hematique = hematic
dictionary.result.Forme_Gametocyte_+ = Gametocyte Form +
dictionary.result.Forme_Gametocyte_++ = Gametocyte Form ++
dictionary.result.Forme_Gametocyte_+++ = Gametocyte Form +++
dictionary.result.Forme_Trophozoite_+ = Trophozoite Form +
dictionary.result.Forme_Trophozoite_++ = Trophozoite Form ++
dictionary.result.Forme_Trophozoite_+++ = Trophozoite Form +++
dictionary.result.Forme_Schizogonique_+ = Schizogonic Form +
dictionary.result.Forme_Schizogonique_++ = Schizogonic Form ++
dictionary.result.Forme_Schizogonique_+++ = Schizogonic Form +++
dictionary.result.Levures_bourgeonnante = Budding Yeast
dictionary.result.Verdatre = Greenish
dictionary.result.filament_mycelium_+ = Filament Mycelium +
dictionary.result.Filament_Mycelium_++ = Filament Mycelium ++
dictionary.result.Filament_Mycelium_+++ = Filament Mycelium +++
dictionary.result.Levures_Bourgeonnante_+ = Budding Yeast +
dictionary.result.Levures_Bourgennante_++ = Budding Yeast ++
dictionary.result.Levures_Bourgeonnante_+++ = Budding Yeast +++
dictionary.result.1/40 = 1/40
dictionary.result.1/80 = 1/80
dictionary.result.1/160 = 1/160
dictionary.result.1/320 = 1/320
dictionary.result.Sanguilant = Sanguilant
dictionary.result.Rougeatre = Reddish
dictionary.result.Jaunatre =  Yellowish
dictionary.result.Presence = Presence
dictionary.result.Absence = Absence
dictionary.result.A- = A-
dictionary.result.B- = B-
dictionary.result.O- = O-
dictionary.result.A = A
dictionary.result.O = O
dictionary.result.B = B
dictionary.result.Spores = Spores
dictionary.result.Levures_Simple = Simple Yeast
dictionary.result.Onchocera_Volvulus = Onchocera Volvulus
dictionary.result.Loa_Loa = Loa Loa
dictionary.result.Positif_VIH_1 = Positive HIV 1
dictionary.result.Positif_VIH_2 = Positive HIV 2
dictionary.result.Positif_VIH_1_et_2 = Positive HIV 1 and 2
dictionary.result.Positif_+ = Positive +
dictionary.result.Positif_++ = Positive ++
dictionary.result.Positif_+++ = Positive +++
dictionary.result.Negatif = Negative
dictionary.result.Indetermine = unspecified
dictionary.result.Positif_VIH1 = Positive HIV1
dictionary.result.PositifVIH2 = PositiveHIV2
dictionary.result.Positif_VIH1_et_VIH2 = Positive HIV1 and HIV2
dictionary.result.Positif_VIH2 = Positive HIV2
dictionary.result.Positif_HIV1 = Positive HIV1

dictionary.result.Plasmodium_Falciparum = Plasmodium Falciparum
dictionary.result.Plasmodium_Malariae = Plasmodium Malariae
dictionary.result.Plasmodium_Ovalae = Plasmodium Ovalae
dictionary.result.Plasmodium_Vivax = Plasmodium Vivax
dictionary.result.Glaireuse = Glaireuse
dictionary.result.Glairo-Sanguinolante = Mucoid - Sanguinolent
dictionary.result.Levures = Yeast
dictionary.result.Absence_De_Parasites = Absence From Parasites
dictionary.result.Presence_De_Levures = Presence of Yeast
dictionary.result.Douteux = Doubtful
dictionary.result.Claire = Clear
dictionary.result.Limpide = Limpid
dictionary.result.Hemorragique = Haemorrhagic
dictionary.result.Rares_Oeufs_De_Schistosoma_Haematobium = Few Eggs Of Schistosoma haematobium
dictionary.result.Nombreux_Oeufs_De_Schistosoma_Haematobium = Many Eggs Of Schistosoma haematobium
dictionary.result.Formes_Vegetatives_De_Trichomonas_Vaginal = Trichomonas vaginalis From Vegetative forms
dictionary.result.Filaments = Filaments
dictionary.result.Presence_Filaments_Myceliens = Presence Mycelial Filaments
dictionary.result.Absence_De_Levures = Absence Of Yeast
dictionary.result.Presence_De_Levures_Du_Genre_Cryptocoque = Yeasts From Presence Of Genre cryptococcal
dictionary.result.Absence_De_Colonies = Absence of Colonies
dictionary.result.Presence_De_Colonies = Presence of Colonies
dictionary.result.Candida_Albicans = Candida Albicans
dictionary.result.Candida_Tropicalis = Candida Tropicalis
dictionary.result.Candida_Glabrata = Candida Glabrata
dictionary.result.Candida_Krusei = Candida Krusei
dictionary.result.Sensible = Sensible
dictionary.result.Intermediaire = Intermediate
dictionary.result.Resistant = Resistant
dictionary.result.Si_Sensible_Preciser_La_Concentration_Min = If Sensible Specify the minimum inhibitory concentration ( microgram / \u200b\u200bMl )
dictionary.result.Absence_De_Champignons = Absence Of Mushrooms
dictionary.result.Nom_Du_Champignon = Name From Fungus
dictionary.result.Presence_De_Spores = Presence of Spores
dictionary.result.Presence_De_Zygospores = Presence of Zygospores
dictionary.result.Absence_De_Grain = Absence Of Grain
dictionary.result.Presence_De_Grain_DOrigine_Fongique = Presence of Grain On Fungal Origin
dictionary.result.Presence_De_Grain_DOrigine_Actinomycosiqu = On Presence Of Origin actinomycosic Grain
dictionary.result.Ectothrix = Ectothrix
dictionary.result.Endothrix = Endothrix
dictionary.result.Endo-Ectothrix = Endo-Ectothrix
dictionary.result.Absences_De_Colonies = Absences of Colonies
audit.search.text=Filter entries by
audit.filtered.from=filtered from
audit.no.prefix=No
audit.entries.displayed=entries displayed
audit.no.records=No matching record found
audit.show=Show
audit.show.all=All
report.section.not.specified=Not specified
abbreviation.month.single=M
abbreviation.year.single=Y
abbreviation.day.single=D
role.audittrail=Audit Trail
role.test.configuration=Test Management
role.intake=Entering Orders/Change Orders/Entry Patients
role.inventory=Manage test kit inventory
role.maintenance=Maintenance Admin
role.reports=Reports
role.results=Plans Work/Entering Results/Entering Referred Tests
role.users=User Account Management
role.validator=Results Validator
role.results.all=role.results.all (?)
role.edit.identifiers=Edit identifiers

configuration.sampleType.manage=Manage Sample Types
configuration.sampleType.manage.explain=Use to create, set display order or assign tests to sample types
configuration.sampleType.confirmation.explain=This sample type will not be active until at least one test has been assigned to it.
configuration.sampleType.create=Create New Sample Type
configuration.sampleType.create.duplicate=An existing test sample type with the same name has been found.  Please cancel or use a different name.
configuration.sampleType.order=Set Sample Type Order
configuration.sampleType.order.explain=Sort sample types by clicking a type and dragging it into the proper order.
configuration.sampleType.order.explain.limits=Only sample types with tests assigned may be ordered.  For new types please assign tests before ordering.
configuration.sampleType.assign=Test Assignment
configuration.sampleType.assign.explain=Select tests to re-assign to a different sample type by clicking the test name; they are displayed under their currently assigned sample type.
configuration.sampleType.assign.new.type=Assign to sample type
configuration.sampleType.confirmation.move.phrase=will be moved from
configuration.sampleType.assign.deactivate=has no tests assigned and will be deactivated
sampleType.existing.inactive=Inactive Sample Types.  Assign tests to activate.
sampleType.existing=Existing Sample Types
sampleType.new=New Sample Type
configuration.panel.manage=Manage Panels
configuration.panel.manage.explain=Use to create, set display order or assign tests to panels
configuration.panel.confirmation.explain=This panel will not be active until at least one test has been assigned to it.
configuration.panel.create=Create New Panel
configuration.panel.create.duplicate=An existing panel type with the same name has been found.  Please cancel or use a different name.
configuration.panel.order=Set Panel Order
configuration.panel.order.explain=Sort panels by clicking a type and dragging it into the proper order.
configuration.panel.order.explain.limits=Only panels with tests assigned may be ordered.  For new panels please assign tests before ordering.
configuration.panel.assign=Test Assignment
configuration.panel.assign.explain=Select tests to re-assign to a different panel by clicking the test name; they are displayed under their currently assigned panel.
configuration.panel.assign.new.type=Assign to panel
panel.existing.inactive=Inactive Panels (Assign tests to activate)
panel.existing=Existing Panels
panel.new=New Panel
configuration.testUnit.manage=Manage Test Units
configuration.testUnit.manage.explain=Use to create, set display order or assign tests to test units
configuration.testUnit.create=Create New Test Unite
configuration.testUnit.order=Set Test Unit Order
configuration.testUnit.assign=Test Assignment
testUnit.new=New Unit Test
testUnit.existing=Existing Test Units

testUnit.existing.inactive=Inactive Test Units.  Assign tests to activate.
configuration.testUnit.confirmation.explain=This test unit will not be active until at least one test has been assigned to it.
configuration.testUnit.order.explain=Sort lab units by clicking a unit and dragging it into the proper order.
configuration.testUnit.order.explain.limits=Only test sections with tests assigned may be ordered.  For new sections please assign tests before ordering.
configuration.testUnit.confirmation.explain=This test unit will not be active until at least one test has been assigned to it.
configuration.testUnit.assign.explain=Select tests to re-assign to a different lab unit by clicking the test name; they are displayed under their currently assigned lab unit.
configuration.testUnit.assign.new.unit=Assign to test section
configuration.testUnit.confirmation.move.phrase=will be moved from
word.to=to
configuration.testUnit.assign.deactivate=has no tests assigned and will be deactivated
configuration.testUnit.create.duplicate=An existing test unit with the same name has been found.  Please cancel or use a different name.
configuration.panel.rename=Rename Existing Panels
configuration.panel.rename.explain=Use to correct the name of existing panels.
configuration.testSection.rename=Rename Existing Test Sections
configuration.testSection.rename.explain=Use to correct the name of existing test sections.
configuration.uom.rename=Rename Existing Unit of Measure Entries
configuration.uom.rename.explain=Use to correct the name of existing unit of measure entries.

configuration.uom.manage=Manage Units of Measure
configuration.uom.manage.explain=Use to create Units of Measure
configuration.uom.create=Create New Units of Measure
configuration.uom.create.duplicate=configuration.uom.create.duplicate
testUnit.new=New Unit Test
testUnit.existing=Existing Test Units
uom.new= Create a new Unit of Measure
uom.existing=Current Unit of Measure
uom.existing.inactive=Inactive Unit of Measure. Assign tests to this Unit of Measure to activate it.
configuration.uom.confirmation.explain=

configuration.panel.manage=Manage Panels

configuration.test.management.spelling=Spelling corrections
configuration.test.management.organization=Test Organization
configuration.test.add=Add new tests
configuration.test.modify=Modify tests
configuration.test.orderable=Enable/disable test orderability
configuration.test.orderable.explain=Tests that are orderable can be ordered on intake.  If they are not orderable then they can only be ordered as a result of a reflex
instructions.test.order=Test with checks are orderable, those without checks are not orderable.  Change checks to change status.  For a test to be able to be ordered on intake it must be both active and orderable.  Tests which are active but not orderable may be requested as part of a test reflex.
label.test.order.confirm=Verify\: Enable/disable test orderability
label.test.unorderable=The following tests will not be orderable on order form.  They will only be orderable as a reflexed test.
label.test.orderable=The following tests will be orderable from the order form.
configuration.test.add.explain=Use to add new tests to the system.  Modification of existing tests should be done through the other test management links
configuration.test.modify.explain=Use to modify existing tests in the system.
report.patient.not.registered=Not registered
configuration.test.catalog=View Test Catalog
configuration.test.catalog.explain=View the current test catalog
age.anyAge=Any Age
result.anyValue=Any value
test.add.copy.name=Copy from Test Name
result.type.select=Select List
result.type.numeric=Numeric
result.type.freeText=Free text
result.type.alpha=Alphanumeric
result.type.multiselect=Multiselect
result.type.cascading=Cascading multiselect
label.unitofmeasure=Unit of Measure
label.none=None
label.orderable=Orderable
instruction.patient.id.required=If true then a patient ID will be required when new patient information is entered
instruction.patient.subNumber.required=If true then a subject number will be required when adding a new patient
instruction.nonConformity.sample.id=If true then the sample number from the sending lab will be required when entering a non-conformity
site.info.patient.id.required=Is a patient ID required for a new patient
site.info.patient.subjectNumber.required=Is a subject number required for a new patient
site.info.nonConformity.sample.id=Is a sample id from the referring lab required
banner.menu.help.navigation=Navigating OpenELIS
banner.menu.help.test.order=How to create a test order
banner.menu.help.patient.search=How to find a patient
banner.menu.help.patient.create=How to add a patient
banner.menu.help.nonconformity=How to document rejected samples
banner.menu.help.results=How to enter results
report.no.section.tests=There are no tests for this lab unit in the date range selected
alert.warning=Warning
alert.error=Error
instruction.tabs.patientIdentity=If true then the patient management menu item will be in the menu
site.info.tabs.patientIdentity=If true, display patient tab
site.info.tabs.patientIdentity=If true, display study tab
site.info.tabs.nonconformity=If true, display Non Conformity tab
error.birthdate.format=The patient birthdate is not in the correct format.
configuration.batch.test.reassignment=Batch test reassignment and cancelation
label.selectSampleType=Select sample type
label.currentTest=Current test
label.replaceWith=Replace with
label.cancel.test.no.replace=Cancel test for lab numbers selected, do not assign a new test
label.includeInactiveTests=Include inactive tests
label.checkedWillBeModified=Checked lab no. will be modified
label.analysisNotStarted=Analysis not started
label.rejectedByTechnician=Rejected by technician
label.rejectedByBiologist=Rejected by biologist
label.notValidated=Not validated
label.test.batch.replace.start=The following
label.test.batch.replace.finish=tests will be canceled and replaced with
label.test.batch.cancel.start=You have selected to cancel the test
label.test.batch.cancel.finish=This is non-reversible.
label.test.batch.no.change.finish=tests will not be changed
label.test.batch.status.change.warning=The status of the following tests were changed before they were reassigned
label.test.batch.reassignment=Reassigned to
warning.test.batch.reassignment.cancel=You have selected to cancel the test. This is non-reversible. Please be sure that this is what you mean to do BEFORE accepting the changes
configuration.test.catalog.guide.show=Show guide
configuration.test.catalog.guide=\    <b>Name</b><br/>\
    <span class\="tab">The name of the test as it will appear within openELIS.  Both English and French are shown</span><br/>\
    <b>Report Name</b><br/>\
    <span class\="tab">The name of the test as it will appear in reports.  Both English and French are show</span><br/>\
    <b>Active/Not Active</b><br/>\
  <span class\="tab">If the test is active it can be ordered on the order form or as part of a test algorithm.\
  If it is not active it can not be ordered or be part of a test algorithm</span><br/>\
    <b>Orderable/Not ordererable</b><br/>\
  <span class\="tab">If a test is active and orderable then it can be ordered on an order form.  If it is active but\
  not orderable then it will only be done if it is reflexed from another test</span><br/>\
    <b>Test Unit</b><br/>\
    <span class\="tab">Which section of the lab performs the test.  This is also known as a test section.</span><br/>\
    <b>Sample Type</b><br/>\
  <span class\="tab">The type of sample on which the the test can be done.  If the intake technician is able to select\
  the type of sample after they have ordered the test it will be marked as user to indicate that the user will\
  select the type</span><br/>\
    <b>Panel</b><br/>\
  <span class\="tab">If this test is part of a test panel then the panel will be named here.</span><br/>\
    <b>Result type</b><br/>\
    <span class\="tab">The kind of result for this test</span>\
    <UL>\
        <li>N - Numeric. Accepts only numeric results in a text box. Results can be evaluated as to being in a normal or\
            a valid range\
        </li>\
        <li>A - Alphanumeric. Accepts either numeric or text in a text box. It will not be evaluated for being normal or\
            valid\
        </li>\
        <li>R - Free text. Accepts up to 200 characters in a text area. It will not be evaluated for being normal or\
            valid\
        </li>\
        <li>D - Select list. User will be able to select from a dropdown list. The normal value will be specified as the\
            reference value\
        </li>\
        <li>M - Multi-select list. The user will be able to select one or more values from a dropdown list. No reference\
            value will be specified\
        </li>\
        <li>C - Cascading multi-select list. Similar to multi-select but the user will be able to select multiple groups\
            from the dropdown list.\
        </li>\
    </UL><br/>\
    <b>uom</b><br/>\
    <span class\="tab">Unit of measure for the test.  This usually only applies to numeric or alphanumeric result types</span><br/>\
    <b>Significant digits</b><br/>\
  <span class\="tab">The number of significant digits for numeric results.  Entered results will be rounded or padded to the correct number of digits.\
    The normal range will also be displayed with the correct number of significant digits</span><br/>\
    <b>Select values</b><br/>\
    <span class\="tab">Only specified for select, multi-select or cascading multi-select results.\
        These are the available selections shown to the user.  If the selection is marked as "qualifiable" then when the user\
        selects that value they will be able to enter additional information in a text box.</span><br/>\
    <b>Reference value</b><br/>\
    <span class\="tab">The value of a selection for a healthy person.  Only given for select list results</span><br/>\
    <b>Result limits</b><br/>\
    <span class\="tab">The limits of normal and valid results for numeric tests.  The values can depend on both the age and sex of the patient.</span><br/>\
    <b>Sex</b><br/>\
    <span class\="tab">If the sex of the patient maters for the given values it will be specified here</span><br/>\
    <b>Age range</b><br/>\
    <span class\="tab">If the age range (in months) maters for the given values it will be specified here</span><br/>\
    <b>Normal range</b><br/>\
    <span class\="tab">Any numeric result within this range is what is expected in a healthy person</span><br/>\
    <b>Valid range</b><br/>\
    <span class\="tab">Any numeric result not in this range is an indication that the test may not have been done correctly</span><br/>\
    <br/>\
    <b>Note\:</b><br/>\
    <span class\="tab">n/a means not available.  The value is not specified</span>
configuration.test.catalog.sections=Select test section to view catalog for that section
label.all=All
configuration.test.catalog.name=Name
configuration.test.catalog.report.name=Report Name
label.test.unit=Test unit
label.panel=Panel
label.result.type=Result type
label.uom=uom
label.significant.digits=Significant digits
label.loinc=LOINC
configuration.test.catalog.select.values=Select values
configuration.test.catalog.reference.value=Reference value
label.sex=Sex
configuration.test.catalog.age.range.months=Age range (months)
configuration.test.catalog.normal.range=Normal range
configuration.test.catalog.valid.range=Valid range
configuration.test.catalog.result.limits=Result limits
warning.configuration.needed=Configuration needed
label.reporting.range=Reporting range
label.range=Range
label.age.range=Age range
label.sex.dependent=Sex dependent
label.existing.test.sets=Existing test sets
label.reference.value=Reference value
label.select.list=Select list
label.result.order=Result order
configuration.test.add.guide.verify=<b>Verify that all values are correct and either accept them or navigate to change the incorrect values.</b>
configuration.test.add.guide.result.limits=<b>Overview</b><br>\
            <span class\="tab" >The results limits indicate the normal and valid result ranges for the new test.  The ranges may be dependent on the sex and age of the patient.\
                The inputs will expand as the selections are made</span><br><br>\
            <b>Sex dependent</b><br/>\
            <span class\="tab">Do the limits for this range depend on the sex of the patient.  If selected then another normal range will be given for the age range</span><br><br>\
            <b>Age range</b><br>\
            <span class\="tab">The upper end of the age range for the normal values.  The lower age range will either be 0 or the value of the previous range.  The age may be given\
            in either months 'M' or years 'Y'.  There are also some predefined age ranges in the dropdown.  The value entered must be greater than the lower age range</span><br><br>\
            <b>Range</b><br>\
            <span class\="tab">The lower and upper values for the normal range.  The lower range must be less than the upper range.  If the normal range is given as less than some\
            value ( '\\< 15 g/l) then the entry would be a range of 0-15.</span><br><br>\
            <b>Reporting range</b><br>\
            <span class\="tab">The range which will be used on reports.  If the range is \\< 15 g/l then it will be entered as 0-15 in the range fileds and \\< 15 in this field.</span><br><br>\
            <b>Valid Range</b><br>\
            <span class\="tab">The valid range for this test</span><br><br>\
            <b>Significant digits</b><br>\
            <span class\="tab">The number of significant digits for results.  By example\: if the significant digits are 2 and a result of 5 is entered then the result will be recorded\
            as 5.00.  If the result were entered as 5.237 then the result would be recorded as 5.24.  0 is not the same as blank.  0 means that results are only whole numbers.  A blank\
            means that whatever was entered is what would be recorded</span><br><br>
configuration.test.add.guide.select.list=\ The list of select list options can either be added one at a time from the dropdown menu or can be selected from and existing set<br>\
            <span class\="tab" ><b>Select list options</b><span class\="requiredlabel">*</span> The list of existing result values. As a selection is made it will also be added to Result order, refernece value and Qualifiers</span><br>\
            <span class\="tab" ><b>Result order </b> The order in which the values will appear when entering results.  The order can be changed by draging an option up or down on the list.</span><br>\
            <span class\="tab" ><b>Reference value </b> The result which would be expected of a 'normal' person</span><br>\
            <span class\="tab" ><b>Qualifiers </b> If a value is marked as being qualified then if that value is the result of an analysis a text box will be presented for additional information</span><br>\
            <span class\="tab" ><b>Existing test sets </b> A convient way to add sets of available results.  They are based on existing sets that have already been entered to the system.  Selecting a set\
            will replace any selections already made</span><br>
configuration.test.add.guide.sample.type=\ <span class\="tab">Select one or more sample types.  If you select more than one sample type then the test must be identical in all ways for each sample type.</span><br><br>\
            <span class\="tab" >After the sample type is selected the order in which the new test, shown in green, will appear can be changed by dragging it up or down.\
            The order will determine the order of the tests are shown in the order entry form after a sample type is selected<br></span>
configuration.test.add.guide.test=\    <b>Name</b><span class\="requiredlabel">*</span><br/>\
        <span class\="tab">The name of the test as it will appear within openELIS.  Both English and French are required</span><br/>\
        <b>Report Name</b><span class\="requiredlabel">*</span><br/>\
        <span class\="tab">The name of the test as it will appear in reports.  Both English and French are required.\
            If the Name and reporting name are the same click on the button to copy the name</span><br/>\
        <b>Test Section</b><span class\="requiredlabel">*</span><br/>\
        <span class\="tab">The test section in which the test will be done</span><br/>\
        <b>Panel</b><br/>\
        <span class\="tab">If this test is part of a test panel then the panel can be added here.\
            It is possible, but not usual, for a test to be in more then one panel</span><br/>\
        <b>uom</b><br/>\
        <span class\="tab">Unit of measure for the test.  This usually only applies to numeric or alphanumeric result types</span><br/>\
        <b>Result type</b><span class\="requiredlabel">*</span><br/>\
        <span class\="tab">The kind of result for this test\:</span><br><br>\
        <span class\="tab"><b>Numeric</b> - Accepts only numeric results in a text box. Results can be evaluated as to being in a normal or\
                a valid range</span><br>\
        <span class\="tab" ><b>Alphanumeric</b> - Accepts either numeric or text in a text box. It will not be evaluated for being normal or\
                valid</span><br>\
        <span class\="tab" ><b>Free text</b> - Accepts up to 200 characters in a text area. It will not be evaluated for being normal or\
                valid</span><br>\
        <span class\="tab" ><b>Select list</b> - User will be able to select from a dropdown list. The normal value will be specified as the\
                reference value</span><br>\
        <span class\="tab" ><b>Multi-select list</b> - The user will be able to select one or more values from a dropdown list. No reference\
                value will be specified</span><br>\
        <span class\="tab" ><b>Cascading multi-select list</b> - Similar to multi-select but the user will be able to select multiple groups\
                from the dropdown list.</span><br><br>\
        <b>Active</b><br>\
        <span class\="tab">If the test is active it can be ordered on the order form or as part of a test algorithm.If it is not active it can not be ordered or be part of a test algorithm</span><br>\
        <b>Orderable</b><br>\
        <span class\="tab">If a test is active and orderable then it can be ordered on an order form. If it is active but not orderable then it will only be done if it is reflexed from another test</span><br>
configuration.test.modify.guide.verify=<b>Verify that all values are correct and either accept them or navigate to change the incorrect values.</b>
configuration.test.modify.guide.result.limits=<b>Overview</b><br>\
            <span class\="tab" >The results limits indicate the normal and valid result ranges for the new test.  The ranges may be dependent on the sex and age of the patient.\
                The inputs will expand as the selections are made</span><br><br>\
            <b>Sex dependent</b><br/>\
            <span class\="tab">Do the limits for this range depend on the sex of the patient.  If selected then another normal range will be given for the age range</span><br><br>\
            <b>Age range</b><br>\
            <span class\="tab">The upper end of the age range for the normal values.  The lower age range will either be 0 or the value of the previous range.  The age may be given\
            in either months 'M' or years 'Y'.  There are also some predefined age ranges in the dropdown.  The value entered must be greater than the lower age range</span><br><br>\
            <b>Range</b><br>\
            <span class\="tab">The lower and upper values for the normal range.  The lower range must be less than the upper range.  If the normal range is given as less than some\
            value ( '\\< 15 g/l) then the entry would be a range of 0-15.</span><br><br>\
            <b>Reporting range</b><br>\
            <span class\="tab">The range which will be used on reports.  If the range is \\< 15 g/l then it will be entered as 0-15 in the range fileds and \\< 15 in this field.</span><br><br>\
            <b>Valid Range</b><br>\
            <span class\="tab">The valid range for this test</span><br><br>\
            <b>Significant digits</b><br>\
            <span class\="tab">The number of significant digits for results.  By example\: if the significant digits are 2 and a result of 5 is entered then the result will be recorded\
            as 5.00.  If the result were entered as 5.237 then the result would be recorded as 5.24.  0 is not the same as blank.  0 means that results are only whole numbers.  A blank\
            means that whatever was entered is what would be recorded</span><br><br>
configuration.test.modify.guide.select.list=\ The list of select list options can either be added one at a time from the dropdown menu or can be selected from and existing set<br>\
            <span class\="tab" ><b>Select list options</b><span class\="requiredlabel">*</span> The list of existing result values. As a selection is made it will also be added to Result order, refernece value and Qualifiers</span><br>\
            <span class\="tab" ><b>Result order </b> The order in which the values will appear when entering results.  The order can be changed by draging an option up or down on the list.</span><br>\
            <span class\="tab" ><b>Reference value </b> The result which would be expected of a 'normal' person</span><br>\
            <span class\="tab" ><b>Qualifiers </b> If a value is marked as being qualified then if that value is the result of an analysis a text box will be presented for additional information</span><br>\
            <span class\="tab" ><b>Existing test sets </b> A convient way to add sets of available results.  They are based on existing sets that have already been entered to the system.  Selecting a set\
            will replace any selections already made</span><br>
configuration.test.modify.guide.sample.type=\ <span class\="tab">Select one or more sample types.  If you select more than one sample type then the test must be identical in all ways for each sample type.</span><br><br>\
            <span class\="tab" >After the sample type is selected the order in which the new test, shown in green, will appear can be changed by dragging it up or down.\
            The order will determine the order of the tests are shown in the order entry form after a sample type is selected<br></span>
configuration.test.modify.guide.test=\    <b>Name</b><span class\="requiredlabel">*</span><br/>\
        <span class\="tab">The name of the test as it will appear within openELIS.  Both English and French are required</span><br/>\
        <b>Report Name</b><span class\="requiredlabel">*</span><br/>\
        <span class\="tab">The name of the test as it will appear in reports.  Both English and French are required.\
            If the Name and reporting name are the same click on the button to copy the name</span><br/>\
        <b>Test Section</b><span class\="requiredlabel">*</span><br/>\
        <span class\="tab">The test section in which the test will be done</span><br/>\
        <b>Panel</b><br/>\
        <span class\="tab">If this test is part of a test panel then the panel can be added here.\
            It is possible, but not usual, for a test to be in more then one panel</span><br/>\
        <b>uom</b><br/>\
        <span class\="tab">Unit of measure for the test.  This usually only applies to numeric or alphanumeric result types</span><br/>\
        <b>Result type</b><span class\="requiredlabel">*</span><br/>\
        <span class\="tab">The kind of result for this test\:</span><br><br>\
        <span class\="tab"><b>Numeric</b> - Accepts only numeric results in a text box. Results can be evaluated as to being in a normal or\
                a valid range</span><br>\
        <span class\="tab" ><b>Alphanumeric</b> - Accepts either numeric or text in a text box. It will not be evaluated for being normal or\
                valid</span><br>\
        <span class\="tab" ><b>Free text</b> - Accepts up to 200 characters in a text area. It will not be evaluated for being normal or\
                valid</span><br>\
        <span class\="tab" ><b>Select list</b> - User will be able to select from a dropdown list. The normal value will be specified as the\
                reference value</span><br>\
        <span class\="tab" ><b>Multi-select list</b> - The user will be able to select one or more values from a dropdown list. No reference\
                value will be specified</span><br>\
        <span class\="tab" ><b>Cascading multi-select list</b> - Similar to multi-select but the user will be able to select multiple groups\
                from the dropdown list.</span><br><br>\
        <b>Active</b><br>\
        <span class\="tab">If the test is active it can be ordered on the order form or as part of a test algorithm.If it is not active it can not be ordered or be part of a test algorithm</span><br>\
        <b>Orderable</b><br>\
        <span class\="tab">If a test is active and orderable then it can be ordered on an order form. If it is active but not orderable then it will only be done if it is reflexed from another test</span><br>        
label.required.field=Indicates a required field
label.set.result.limits=Set result limits
label.select.list.values=Select list values
label.select.list.options=Select list options
error.low.high.valid.order=Low valid value must be less than the high valid value
error.high.valid.value=High valid range must be either a number or 'Infinity'
error.low.valid.value=Low valid range must be either a number or '-Infinity'
error.high.normal.high.valid.order=High normal range must be less than or equal to the high valid range
error.low.normal.low.valid.order=Low normal range must be greater than or equal to the low valid range
error.low.normal.high.normal.order=Low normal value must be less than high normal value
error.high.gender.value=High Gender normal value must be a number or 'Infinity'
error.low.normal.value=Low normal value must be a number or '-Infinity'
error.high.normal.value=High normal value must be a number or 'Infinity'
error.age.begining.ending.order=Age ending value must be greater then age beginning value
error.age.value=Age must be either a number or 'Infinity'
label.show.guide=Show guide
label.qualifiers=Qualifiers
site.info.result.age.newborn=Newborn
site.info.result.age.infant=Infant
site.info.result.age.youngchild=Young child
site.info.result.age.child=Child
site.info.result.age.adult=Adult
configuration.type.rename=Rename Existing Sample Types
configuration.type.rename.explain=Use to correct the name of existing panels.
sampleType.typeName=Sample Type Name
configuration.panel.assign.deactivate=configuration.panel.assign.deactivate (fix me)
sample.project.vlPregnancy=Grossesse (fix me)
sample.project.vlSuckle= Allaitement (fix me)
MenuStatementConfig.browse.title = Menu Configuration
site.info.tabs.patientIdentity= Display patient tab
site.info.tabs.studyIdentity= Display study tab

banner.menu.printBarcode = Print Bar Code Labels
barcode.print.title = Print Bar Code Labels
barcode.print.section.set = Print Sets
barcode.print.section.individual = Print Individuals
barcode.print.search.accessionnumber = Accession Number
barcode.print.set.instruction = Print set of labels (2 order labels + 1 label per specimen)
barcode.print.set.button = Print Set
barcode.print.individual.type = Label Type
barcode.print.individual.labnumber = Accession number
barcode.print.individual.info = Additional Info
barcode.print.individual.number = Number to Print
barcode.print.individual.button = Print Label

barcode.common.section.barcode.header = Barcode(s)
barcode.common.button.print = Print labels

barcode.label.type.order = Order
barcode.label.type.specimen = Specimen
barcode.label.info.patientname = Patient Name
barcode.label.info.patientid = Patient ID
barcode.label.info.patientdob = DOB
barcode.label.info.patientsex = Sex
barcode.label.info.site = Site
barcode.label.info.collectiondate = Collected
barcode.label.info.collectiontime = Time
barcode.label.info.collectorid = By
barcode.label.info.tests = Tests

barcodeconfiguration.browse.title = Barcode Configuration
barcode.label.info.labnumber = Accession number
barcode.label.info.none = None
barcode.label.info.collectiondatetime = Collection Date and Time
barcode.label.info.patientdobfull = Patient Date of Birth
barcode.label.info.patientsexfull = Patient Sex

barcode.message.reprint.confirmation = This label has already been printed. Do you really want to print more labels?
barcode.message.maxreached = The maximum number of labels for this order/specimen has been printed.<br/>\
								You cannot print additional labels.

siteInfo.description.max = 	Indicate the maximum number of bar code labels that can be printed for \
							each order or specimen. Once the maximum has been reached, a user will \
							be unable to print additional labels.
siteInfo.description.dimensions = Indicate the dimensions that bar code labels should conform to when printing
siteInfo.description.elements = Check the box next to the optional elements that should appear on the\
								order and sample bar code labels.
siteInfo.section.number = Number Bar Code Label
siteInfo.section.elements = Bar Code Label Elements
siteInfo.section.size = Dimensions Bar Code Label
siteInfo.elements.mandatory = Mandatory Elements
siteInfo.elements.optional = Optional Elements
siteInfo.size.height = Height
siteInfo.size.width = Width
siteInfo.size.units =  mm
siteInfo.size.nonnumber = Field must be a number
siteInfo.size.invalidnumber = Field must be greater than 0
siteInfo.number.nonnumber = Field must be a whole number
siteInfo.number.invalidnumber = Field must be greater than 0

barcode.print.error.accession.invalid = Accession Number is an invalid format
barcode.print.error.patientid.invalid = patient Id must be a number
barcode.config.error.dimension.invalid = {0} is invalid. Must be a number.
barcode.config.error.number.invalid = Number of {0} is invalid. Must be a whole number.
barcode.config.error.field.invalid = {0} check is invalid. Must be True or False
barcode.config.error.insert = {0} failed to insert into database
barcode.label.error.quantity.invalid = Barcode quantity is invalid
barcode.label.error.type.invalid = Barcode type is invalid
barcode.label.error.patientid.invalid = Barcode patient id is invalid
barcode.label.error.accession.invalid = Accession Number is an invalid format
barcode.label.error.override.invalid = override is not a boolean value

batchentry.error.curdate.invalid = Current date is invalid
batchentry.error.recdate.invalid = Received date is invalid
batchentry.error.curtime.invalid = Current time is invalid
batchentry.error.rectime.invalid = Received time is invalid
batchentry.error.facilitycheck.invalid = Facility ID checkbox is invalid
batchentry.error.patientcheck.invalid = Patient Info checkbox is invalid
batchentry.error.facilityid.invalid = Facility Id is invalid
batchentry.error.sampleXML.invalid = SampleXML is invalid

sample.batchentry.setup.title					= Batch Order Entry Setup
sample.batchentry.configureBarcode				= Configure  Barcode Entry
sample.batchentry.order.currentdate				= Current Date
sample.batchentry.order.currenttime				= Current Time
sample.batchentry.order.receptiontime			= Reception Time
sample.batchentry.barcode.ondemand				= On Demand
sample.batchentry.barcode.preprinted			= Pre-Printed
sample.batchentry.barcode.label.number			= Number of Labels
sample.batchentry.barcode.label.options			= Optional Fields:
sample.batchentry.barcode.label.facilityid		= Facility ID
sample.batchentry.barcode.label.lastname		= Patient Last Name
sample.batchentry.barcode.label.firstname		= Patient First Name
sample.batchentry.barcode.label.patientno		= Patient Number for Referring Site
sample.batchentry.barcode.label.nationalid		= National ID
sample.batchentry.barcode.label.subjectno		= Subject No
sample.batchentry.barcode.label.patientinfo		= Patient Info
sample.batchentry.fields.common					= Common Fields
sample.batchentry.fields.specific				= Sample Specific Fields
sample.batchentry.ondemand.header.print			= Generate Barcode and Save
sample.batchentry.preprinted.header.entry		= Accession Number Entry

sample.batchentry.title							= Batch Order Entry
sample.batchentry.ondemand.fields				= Barcode Fields
sample.batchentry.ondemand.saveprint			= Save & Print
sample.batchentry.ondemand.reprint				= Reprint
sample.batchentry.ondemand.next					= Next label
sample.batchentry.ondemand.current				= Current Accession Number
sample.batchentry.ondemand.previous				= Previously Used Accession Numbers

sample.batchentry.preprinted.labno				= Scan Accession Number Below
sample.batchentry.preprinted.save				= Save
sample.batchentry.preprinted.next				= Next label
sample.batchentry.preprinted.reenter			= Reenter label
sample.batchentry.preprinted.summary			= Summary

sample.batchentry.datereceived					= Received Date
sample.batchentry.timereceived					= Received Time
sample.search.scanner.instructions       		= Scan or Enter Manually

footer.button.finish							= Finish

message.error.unauthorized						= You do not have an authenticated session with the server.\n\
												Please log in and repeat your last action.
												
eorder.browse.title								= View Electronic Orders
banner.menu.eorders								= Electronic Orders

status.sample.entered							= Entered 
status.sample.cancelled							= Cancelled 
status.sample.realized							= Realized 

eorder.sort										= Sort Entries By
eorder.results									= Showing Results
eorder.of										= of
eorder.lastupdated								= Last Updated
eorder.status									= Status
eorder.externalid								= External ID
eorder.timestamp								= Timestamp
eorder.patient									= Patient
eorder.patient.name								= Name
eorder.patient.gender							= Gender
eorder.patient.birthdate						= Birthdate
eorder.patient.id								= External ID
eorder.message									= Original Message
eorder.noresults								= No Results to Show

siteInfo.dataSubmission							= Show Option to submit data to VL DASH
datasubmission.browse.title						= Data Submission
datasubmission.siteid							= Site ID
datasubmission.description						= Description for the form
datasubmission.button.fetchdate					= Fetch Date 
datasubmission.button.edit						= Edit
datasubmission.button.savesubmit				= Save and Submit
datasubmission.button.saveexit					= Save and Exit
datasubmission.label.url						= Data Submission URL
datasubmission.label.month						= Report Month
datasubmission.label.year						= Report Year
datasubmission.checkbox.sendindicator			= Send Indicator

datasubmission.tat								= Turnaround Time 
datasubmission.vlcov							= VL Coverage
datasubmission.vloutcomes						= VL Outcomes
datasubmission.testtrends						= Testing Trends 
datasubmission.gendertrend						= Testing Trends by Gender 
datasubmission.women							= Women
datasubmission.men								= Men
datasubmission.agetrends						= Age Trends
datasubmission.less2							= Less  2
datasubmission.less9							= 2-9
datasubmission.less14							= 9-14
datasubmission.less19							= 14-19
datasubmission.less24							= 19-24
datasubmission.over25							= 25+
datasubmission.reason							= Justification
datasubmission.gendersuppress					= Current Suppression by Gender
datasubmission.agesuppress						= Current Suppression by Age

datasubmission.tat.desc							= Difference of days between date of report generation date and interview date
datasubmission.vlcov.desc						= Count of suppressed and unsuppresed divided by a reference (totalartmar)
datasubmission.vloutcomes.desc					= Additional values surrounding VL 
datasubmission.testtrends.desc					= The number of tests done
datasubmission.gendertrend.desc					= The number of tests done by gender
datasubmission.agetrends.desc					= The number of tests done by age
datasubmission.reason.desc						= The number of tests done by reason
datasubmission.gendersuppress.desc				= Suppression by gender
datasubmission.agesuppress.desc					= Suppression by age

datasubmission.percentage						= Percentage of VL Coverage
datasubmission.suppressed						= Suppressed
datasubmission.nonsuppressed					= Non-Suppressed
datasubmission.totartmar						= Total Artmar
datasubmission.sample.dbs						= DBS
datasubmission.sample.plasma					= Plasma
datasubmission.sample.edta						= EDTA
datasubmission.sample.alldbs					= All DBS
datasubmission.sample.allplasma					= All Plasma
datasubmission.sample.alledta					= All EDTA
datasubmission.undetected						= Undetected
datasubmission.less1000							= < 1000
datasubmission.less5000							= < 5000
datasubmission.more5000							= > 5000
datasubmission.reason.arv						= Viral Load under ARV control
datasubmission.reason.virologicalfail			= Virological Failure
datasubmission.reason.clinicalfail				= Clinical Failure
datasubmission.reason.immunologicalfail			= Immunological Failure
datasubmission.confirm2vl						= confirm 2vl
datasubmission.confirmtx						= confirm tx
datasubmission.baseline							= baseline
datasubmission.baselinesustxfail				= baseline fail
datasubmission.rejected							= rejected
datasubmission.received							= received
datasubmission.sitessending						= site sending
datasubmission.malesuppressed					= Male Suppressed
datasubmission.malenonsuppressed				= Male Non-Suppressed
datasubmission.femalesuppressed					= Female Suppressed
datasubmission.femalenonsuppressed				= Female Non-Suppressed
datasubmission.less2suppressed					= < 2 Suppressed
datasubmission.less2nonsuppressed				= < 2 Non-Suppressed
datasubmission.less9suppressed					= < 9 Suppressed
datasubmission.less9nonsuppressed				= < 9 Non-Suppressed
datasubmission.less14suppressed					= < 14 Suppressed
datasubmission.less14nonsuppressed				= < 14 Non-Suppressed
datasubmission.less19suppressed					= < 19 Suppressed
datasubmission.less19nonsuppressed				= < 19 Non-Suppressed
datasubmission.less24suppressed					= < 24 Suppressed
datasubmission.less24nonsuppressed				= < 24 Non-Suppressed
datasubmission.over25suppressed					= > 25 Suppressed
datasubmission.over25nonsuppressed				= > 25 Non-Suppressed

datasubmission.warning.sending					= Sending Indicators <br>This can take some time 
datasubmission.warning.sent						= The below indicators for {0} {1} have already been sent to and/or received by the VL Dashboard: 
datasubmission.warning.missingurl				= You must have a url to send indicators to

externalconnect.browse.title					= External Connections
externalconnect.menu.title						= Pages

<<<<<<< HEAD
nonconforming.page.title                        = Report Non-Conforming Event (NCE)
nonconforming.labOrderNumber                    = Lab Order Number
nonconforming.affectedSpecimen                  = Select affected specimens
nonconforming.searchBy                          = Search By
nonconforming.event.date                        = Report Date
nonconforming.event.name                        = Name
nonconforming.event.reportername                = Name of person reporting NCE (if different)
nonconforming.event.ncenumber                   = NCE Number
nonconforming.event.eventdate                   = Date of event
nonconforming.event.laborderNumber              = Lab Order Number
nonconforming.event.specimen                    = Specimen(s)
nonconforming.event.prescriberNameAndSite       = Prescriber Name and Site
nonconforming.event.reportingUnit               = Reporting unit
nonconforming.event.description                 = Description of NCE
nonconforming.event.suspectedCauses             = Suspected Cause of NCE
nonconforming.event.proposedAction              = Proposed action
button.label.submit                             = Submit
nonconforming.event.goToNCEForm                 = Go to NCE reporting Form

nonconforming.page.view.title                   = New Nonconforming Events
nonconforming.page.followUp.title               = Nonconforming Event Followup-Form
nonconforming.page.followUp.ncedate             = NCE Date
nonconforming.page.followUp.reportDate          = Report Date
nonconforming.page.followUp.reportingPerson     = Reporting Person
nonconforming.page.followUp.laboratoryComponent = Laboratory Component
nonconforming.page.followUp.description         = Description of Event
nonconforming.page.followUp.suspectedCause      = Suspected Cause
nonconforming.page.followUp.proposedAction      = Proposed Action
nonconforming.page.followUp.nceCategory         = NCE Category
nonconforming.page.followUp.nceType             = NCE Type
nonconforming.page.followUp.severity            = Severity
nonconforming.page.followUp.howSevere           = How severe are the consequences or impact of the NCE?
nonconforming.page.followUp.likelyRecurrence    = How likely is the NCE to recur?
nonconforming.page.followUp.lowSeverity         = 1 = very low severity-- no immediate action is required
nonconforming.page.followUp.highSeverity        = 9 = very high severity-- immediate action is required
nonconforming.page.followUp.severityScore       = Severity Score
nonconforming.page.followUp.correctiveAction    = Corrective Action plan
nonconforming.page.followUp.correctiveActionDescription     = Description of corrective action to take
nonconforming.page.followUp.prevConcActionDescription       = If applicable, description of preventive or concurrent control action
nonconforming.page.followUp.comments                        = Comments

nonconforming.page.correctiveAction.title                   = Nonconforming Events Corrective Action
nonconforming.page.correctiveAction.reportingDate           = Reporting Date
nonconforming.page.correctiveAction.laboratoryComponent     = Laboratory Component where NCE took place
nonconforming.page.correctiveAction.plannedAction           = Planned or recommended corrective action:
nonconforming.page.correctiveAction.plannedPreventive       = Planned or recommended corrective preventive action or concurrent controls:
nonconforming.page.correctiveAction.log                     = Corrective action log
nonconforming.page.correctiveAction.discussionDate          = Date of discussion with NCE Staff
nonconforming.page.correctiveAction.actionType              = Action Type
nonconforming.page.correctiveAction.nceResolution           = NCE Resolution
nonconforming.page.correctiveAction.nceResolutionLabel      = Were the corrective actions and preventive/concurrent controls effective in solving the nonconforming event and preventing it from recurring?\
nonconforming.page.correctiveAction.yes                     = Yes 
nonconforming.page.correctiveAction.no                      = No 
nonconforming.page.correctiveAction.signature               = Signature 
nonconforming.page.correctiveAction.dateCompleted           = Date Completed
nonconforming.page.correctiveAction.followUpAlert           = Describe follow-up action to be taken in the Corrective Action Log
nonconforming.page.correctiveAction.submit                  = Submit Resolved NCE

label.select.consequences.none                              = 1—no severe consequences
label.select.consequences.moderate                          = 2—moderate severe consequences
label.select.consequences.high                              = 3—highly severe consequence

label.select.recurrence.not                                 = 1- Not at all likely
label.select.recurrence.somewhat                            = 2- Somewhat likely
label.select.recurrence.highly                              = 3- Highly likely
label.select.one                                            = Select one

label.input.actiontype.corrective                           = Corrective Action
label.input.actiontype.preventive                           = Preventive Action
label.input.actiontype.concurrent                           = Concurrent Control Action

label.select.laboratoryComponent.facilitiesAndSafety                = Facilities and Safety
label.select.laboratoryComponent.organization                       = Organization
label.select.laboratoryComponent.personnel                          = Personnel
label.select.laboratoryComponent.equipment                          = Equipment
label.select.laboratoryComponent.purchasing                         = Purchasing and Inventory
label.select.laboratoryComponent.process                            = Process Control
label.select.laboratoryComponent.information                        = Information Management
label.select.laboratoryComponent.documents                          = Documents and Records
label.select.laboratoryComponent.assessment                         = Assessment
label.select.laboratoryComponent.nceManagement                      = NCE Management
label.select.laboratoryComponent.continualImprovement               = Continual Improvement


=======

banner.menu.reportManagement                    = Report management
reports.configuration.title                     = Report management

label.select.report.category.routine                            = Routine
label.select.report.category.study                              = Study
label.select.report.category.patientStatus                      = Patient Status (Routine)
label.select.report.category.study.patientStatus                = Patient Status (Study)
label.select.report.category.study.arv                          = ARV
label.select.report.category.study.eid                          = EID
label.select.report.category.study.vl                           = VL
label.select.report.category.study.indeterminate                = Indeterminate
label.select.report.category.aggregate                          = Aggregate Reports
label.select.report.category.management                         = Management reports
label.select.report.category.activity                           = Activity Reports
label.select.report.category.study.indicator                    = Indicator
label.select.report.category.management.nonConformity           = Non Conformity Reports (Management)
label.select.report.category.study.nonConformity                = Non Conformity Reports (Study)
label.select.report.category.exportByDate                       = Export by Date
>>>>>>> bf60591b
<|MERGE_RESOLUTION|>--- conflicted
+++ resolved
@@ -4062,7 +4062,6 @@
 externalconnect.browse.title					= External Connections
 externalconnect.menu.title						= Pages
 
-<<<<<<< HEAD
 nonconforming.page.title                        = Report Non-Conforming Event (NCE)
 nonconforming.labOrderNumber                    = Lab Order Number
 nonconforming.affectedSpecimen                  = Select affected specimens
@@ -4146,9 +4145,6 @@
 label.select.laboratoryComponent.nceManagement                      = NCE Management
 label.select.laboratoryComponent.continualImprovement               = Continual Improvement
 
-
-=======
-
 banner.menu.reportManagement                    = Report management
 reports.configuration.title                     = Report management
 
@@ -4166,5 +4162,4 @@
 label.select.report.category.study.indicator                    = Indicator
 label.select.report.category.management.nonConformity           = Non Conformity Reports (Management)
 label.select.report.category.study.nonConformity                = Non Conformity Reports (Study)
-label.select.report.category.exportByDate                       = Export by Date
->>>>>>> bf60591b
+label.select.report.category.exportByDate                       = Export by Date
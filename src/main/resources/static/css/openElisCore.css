--- conflicted
+++ resolved
@@ -1268,8 +1268,6 @@
 }
 
 
-<<<<<<< HEAD
-
 .result-select-box {
 	width: 90%;
 	margin: 10px auto;
@@ -1308,7 +1306,7 @@
 	width: 50%;
 	min-height: 50px;
 	margin: 20px auto;
-=======
+  
 .form-div {
 	width: 100%;
 	margin-bottom: 5px;
@@ -1334,7 +1332,6 @@
 
 .report-ordering-panel {
 	width: 400px;
->>>>>>> 4804d421
 
 view-non-conforming-section-1 > td {
 	width: 25%;

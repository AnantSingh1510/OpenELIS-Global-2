
/* 
* OpenELIS Main Stylesheet
* Main styles used by OpenELIS
* 
* Authored by:
* Clinical Informatics Research Group, University of Washington School of Nursing.
* http://cirg.washington.edu
*/


/***** New organization of CSS - started 201106  *****/

/***** Overrides of default browser styles *****/
body {
	/* FIXME - set margin to 0 and then define main content area with margin/padding */
	margin: 8px;
	font-family: Arial, Helvetica, sans-serif;
	font-size: 13px;
	color: #444;
	background-color: #FFFFFF;
	margin-top: 0;
}

label, input, button, select, textarea {
	font-size: 13px;
}

input:focus, select:focus, textarea:focus {
	outline: none;
}

a img {
	border: 0;
}

a:link, a:visited {
	color: #663300;
	text-decoration: none;
}

a:active {
	color: #ff6600;
	text-decoration: none;
}

h1 {
	font-size: 23px;
	line-height: normal;
	color: #235689;
	background-color: #DADDDD;
	width: 100%;
	border: none;
}

h2, h3 {
	width: 100%;
	color: #369;
}

h2 {
	font-size: 17px;
	background-color: #E0E3E3;
	line-height: normal;
}

h3 {
	font-size: 15px;
	background-color: #F0F3F3;
}

p, ul {
	color: #000000;
	background-color: #FFFFFF;
}

ol {
	color: #000000;
	background-color: #C8DADA;
}

textarea {
	width: 100%;
}

table {
	font-size: 13px;
	font-style: normal;
	background-color: #FFFFFF;
	color: #336699;
	border: #ccc999 none;
}

th {
	color: #336699;
	background-color: #C8DADA;
	text-align: center;
}

tr {
	text-align: left;
	vertical-align: middle;
}

caption {
	text-align: left;
	font-size: 23px;
	color: #336699;
}

.catalog-label {
	font-size: 13px;
	font-style: italic;
	color: #000000;
}

.tab {
	margin-left: 40px;
}

.half-tab {
	margin-left: 20px;
}

/***** End overrides of default browser styles *****/

/***** Styles for header area *****/
/* See menu.css for styling menu */
#header {
	font-size: 13px;
	line-height: 1em;
	min-width: 970px;
	margin: 0 -8px;
	/* FIXME - temporarily using negative margin b/c default body settings and need to create content area with padding for main tables */
	padding: 10px 0 0 5px;
	height: 86px;
	overflow: visible;
	background: #486086; /* Old browsers */
	background: -moz-linear-gradient(top, #486086 0%, #557aaf 100%);
	/* FF3.6+ */
	background: -webkit-gradient(linear, left top, left bottom, color-stop(0%, #486086),
		color-stop(100%, #557aaf)); /* Chrome,Safari4+ */
	background: -webkit-linear-gradient(top, #486086 0%, #557aaf 100%);
	/* Chrome10+,Safari5.1+ */
	background: -o-linear-gradient(top, #486086 0%, #557aaf 100%);
	/* Opera11.10+ */
	background: -ms-linear-gradient(top, #486086 0%, #557aaf 100%);
	/* IE10+ */
	filter: progid:DXImageTransform.Microsoft.gradient( startColorstr='#486086',
		endColorstr='#557aaf', GradientType=0); /* IE6-9 */
	background: linear-gradient(top, #486086 0%, #557aaf 100%); /* W3C */
}

#header a, #header a:active, #header a:visited {
	font-size: 13px;
}

#oe-logo {
	float: left;
	margin: 0 5px 0 0
}

#oe-title {
	font-size: 22px;
	line-height: 27px;
	color: #fff;
	font-weight: bold;
	white-space: nowrap;
}

#oe-logo, #oe-title { /* used for linking back to OE home */
	cursor: pointer
}

#oe-version {
	line-height: 18px;
	margin-top: 4px;
	font-weight: bold;
	color: #ddd;
	overflow: auto;
	display: inline-block /* Fixes child float problem in IE quirks mode */
}

#appVersion {
	float: left;
	font-size: 11px
}
/* Alert displays when TrainingInstallation = true */
#training-alert {
	float: left;
	letter-spacing: 1px;
	background-color: #fff;
	color: #470016;
	margin-left: 40px;
	padding: 0 10px;
	font-size: 12px;
	white-space: nowrap; /* keep on one line */
	-webkit-border-radius: 5px;
	-moz-border-radius: 5px;
	border-radius: 5px;
}

#training-alert span:before {
	content: "✧";
	padding-right: 10px;
}

#training-alert span:after {
	content: "✧";
	padding-left: 10px;
}

#user-info {
	font-size: 13px;
	-webkit-border-radius: 0 0 0 10px;
	-moz-border-radius: 0 0 0 10px;
	border-radius: 0 0 0 10px;
	float: right;
	padding: 10px;
	margin-top: -10px;
	color: #555;
	background-image: url('../images/menu/gradient_user_info.svg');
	/* for IE9 - abouthalf.com/2010/10/25/internet-explorer-9-gradients-with-rounded-corners */
	background-color: #ffa73d; /* Old browsers */
	background: -moz-linear-gradient(top, #ffa73d 0%, #ffc57f 100%);
	/* FF3.6+ */
	background: -webkit-gradient(linear, left top, left bottom, color-stop(0%, #ffa73d),
		color-stop(100%, #ffc57f)); /* Chrome,Safari4+ */
	background: -webkit-linear-gradient(top, #ffa73d 0%, #ffc57f 100%);
	/* Chrome10+,Safari5.1+ */
	background: -o-linear-gradient(top, #ffa73d 0%, #ffc57f 100%);
	/* Opera11.10+ */
	background: -ms-linear-gradient(top, #ffa73d 0%, #ffc57f 100%);
	/* IE10+ */
	/* filter: progid:DXImageTransform.Microsoft.gradient( startColorstr='#ffa73d', endColorstr='#ffc57f',GradientType=0 ); IE6-9 */
	background: linear-gradient(top, #ffa73d 0%, #ffc57f 100%); /* W3C */
	background-size: 100% 100%;
	/* Size, repeat and position required for IE corners/gradients issue */
	background-repeat: repeat-x;
	background-position: 0 0;
}

#user-info a {
	color: #607890;
	text-decoration: underline
}

#user-info a:hover {
	color: #036
}

#language-chooser {
	text-align: center;
	margin: 10px 0 5px
}

#language-chooser a {
	color: #036;
	text-decoration: underline
}

#language-chooser a:hover, #language-chooser a:active {
	color: #D54e21
}
/***** End - Styles for header area *****/

/***** Styles used in conjunction with Bootstrap  *****/
/* Needed to match /images/ path in OE */
[class^="icon-"], [class*=" icon-"] {
	background-image: url("../images/glyphicons-halflings.png");
}

.icon-white, .nav-tabs>.active>a>[class^="icon-"], .nav-tabs>.active>a>[class*=" icon-"],
	.nav-pills>.active>a>[class^="icon-"], .nav-pills>.active>a>[class*=" icon-"],
	.nav-list>.active>a>[class^="icon-"], .nav-list>.active>a>[class*=" icon-"],
	.navbar-inverse .nav>.active>a>[class^="icon-"], .navbar-inverse .nav>.active>a>[class*=" icon-"],
	.dropdown-menu>li>a:hover>[class^="icon-"], .dropdown-menu>li>a:hover>[class*=" icon-"],
	.dropdown-menu>.active>a>[class^="icon-"], .dropdown-menu>.active>a>[class*=" icon-"]
	{
	background-image: url("../images/glyphicons-halflings-white.png");
}
/* .table-small creates a smaller version of the default bootstrap table */
.table-small td {
	padding: 2px 4px;
}

.table-small th {
	padding: 4px;
	background-color: #C8DADA;
	color: #369;
	font-size: 1.1em
}

.table-small .affix {
	position: fixed;
	top: 0;
	display: table-row
}
/* Additions for UI to table headers for sorting */
table .header {
	cursor: pointer;
}

table .header:after {
	content: "";
	float: right;
	margin-top: 7px;
	border-width: 0 4px 4px;
	border-style: solid;
	border-color: #000 transparent;
	visibility: hidden;
	margin-left: 2px;
}

table .headerSortUp, table .headerSortDown {
	color: #246;
	background-color: #b0bfbf;
	-webkit-box-shadow: inset 0 3px 8px rgba(0, 0, 0, 0.125);
	-moz-box-shadow: inset 0 3px 8px rgba(0, 0, 0, 0.125);
	box-shadow: inset 0 3px 8px rgba(0, 0, 0, 0.125);
}

table .header:hover:after {
	visibility: visible;
}

table .headerSortDown:after, table .headerSortDown:hover:after {
	visibility: visible;
	filter: alpha(opacity = 60);
	-khtml-opacity: 0.6;
	-moz-opacity: 0.6;
	opacity: 0.6;
}

table .headerSortUp:after {
	border-bottom: none;
	border-left: 4px solid transparent;
	border-right: 4px solid transparent;
	border-top: 4px solid #000;
	visibility: visible;
	-webkit-box-shadow: none;
	-moz-box-shadow: none;
	box-shadow: none;
	filter: alpha(opacity = 60);
	-khtml-opacity: 0.6;
	-moz-opacity: 0.6;
	opacity: 0.6;
}

.oe-report {
	min-width: 840px;
	margin-left: 10px;
}

.oe-report div {
	margin-bottom: 6px;
}

.oe-report input {
	margin-bottom: 0
}
/* Alerts from bootstrap 2.1.1 */
.alert {
	padding: 8px 35px 8px 14px;
	margin-bottom: 20px;
	color: #c09853;
	text-shadow: 0 1px 0 rgba(255, 255, 255, 0.5);
	background-color: #fcf8e3;
	border: 1px solid #fbeed5;
	-webkit-border-radius: 4px;
	-moz-border-radius: 4px;
	border-radius: 4px;
}

.alert h4 {
	margin: 0;
}

.alert .close {
	position: relative;
	top: -2px;
	right: -21px;
	line-height: 20px;
}

.alert-success {
	color: #468847;
	background-color: #dff0d8;
	border-color: #d6e9c6;
}

.alert-danger, .alert-error {
	color: #b94a48;
	background-color: #f2dede;
	border-color: #eed3d7;
}

.alert-info {
	color: #3a87ad;
	background-color: #d9edf7;
	border-color: #bce8f1;
}

.alert-block {
	padding-top: 14px;
	padding-bottom: 14px;
}

.alert-block>p, .alert-block>ul {
	margin-bottom: 0;
}

.alert-block p+p {
	margin-top: 5px;
}
/* Added by mark47 */
.alert>div {
	margin-bottom: 2px
}

.alert>div:last-child {
	margin-bottom: 0px
}

/***** End Styles used in conjunction with Bootstrap *****/

/***** Styles used with DataTables jQuery plug-in *****/
/* Most are in conjunction with bootstrap */
div.dataTables_length label {
	width: 460px;
	float: left;
	text-align: left;
}

div.dataTables_length select {
	width: 75px;
}

div.dataTables_info {
	padding-top: 8px;
	width: 300px
}

.dataTables_wrapper {
	min-width: 840px;
}
/* Hides table and controls by default. jQuery shows them after load */
#advancedTable, .show-table-options {
	display: none;
}
/* Auto to allow table to shrink to content. Set max width by td. */
.dataTable {
	width: auto;
}

.dataTable th {
	min-width: 54px /* Needed to keeper audit trail headers on one line. */
}

.dataTable td {
	max-width: 400px;
}

div.dataTables_filter {
	margin-left: 24px;
}

.filter-options div, .filter-options label, div.dataTables_filter input
	{
	display: inline-block;
}

.filter-options input, .filter-options select {
	margin-bottom: 0
}

.filter-options input {
	width: 90px /* Makes default filter size smaller */
}
/* Row striping and hover styles */
.sorting_1 {
	background-color: #f7f7f7
}

.table-striped tbody tr:nth-child(odd) td.sorting_1 {
	background-color: #f2f2f2
}

.table-hover tbody tr:hover td, .table-hover tbody tr:hover td.sorting_1,
	.table-hover tbody tr:hover th {
	background-color: #e5e5e5;
}
/* Extra classes used in OE datatables */
.reset-sort {
	margin-right: 12px;
}

.show-table-options select {
	width: 160px;
}

.time-stamp {
	white-space: nowrap; /* Keeps time from wrapping */
}
/***** End Styles used with DataTables jQuery plug-in *****/
.order-details {
	font-weight: bold;
	white-space: nowrap;
	display: none;
}

.order-details span {
	margin-right: 15px;
	font-weight: normal;
}

.order-details .order-number {
	font-size: 20px;
	font-weight: bold;
}

.loading-note {
	margin: 20px 50px;
	font-size: 16px;
}

.loading-note img {
	float: left;
	margin-right: 20px;
}
/* Used for disabled fields in validation results. Width to match std input box size. */
.results-readonly {
	display: inline-block;
	padding: 1px;
	margin: 2px;
	border: 1px solid transparent;
	width: 65px;
}

.results-readonly.invalidHighlight {
	padding: 2px 4px 2px 4px;
	border: none;
}

.confirmation {
	border: 2px solid transparent;
	color: #336699;
}

input.disabled-text-button {
	color: #808080;
}
/***** To Be Sorted *****/
th.leftVertical, td.leftVertical {
	border-left-style: solid;
	border-left-color: black;
	border-left-width: 1px;
	padding: 5px;
}

th.headerGroup {
	font-size: 16px;
}

div.textcontent {
	font-size: 13px;
	color: #000000;
	border: none;
	background-color: transparent;
}

div.indent {
	padding-left: 40px;
}

div.colorFill {
	background-color: #F0F3F3;
}

div.TableMatch {
	font-size: 13px;
	font-style: normal;
	background-color: #FFFFFF;
	color: #336699;
	border: #ccc999 none;
}

table.data {
	width: 95%;
	padding: 6px;
}

tr.evenRow {
	background-color: #C8DADA;
}

tr.evenRowHead {
	background-color: #B8CACA;
	padding: 20px;
}

tr.oddRow {
	background-color: #F0F3F3;
}

tr.oddRowHead {
	background-color: #E0E3E3;
}

td.InterstitialHead {
	padding: 10px;
	border-top: 1;
	border-top-color: black;
	border-top-style: solid;
}

td.HeadSeperator {
	border-top: 1;
	border-top-color: black;
	border-top-style: solid;
}

td.Highlight {
	background-color: #E0E026;
	border: 0;
}

td.ruled {
	border-top: 1px solid #b0c2c2;
	border-collapse: collapse;
}

td.textcontent {
	font-size: 17px;
	color: #000000;
	border: none;
	background-color: #FFFFFF;
}

pre.code {
	padding-left: 2em;
	color: #336699;
}

h1.title, .title {
	background-color: #8FD098;
	border-color: #8FD098 #8FD098 #8FD098;
}

h1.txtHeader {
	background-color: transparent;
	border: 0;
}

button.style {
	background-color: red;
	width: 150px;
	height: 150px;
	color: #CC9933;
}

/* --- AUTOCOMPLETE CSS --- */
.autocomplete {
	position: absolute;
	color: #333;
	background-color: #fff;
	border: 1px solid #666;
	overflow: hidden;
}

.autocomplete ul {
	padding: 0;
	margin: 0;
	list-style: none;
	overflow: auto;
}

.autocomplete li {
	display: block;
	white-space: nowrap;
	cursor: pointer;
	margin: 0;
	padding-left: 5px;
	padding-right: 5px;
	border: 1px solid #fff;
}

.autocomplete li.selected {
	background-color: #cef;
	border-top: 1px solid #9bc;
	border-bottom: 1px solid #9bc;
}

.ui-autocomplete {
	min-width: 240px
}

.ui-autocomplete-input {
	min-width: 266px
}

/* Animated throbber */
input.form-autocomplete {
	background: url('../images/throbber.gif') no-repeat 100% 2px;
	background-color: #FFFFFF;
}

input.error {
	border-color: #FF0000;
}
/* --- HTML CONTENT CSS --- */
#modelDescription {
	position: absolute;
	left: 300px;
	width: 300px;
	min-height: 100px;
	background: #ffe;
	border-style: solid;
	border-width: 1px;
	border-color: #666 #ccc #ccc #666;
	padding: 5px;
}

#htmlContentForm {
	width: 350px;
}

/* --- CALLOUT CSS --- */
.olbg {
	background-color: #999;
}

.olcg {
	background-color: #000;
}

.olfg {
	background-color: #ddd;
}

.olcap {
	font-size: 12px;
	font-weight: bold;
	color: #fff;
}

a.olclo {
	font-size: 10px;
	font-weight: bold;
	color: #ddd;
}

a.olclo:hover {
	color: #fff;
}

.oltxt {
	font-size: 12px;
	color: #000;
}

/* --- Tree CSS --- */
.tree {
	list-style: none;
	margin-left: 5px;
	padding-left: 5px;
}

.expandedNode {
	margin-left: 0;
	padding-left: 0;
	list-style: none;
	padding-left: 10px;
	background-image: url(../img/arrow_down.gif);
	background-repeat: no-repeat;
	background-position: 0 .5em;
}

.expandedNode:hover {
	cursor: pointer;
}

.collapsedNode {
	margin-left: 0;
	padding-left: 0;
	list-style: none;
	padding-left: 10px;
	background-image: url(../img/arrow.gif);
	background-repeat: no-repeat;
	background-position: 0 .5em;
}

.collapsedNode:hover {
	cursor: pointer;
}

/*DIANE*/
div.blank {
	/*background: url('../images/empty.gif') no-repeat 100% 2px;*/
	/*bugzilla 1904 adding additional field is pushing buttons off screen - this helps*/
	padding: 2px;
	background-color: transparent;
	float: left;
}

div.spacebuttons {
	background-color: #F0F3F3;
}

div.badmessage {
	background: url('../images/bad.gif') no-repeat 100% 2px;
	padding: 10px;
	background-color: transparent;
	float: left;
}

span.badmessage {
	background: url('../images/bad.gif') no-repeat 100% 2px;
	padding: 8px;
	background-color: transparent;
}

div.questionmessage {
	background: url('../images/question.gif') no-repeat 100% 2px;
	padding: 5px;
	background-color: #F0F3F3;
	float: left;
}

div.notepad {
	background: url('../images/notepad.gif') no-repeat 100% 2px;
	background-color: #F0F3F3;
	padding-left: 7px;
	padding-right: 7px;
	padding-top: 2px;
	padding-bottom: 2px;
	float: right;
}

div.notepaddata {
	background: url('../images/notepaddata.gif') no-repeat 100% 2px;
	background-color: #F0F3F3;
	padding-left: 7px;
	padding-right: 7px;
	padding-top: 2px;
	padding-bottom: 2px;
	float: right;
}

.tooltip {
	position: absolute;
	white-space: nowrap;
	background-color: #F0F3F3;
	border: 1px solid black;
	font-size: 13px;
	z-index: 100;
}

.tooltip h4 {
	font-size: 11px;
	background-color: #FFCC99;
	margin: -2px -4px 3px -4px;
	padding: 1px 4px 1px 4px;
}

div.ttquestionmessage {
	background: url('../images/question.gif') no-repeat 100% 2px;
	padding: 5px;
	background-color: #F0F3F3;
	/*float: left;*/
	position: absolute;
}

input.text {
	float: left;
	text-align: left;
}

input.readOnly {
	border: 0;
}

td.popuplistheader {
	text-align: center;
	font-size: medium;
	font-weight: bold;
	font-style: italic;
	padding: 5px;
}

td.popuplistdata {
	text-align: left;
	padding: 5px;
	vertical-align: middle;
}

.requiredlabel {
	color: #FF0000;
}

ul.leftnavigation {
	font-size: 13px;
	color: #000000;
	background-color: #C8DADA;
}

div.scrollhorizontal {
	width: 350px;
	height: 100%;
	overflow-x: scroll;
}

div.scrollvertical {
	width: 100%;
	height: 150px;
	overflow-y: scroll;
}

div.scrollhorizontalvertical {
	width: 350px;
	height: 200px;
	overflow-x: scroll;
	overflow-y: scroll;
}

/*bugzilla #1346 add ability to hover over accession number and
  view patient/person information (first and last name and external id)*/
a.hoverinformation:link {
	text-decoration: none;
	font-size: 12px;
	color: #336699;
	background-color: #F0F3F3;
}

a.hoverinformation:active {
	color: #336700;
}

a.hoverinformation:visited {
	color: #336799;
}

/*bugzilla #1348/1853 add ability to sort columns in a table*/
a.sortableheader:link, .sorthead {
	font-size: 13px;
}

/* bugzilla 1772*/
.normal {
	background-color: #FFFFFF
}

.highlight {
	background-color: #C8DADA
}

/*AIS- bugzilla #1863*/
.withouthighlight {
	background-color: #FFFFFF;
	border-color: #336699;
	border-width: 1.8px;
	border-style: solid;
}

.highlight {
	background-color: #C8DADA;
	border-color: #336699;
	border-width: 1.8px;
	border-style: solid;
}

.yellowHighlight {
	background-color: #faf6b1;
	border-color: #336699;
	border-width: 1.8px;
	border-style: solid;
}

.invalidHighlight {
	background-color: #ffA0A0;
	border-color: #FF0000;
	border-width: 1.8px;
	border-style: solid;
	padding: 0 10px;
}

.textButton {
	background-color: transparent;
	color: #111111;
	text-align: center;
	padding: 2;
	border-style: none;
	text-decoration: underline;
}

.error {
	border-color: red;
}

/* - - - - - - - - - - - - - - - - - - - - -

Title : Lightbox CSS
Author : Kevin Hale
URL : http://particletree.com/features/lightbox-gone-wild/

Created : January 13, 2006
Modified : February 1, 2006

- - - - - - - - - - - - - - - - - - - - - */
#lightbox {
	display: none;
	position: absolute;
	top: 50%;
	left: 50%;
	z-index: 9999;
	width: 500px;
	height: 400px;
	margin: -220px 0 0 -250px;
	border: 1px solid #fff;
	/*diane replaced background*/
	/*background:#FDFCE9;*/
	background-color: #F0F3F3;
	/*diane added color for test*/
	color: #F0F3F3;
	text-align: left;
}

#lightbox[id] {
	position: fixed;
}

#overlay {
	display: none;
	position: absolute;
	top: 0;
	left: 0;
	width: 100%;
	height: 100%;
	z-index: 5000;
	background-color: #999;
	-moz-opacity: 0.4;
	opacity: .40;
	filter: alpha(opacity = 40);
}

#overlay[id] {
	position: fixed;
}

#lightbox.done #lbLoadMessage {
	display: none;
}

#lightbox.done #lbContent {
	display: block;
}

#lightbox.loading #lbContent {
	display: none;
}

#lightbox.loading #lbLoadMessage {
	display: block;
}

#lightbox.done img {
	width: 100%;
	height: 100%;
}

div.lbscrollvertical {
	width: 100%;
	overflow-y: scroll;
	position: absolute;
	top: 60px;
	bottom: 140px;
	height: 300px;
}

div.lbfooter {
	width: 100%;
	position: absolute;
	top: 360px;
	bottom: 40px;
	height: 100px;
}

.observationsQuestion {
	width: 33%;
}

.observationsSubquestion {
	width: 33%;
	padding-left: 2em;
}

.observationsSubSubquestion {
	width: 33%;
	padding-left: 4em;
}

.bulletItem {
	text-align: right;
}

#studies select {
	float: left;
	padding: 2px;
}

td.required {
	color: #FF0000;
	text-align: right;
}

.sectionTitle {
	font-size: 14px;
	color: #336699;
	background-color: #F0F3F3;
	width: 100%;
	padding: 4px;
	margin: 3px;
	font-weight: bold;
}

/* an extra row intended to be used for DHTML as a template for adding another row */
tr.rowTemplate {
	display: none
}

/* END bugzilla 1895 */
.important-text {
	color: #FF0000
}

.indented-important-message {
	margin-left: 10px;
	font-weight: bold;
	font-style: italic
}

/* for jquery drag and drop sortable */
.sortable {
	list-style-type: none;
	margin: 0;
	padding: 0;
	width: 100%;
	border: 2px solid silver;
}

.sortable li {
	margin: 0 3px 3px 3px;
	padding: 0.4em;
	padding-left: 1.5em;
	font-size: 1.0em;
	height: 16px;
}

#dictionaryNameSortUI li {
	height: auto;
	text-align: left;
}

.sortable li span {
	position: absolute;
	margin-left: -1.3em;
}

.ui-state-default_oe, .ui-widget-content .ui-state-default,
	.ui-widget-header .ui-state-default {
	border: 1px solid #d3d3d3 /*{borderColorDefault}*/;
	background: #e6e6e6 /*{bgColorDefault}*/ 50% /*{bgDefaultXPos}*/ 50%
		/*{bgDefaultYPos}*/ repeat-x /*{bgDefaultRepeat}*/;
	font-weight: normal /*{fwDefault}*/;
	color: #555555 /*{fcDefault}*/;
}

.ui-state-defaulta_oe a, .ui-state-default a:link, .ui-state-default a:visited
	{
	color: #555555 /*{fcDefault}*/;
	text-decoration: none;
}

#sortOrder td {
	vertical-align: top;
}

#sampleTypeSortOrder td {
	vertical-align: top;
}

/* Experimental CSS for use on updated OE forms */
.oe-form {
	max-width: 800px;
	color: #369;
	line-height: 18px;
	padding: 0 1em
}

.oe-form div, .oe-form p, .oe-form ul, .oe-form li {
	color: #336699
}

.oe-form ul {
	margin: 0;
	padding: 0;
	list-style: none;
}

.oe-form ul ul {
	overflow: auto
}

.oe-form li {
	clear: both;
	padding-bottom: 1em
}
/*.oe-form label { 
  width:180px; display:block; float:left; line-height:26px;
} */
.inline-more {
	padding-left: 1.5em /* Use to include more info on same form line */
}

.field-note, div.field-note {
	padding-top: 0.2em;
	font-style: italic;
	font-size: 12px
}

.top-label {
	display: block;
	width: auto;
	margin-bottom: 0.2em
}

.oe-form h3 {
	margin: 1em 0 .75em
}

.oe-form li input[type=radio] {
	margin-left: 0
}

input[type=radio]+label {
	margin-right: 0.5em
		/* Adds spacing after 1st radio button on horizontal line */
}

.altered {
	color: #00bb00;
}

/* End experimental CSS for use on updated OE forms */
tr.border_top td {
	border-top: 1pt solid black;
}

.btn-link {
	background: none !important;
	color: inherit;
	border: none;
	padding: 0 !important;
	font: inherit;
	/*border is optional*/
	border-bottom: 1px solid #444;
	cursor: pointer;
}


.result-select-box {
	width: 90%;
	margin: 10px auto;
	display: inline-block;
}

.result-list-test {
	width: 200px;
	float: left;
	margin: 10px;
}

.result-list-test select {
	width: 100%;
}

.new-select-list-item {
	background: #5eb95e;
}

.available-tests-cation {
	text-align: center;
	margin: 6px 0px;
}

.highlighted-tests a {
	color: #5eb95e;
}

.rename-result-list-table {
	margin: 0px auto;
	width: 50%;
}

.rename-result-list-form {
	width: 50%;
	min-height: 50px;
	margin: 20px auto;
  
.form-div {
	width: 100%;
	margin-bottom: 5px;
}

.form-div label {
	margin-bottom: 5px;
	display: inline-block;
}

.form-control {
	display: block;
	padding: 5px 10px;
}

.edit-report-form {
	padding: 10px 20px;
}

.current-report {
	background: #5eb95e;
}

.report-ordering-panel {
	width: 400px;

view-non-conforming-section-1 > td {
	width: 25%;
}

.view-non-conforming-descriptions {
	width: 35%;
}

.full-table {
	width: 80%;
	text-align: center;
}

.center-caption {
	text-align: center;
}

.corrective-action-section-1 {
	width: 40%;
	float: left;
}

.corrective-action-section-2 {
	width: 60%;
	float: left;
}

.half-table {
	width: 50%;
}

.column-right-text {
	float: right;
<<<<<<< HEAD
}

.form-div {
	width: 100%;
	margin-bottom: 5px;
}

.form-div label {
	margin-bottom: 5px;
	display: inline-block;
}

.form-control {
	display: block;
	padding: 5px 10px;
}

.edit-report-form {
	padding: 10px 20px;
}

.current-report {
	background: #5eb95e;
}

.report-ordering-panel {
	width: 400px;
}

.result-select-box {
	width: 90%;
	margin: 10px auto;
	display: inline-block;
}

.result-list-test {
	width: 200px;
	float: left;
	margin: 10px;
}

.result-list-test select {
	width: 100%;
}

.new-select-list-item {
	background: #5eb95e;
}

.available-tests-cation {
	text-align: center;
	margin: 6px 0px;
}

.highlighted-tests a {
	color: #5eb95e;
}

.rename-result-list-table {
	margin: 0px auto;
	width: 50%;
}

.rename-result-list-form {
	width: 50%;
	min-height: 50px;
	margin: 20px auto;
}

.report-nce-table {
	min-width: 60%;
}

.report-nce-values-col {
	width: 60%
=======

>>>>>>> ac6f3248
}<|MERGE_RESOLUTION|>--- conflicted
+++ resolved
@@ -1267,6 +1267,68 @@
 	cursor: pointer;
 }
 
+view-non-conforming-section-1 > td {
+	width: 25%;
+}
+
+.view-non-conforming-descriptions {
+	width: 35%;
+}
+
+.full-table {
+	width: 80%;
+	text-align: center;
+}
+
+.center-caption {
+	text-align: center;
+}
+
+.corrective-action-section-1 {
+	width: 40%;
+	float: left;
+}
+
+.corrective-action-section-2 {
+	width: 60%;
+	float: left;
+}
+
+.half-table {
+	width: 50%;
+}
+
+.column-right-text {
+	float: right;
+}
+
+.form-div {
+	width: 100%;
+	margin-bottom: 5px;
+}
+
+.form-div label {
+	margin-bottom: 5px;
+	display: inline-block;
+}
+
+.form-control {
+	display: block;
+	padding: 5px 10px;
+}
+
+.edit-report-form {
+	padding: 10px 20px;
+}
+
+.current-report {
+	background: #5eb95e;
+}
+
+.report-ordering-panel {
+	width: 400px;
+}
+
 
 .result-select-box {
 	width: 90%;
@@ -1306,6 +1368,7 @@
 	width: 50%;
 	min-height: 50px;
 	margin: 20px auto;
+}
   
 .form-div {
 	width: 100%;
@@ -1333,21 +1396,17 @@
 .report-ordering-panel {
 	width: 400px;
 
-view-non-conforming-section-1 > td {
+.view-non-conforming-section-1 > td {
 	width: 25%;
 }
 
-.view-non-conforming-descriptions {
-	width: 35%;
-}
-
-.full-table {
-	width: 80%;
-	text-align: center;
-}
-
-.center-caption {
-	text-align: center;
+.report-nce-table {
+	min-width: 60%;
+}
+
+
+.report-nce-values-col {
+	width: 60%
 }
 
 .corrective-action-section-1 {
@@ -1366,83 +1425,4 @@
 
 .column-right-text {
 	float: right;
-<<<<<<< HEAD
-}
-
-.form-div {
-	width: 100%;
-	margin-bottom: 5px;
-}
-
-.form-div label {
-	margin-bottom: 5px;
-	display: inline-block;
-}
-
-.form-control {
-	display: block;
-	padding: 5px 10px;
-}
-
-.edit-report-form {
-	padding: 10px 20px;
-}
-
-.current-report {
-	background: #5eb95e;
-}
-
-.report-ordering-panel {
-	width: 400px;
-}
-
-.result-select-box {
-	width: 90%;
-	margin: 10px auto;
-	display: inline-block;
-}
-
-.result-list-test {
-	width: 200px;
-	float: left;
-	margin: 10px;
-}
-
-.result-list-test select {
-	width: 100%;
-}
-
-.new-select-list-item {
-	background: #5eb95e;
-}
-
-.available-tests-cation {
-	text-align: center;
-	margin: 6px 0px;
-}
-
-.highlighted-tests a {
-	color: #5eb95e;
-}
-
-.rename-result-list-table {
-	margin: 0px auto;
-	width: 50%;
-}
-
-.rename-result-list-form {
-	width: 50%;
-	min-height: 50px;
-	margin: 20px auto;
-}
-
-.report-nce-table {
-	min-width: 60%;
-}
-
-.report-nce-values-col {
-	width: 60%
-=======
-
->>>>>>> ac6f3248
 }
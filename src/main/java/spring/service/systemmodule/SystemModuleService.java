--- conflicted
+++ resolved
@@ -7,8 +7,6 @@
 
 public interface SystemModuleService extends BaseObjectService<SystemModule> {
 
-<<<<<<< HEAD
-=======
 	void getData(SystemModule systemModule);
 
 	void deleteData(List systemModule);
@@ -29,5 +27,4 @@
 
 	SystemModule getSystemModuleByName(String name);
 
->>>>>>> 08efeebf
 }
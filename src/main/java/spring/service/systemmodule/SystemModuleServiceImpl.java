package spring.service.systemmodule;

import java.io.Serializable;
import java.util.List;

import org.springframework.beans.factory.annotation.Autowired;
import org.springframework.stereotype.Service;

import spring.service.common.BaseObjectServiceImpl;
import us.mn.state.health.lims.common.exception.LIMSDuplicateRecordException;
import us.mn.state.health.lims.systemmodule.dao.SystemModuleDAO;
import us.mn.state.health.lims.systemmodule.valueholder.SystemModule;

@Service
public class SystemModuleServiceImpl extends BaseObjectServiceImpl<SystemModule> implements SystemModuleService {
	@Autowired
	protected SystemModuleDAO baseObjectDAO;

	SystemModuleServiceImpl() {
		super(SystemModule.class);
	}

	@Override
	protected SystemModuleDAO getBaseObjectDAO() {
		return baseObjectDAO;
	}

	@Override
	public void getData(SystemModule systemModule) {
		getBaseObjectDAO().getData(systemModule);

	}

	@Override
	public void deleteData(List systemModule) {
		getBaseObjectDAO().deleteData(systemModule);

	}

	@Override
	public void updateData(SystemModule systemModule) {
		getBaseObjectDAO().updateData(systemModule);

	}

	@Override
	public boolean insertData(SystemModule systemModule) {
		return insert(systemModule) != null;
	}

	@Override
	public Serializable insert(SystemModule systemModule) {
		if (baseObjectDAO.duplicateSystemModuleExists(systemModule)) {
			throw new LIMSDuplicateRecordException("Duplicate record exists for " + systemModule.getSystemModuleName());
		}
		return super.insert(systemModule);
	}

	@Override
	public Integer getTotalSystemModuleCount() {
		return getBaseObjectDAO().getTotalSystemModuleCount();
	}

	@Override
	public List getPageOfSystemModules(int startingRecNo) {
		return getBaseObjectDAO().getPageOfSystemModules(startingRecNo);
	}

	@Override
	public List getNextSystemModuleRecord(String id) {
		return getBaseObjectDAO().getNextSystemModuleRecord(id);
	}

	@Override
	public List getAllSystemModules() {
		return getBaseObjectDAO().getAllSystemModules();
	}

	@Override
	public List getPreviousSystemModuleRecord(String id) {
		return getBaseObjectDAO().getPreviousSystemModuleRecord(id);
	}

<<<<<<< HEAD
  @Override
  protected SystemModuleDAO getBaseObjectDAO() {
    return baseObjectDAO;}

  @Override
  public String insert(SystemModule systemModule) {
	  if (baseObjectDAO.duplicateSystemModuleExists(systemModule)) {
			throw new LIMSDuplicateRecordException(
					"Duplicate record exists for " + systemModule.getSystemModuleName());
	  }
	  return super.insert(systemModule);
  }
=======
	@Override
	public SystemModule getSystemModuleByName(String name) {
		return getBaseObjectDAO().getSystemModuleByName(name);
	}
>>>>>>> 08efeebf
}<|MERGE_RESOLUTION|>--- conflicted
+++ resolved
@@ -81,10 +81,10 @@
 		return getBaseObjectDAO().getPreviousSystemModuleRecord(id);
 	}
 
-<<<<<<< HEAD
-  @Override
-  protected SystemModuleDAO getBaseObjectDAO() {
-    return baseObjectDAO;}
+	@Override
+	public SystemModule getSystemModuleByName(String name) {
+		return getBaseObjectDAO().getSystemModuleByName(name);
+	}
 
   @Override
   public String insert(SystemModule systemModule) {
@@ -94,10 +94,4 @@
 	  }
 	  return super.insert(systemModule);
   }
-=======
-	@Override
-	public SystemModule getSystemModuleByName(String name) {
-		return getBaseObjectDAO().getSystemModuleByName(name);
-	}
->>>>>>> 08efeebf
 }
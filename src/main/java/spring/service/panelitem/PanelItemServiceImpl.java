--- conflicted
+++ resolved
@@ -7,18 +7,9 @@
 import org.springframework.transaction.annotation.Transactional;
 
 import spring.service.common.BaseObjectServiceImpl;
-<<<<<<< HEAD
-import us.mn.state.health.lims.audittrail.dao.AuditTrailDAO;
-import us.mn.state.health.lims.audittrail.daoimpl.AuditTrailDAOImpl;
-import us.mn.state.health.lims.common.action.IActionConstants;
-import us.mn.state.health.lims.common.exception.LIMSRuntimeException;
-import us.mn.state.health.lims.common.log.LogEvent;
-import us.mn.state.health.lims.hibernate.HibernateUtil;
-=======
 import us.mn.state.health.lims.common.exception.LIMSRuntimeException;
 import us.mn.state.health.lims.common.log.LogEvent;
 import us.mn.state.health.lims.panel.valueholder.Panel;
->>>>>>> 08efeebf
 import us.mn.state.health.lims.panelitem.dao.PanelItemDAO;
 import us.mn.state.health.lims.panelitem.valueholder.PanelItem;
 
@@ -41,9 +32,6 @@
 	public List<PanelItem> getPanelItemsForPanel(String panelId) {
 		return baseObjectDAO.getAllMatching("panel.id", panelId);
 	}
-<<<<<<< HEAD
-	
-=======
 
 	@Override
 	public void getData(PanelItem panelItem) {
@@ -118,7 +106,6 @@
 		return getBaseObjectDAO().getPanelItems(filter);
 	}
 
->>>>>>> 08efeebf
 	@Override
 	@Transactional
 	public void delete(List panelItems) throws LIMSRuntimeException {
@@ -145,11 +132,7 @@
 			for (int i = 0; i < panelItems.size(); i++) {
 				PanelItem data = (PanelItem) panelItems.get(i);
 				data = readPanelItem(data.getId());
-<<<<<<< HEAD
-				HibernateUtil.getSession().delete(data);
-=======
 				delete(data);
->>>>>>> 08efeebf
 				// HibernateUtil.getSession().flush(); // CSL remove old
 				// HibernateUtil.getSession().clear(); // CSL remove old
 
@@ -159,20 +142,12 @@
 			throw new LIMSRuntimeException("Error in PanelItem deleteData()", e);
 		}
 	}
-<<<<<<< HEAD
-	
-	public PanelItem readPanelItem(String idString) {
-		PanelItem pi;
-		try {
-			pi = (PanelItem) HibernateUtil.getSession().get(PanelItem.class, idString);
-=======
 
 	public PanelItem readPanelItem(String idString) {
 		PanelItem pi;
 		try {
 			pi = get(idString);
 //			pi = HibernateUtil.getSession().get(PanelItem.class, idString);
->>>>>>> 08efeebf
 			// HibernateUtil.getSession().flush(); // CSL remove old
 			// HibernateUtil.getSession().clear(); // CSL remove old
 		} catch (Exception e) {

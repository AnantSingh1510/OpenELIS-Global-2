--- conflicted
+++ resolved
@@ -9,12 +9,6 @@
 
 public interface TestService extends BaseObjectService<Test> {
 
-<<<<<<< HEAD
-	
-
-	
-	
-=======
 	void getData(Test test);
 
 	void deleteData(List tests);
@@ -92,5 +86,4 @@
 	List<Test> getPageOfSearchedTestsBySysUserId(int startingRecNo, int sysUserId, String searchString);
 
 	void localeChanged(String locale);
->>>>>>> 08efeebf
 }
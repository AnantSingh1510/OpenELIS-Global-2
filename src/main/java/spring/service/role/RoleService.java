package spring.service.role;

import java.util.List;

import spring.service.common.BaseObjectService;
import us.mn.state.health.lims.role.valueholder.Role;

public interface RoleService extends BaseObjectService<Role> {
	void getData(Role role);

	void deleteData(List<Role> roles);

	void updateData(Role role);

	boolean insertData(Role role);

	List getNextRoleRecord(String id);

	List getPreviousRoleRecord(String id);

	List<Role> getAllActiveRoles();

<<<<<<< HEAD
	Role getRoleByName(String string);
=======
	List<Role> getReferencingRoles(Role role);

	List<Role> getPageOfRoles(int startingRecNo);

	Role getRoleByName(String name);

	List<Role> getAllRoles();

	Role getRoleById(String roleId);
>>>>>>> 08efeebf
}<|MERGE_RESOLUTION|>--- conflicted
+++ resolved
@@ -20,9 +20,6 @@
 
 	List<Role> getAllActiveRoles();
 
-<<<<<<< HEAD
-	Role getRoleByName(String string);
-=======
 	List<Role> getReferencingRoles(Role role);
 
 	List<Role> getPageOfRoles(int startingRecNo);
@@ -32,5 +29,4 @@
 	List<Role> getAllRoles();
 
 	Role getRoleById(String roleId);
->>>>>>> 08efeebf
 }
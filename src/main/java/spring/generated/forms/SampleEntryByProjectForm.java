--- conflicted
+++ resolved
@@ -82,23 +82,19 @@
   
   private String domain = "";
 
-<<<<<<< HEAD
-  public String getDomain() {
-	return domain;
-}
-
-public void setDomain(String domain) {
-	this.domain = domain;
-}
-
-public String getCurrentDate() {
-=======
   public SampleEntryByProjectForm() {
     setFormName("sampleEntryByProjectForm");
   }
+  
+  public String getDomain() {
+	   return domain;
+  }
+
+  public void setDomain(String domain) {
+	  this.domain = domain;
+  }
 
   public String getCurrentDate() {
->>>>>>> bc4e641a
     return this.currentDate;
   }
 

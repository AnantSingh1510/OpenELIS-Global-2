--- conflicted
+++ resolved
@@ -11,46 +11,6 @@
 import spring.mine.common.validator.BaseErrors;
 
 public class MasterListsPageController extends BaseController {
-<<<<<<< HEAD
-  @RequestMapping(
-      value = "/MasterListsPage",
-      method = { RequestMethod.GET, RequestMethod.POST }
-  )
-  public ModelAndView showMasterListsPage(HttpServletRequest request,
-      @ModelAttribute("form") MainForm form) {
-    String forward = FWD_SUCCESS;
-    if (form == null) {
-    	form = new MainForm();
-    }
-        form.setFormAction("");
-    BaseErrors errors = new BaseErrors();
-    if (form.getErrors() != null) {
-    	errors = (BaseErrors) form.getErrors();
-    }
-    ModelAndView mv = checkUserAndSetup(form, errors, request);
-
-    if (errors.hasErrors()) {
-    	return mv;
-    }
-
-    return findForward(forward, form);}
-
-  protected ModelAndView findLocalForward(String forward, BaseForm form) {
-    if ("success".equals(forward)) {
-      return new ModelAndView("masterListsPageDefinition", "form", form);
-    } else {
-      return new ModelAndView("PageNotFound");
-    }
-  }
-
-  protected String getPageTitleKey() {
-    return null;
-  }
-
-  protected String getPageSubtitleKey() {
-    return null;
-  }
-=======
 
 	public ModelAndView showMasterListsPage(HttpServletRequest request, @ModelAttribute("form") MainForm form) {
 		String forward = FWD_SUCCESS;
@@ -89,5 +49,4 @@
 	protected String getPageSubtitleKey() {
 		return null;
 	}
->>>>>>> 801a5476
 }
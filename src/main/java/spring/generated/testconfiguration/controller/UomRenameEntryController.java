--- conflicted
+++ resolved
@@ -13,7 +13,6 @@
 
 import spring.generated.forms.UomRenameEntryForm;
 import spring.mine.common.controller.BaseController;
-import spring.mine.common.form.BaseForm;
 import spring.mine.common.validator.BaseErrors;
 import us.mn.state.health.lims.common.services.DisplayListService;
 import us.mn.state.health.lims.hibernate.HibernateUtil;
@@ -38,18 +37,12 @@
 		return findForward(forward, form);
 	}
 
-<<<<<<< HEAD
 	@Override
 	protected String findLocalForward(String forward) {
 		if (FWD_SUCCESS.equals(forward)) {
 			return "uomRenameDefinition";
-=======
-	protected ModelAndView findLocalForward(String forward, BaseForm form) {
-		if (FWD_SUCCESS.equals(forward)) {
-			return new ModelAndView("uomRenameDefinition", "form", form);
 		} else if (FWD_SUCCESS_INSERT.equals(forward)) {
-		      return new ModelAndView("redirect:/UomRenameEntry.do", "form", form);
->>>>>>> d600a921
+			return "redirect:/UomRenameEntry.do";
 		} else {
 			return "PageNotFound";
 		}
@@ -57,15 +50,9 @@
 
 	@RequestMapping(value = "/UomRenameEntry", method = RequestMethod.POST)
 	public ModelAndView updateUomRenameEntry(HttpServletRequest request,
-<<<<<<< HEAD
 			@ModelAttribute("form") UomRenameEntryForm form) {
 
-		String forward = FWD_SUCCESS;
-=======
-			@ModelAttribute("form") UomRenameEntryForm form) {	
-		
 		String forward = FWD_SUCCESS_INSERT;
->>>>>>> d600a921
 
 		String uomId = form.getUomId();
 		String nameEnglish = form.getNameEnglish();

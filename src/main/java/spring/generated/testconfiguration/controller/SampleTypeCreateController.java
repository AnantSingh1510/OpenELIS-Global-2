package spring.generated.testconfiguration.controller;

<<<<<<< HEAD
import javax.servlet.http.HttpServletRequest;

=======
import java.lang.String;
import java.lang.reflect.InvocationTargetException;
import java.util.List;

import javax.servlet.http.HttpServletRequest;

import org.apache.commons.beanutils.PropertyUtils;
import org.hibernate.Transaction;
>>>>>>> d600a921
import org.springframework.stereotype.Controller;
import org.springframework.validation.Errors;
import org.springframework.web.bind.annotation.ModelAttribute;
import org.springframework.web.bind.annotation.RequestMapping;
import org.springframework.web.bind.annotation.RequestMethod;
import org.springframework.web.servlet.ModelAndView;

import spring.generated.forms.SampleTypeCreateForm;
import spring.mine.common.controller.BaseController;
import spring.mine.common.form.BaseForm;
import spring.mine.common.validator.BaseErrors;
import us.mn.state.health.lims.common.exception.LIMSRuntimeException;
import us.mn.state.health.lims.common.services.DisplayListService;
import us.mn.state.health.lims.common.services.LocalizationService;
import us.mn.state.health.lims.common.services.TypeOfSampleService;
import us.mn.state.health.lims.common.util.ConfigurationProperties;
import us.mn.state.health.lims.hibernate.HibernateUtil;
import us.mn.state.health.lims.localization.daoimpl.LocalizationDAOImpl;
import us.mn.state.health.lims.localization.valueholder.Localization;
import us.mn.state.health.lims.role.dao.RoleDAO;
import us.mn.state.health.lims.role.daoimpl.RoleDAOImpl;
import us.mn.state.health.lims.role.valueholder.Role;
import us.mn.state.health.lims.systemmodule.dao.SystemModuleDAO;
import us.mn.state.health.lims.systemmodule.daoimpl.SystemModuleDAOImpl;
import us.mn.state.health.lims.systemmodule.valueholder.SystemModule;
import us.mn.state.health.lims.systemusermodule.daoimpl.RoleModuleDAOImpl;
import us.mn.state.health.lims.systemusermodule.valueholder.RoleModule;
import us.mn.state.health.lims.typeofsample.daoimpl.TypeOfSampleDAOImpl;
import us.mn.state.health.lims.typeofsample.valueholder.TypeOfSample;

@Controller
public class SampleTypeCreateController extends BaseController {
  public static final String NAME_SEPARATOR = "$";
  @RequestMapping(
      value = "/SampleTypeCreate",
      method = RequestMethod.GET
  )
  public ModelAndView showSampleTypeCreate(HttpServletRequest request,
      @ModelAttribute("form") SampleTypeCreateForm form) {
    String forward = FWD_SUCCESS;
    if (form == null) {
    	form = new SampleTypeCreateForm();
    }
        form.setFormAction("");
<<<<<<< HEAD
    Errors errors = new BaseErrors();
    
=======
    BaseErrors errors = new BaseErrors();
    if (form.getErrors() != null) {
    	errors = (BaseErrors) form.getErrors();
    }
    ModelAndView mv = checkUserAndSetup(form, errors, request);

    if (errors.hasErrors()) {
    	return mv;
    }
    
    try {
		PropertyUtils.setProperty(form, "existingSampleTypeList", DisplayListService.getList(DisplayListService.ListType.SAMPLE_TYPE_ACTIVE));
		PropertyUtils.setProperty(form, "inactiveSampleTypeList", DisplayListService.getList(DisplayListService.ListType.SAMPLE_TYPE_INACTIVE));
	    List<TypeOfSample> typeOfSamples = TypeOfSampleService.getAllTypeOfSamples();
	    PropertyUtils.setProperty(form, "existingEnglishNames", getExistingTestNames(typeOfSamples, ConfigurationProperties.LOCALE.ENGLISH));
	    PropertyUtils.setProperty(form, "existingFrenchNames", getExistingTestNames(typeOfSamples, ConfigurationProperties.LOCALE.FRENCH));
	} catch (IllegalAccessException e) {
		e.printStackTrace();
	} catch (InvocationTargetException e) {
		e.printStackTrace();
	} catch (NoSuchMethodException e) {
		e.printStackTrace();
	}

    return findForward(forward, form);
  }
  
  private String getExistingTestNames(List<TypeOfSample> typeOfSamples, ConfigurationProperties.LOCALE locale) {
      StringBuilder builder = new StringBuilder(NAME_SEPARATOR);

      for( TypeOfSample typeOfSample : typeOfSamples){
          builder.append(LocalizationService.getLocalizationValueByLocal(locale, typeOfSample.getLocalization()));
          builder.append(NAME_SEPARATOR);
      }

      return builder.toString();
  }
  
  @RequestMapping(
	      value = "/SampleTypeCreate",
	      method = RequestMethod.POST
	  )
	  public ModelAndView postSampleTypeCreate(HttpServletRequest request,
	      @ModelAttribute("form") SampleTypeCreateForm form) throws Exception {
	  
	    String forward = FWD_SUCCESS_INSERT;
	    
	    BaseErrors errors = new BaseErrors();
	    if (form.getErrors() != null) {
	    	errors = (BaseErrors) form.getErrors();
	    }
	    ModelAndView mv = checkUserAndSetup(form, errors, request);

	    if (errors.hasErrors()) {
	    	return mv;
	    }
	    
        RoleDAO roleDAO = new RoleDAOImpl();
        RoleModuleDAOImpl roleModuleDAO = new RoleModuleDAOImpl();
        SystemModuleDAO systemModuleDAO = new SystemModuleDAOImpl();

        String identifyingName = form.getString("sampleTypeEnglishName");
        String userId = getSysUserId(request);
        
        Localization localization = createLocalization(form.getString("sampleTypeFrenchName"), identifyingName, userId);

        TypeOfSample typeOfSample = createTypeOfSample(identifyingName, userId);

        SystemModule workplanModule = createSystemModule("Workplan", identifyingName, userId);
        SystemModule resultModule = createSystemModule("LogbookResults", identifyingName, userId);
        SystemModule validationModule = createSystemModule("ResultValidation", identifyingName, userId);

        Role resultsEntryRole = roleDAO.getRoleByName("Results entry");
        Role validationRole = roleDAO.getRoleByName("Validator");
>>>>>>> d600a921

        RoleModule workplanResultModule = createRoleModule(userId, workplanModule, resultsEntryRole);
        RoleModule resultResultModule = createRoleModule(userId, resultModule, resultsEntryRole);
        RoleModule validationValidationModule = createRoleModule(userId, validationModule, validationRole);

        Transaction tx = HibernateUtil.getSession().beginTransaction();

        try {
            new LocalizationDAOImpl().insert(localization);
            typeOfSample.setLocalization(localization);
            new TypeOfSampleDAOImpl().insertData(typeOfSample);
            systemModuleDAO.insertData(workplanModule);
            systemModuleDAO.insertData(resultModule);
            systemModuleDAO.insertData(validationModule);
            roleModuleDAO.insertData(workplanResultModule);
            roleModuleDAO.insertData(resultResultModule);
            roleModuleDAO.insertData(validationValidationModule);

            tx.commit();

        } catch (LIMSRuntimeException lre) {
            tx.rollback();
            lre.printStackTrace();
        } finally {
            HibernateUtil.closeSession();
        }

        DisplayListService.refreshList(DisplayListService.ListType.SAMPLE_TYPE);
        DisplayListService.refreshList(DisplayListService.ListType.SAMPLE_TYPE_INACTIVE);
	    
	    return findForward(forward, form);
  }
  
  private Localization createLocalization( String french, String english, String currentUserId) {
      Localization localization = new Localization();
      localization.setEnglish(english);
      localization.setFrench(french);
      localization.setDescription("type of sample name");
      localization.setSysUserId(currentUserId);
      return localization;
  }

  private RoleModule createRoleModule(String userId, SystemModule workplanModule, Role role) {
      RoleModule roleModule = new RoleModule();
      roleModule.setRole(role);
      roleModule.setSystemModule(workplanModule);
      roleModule.setSysUserId(userId);
      roleModule.setHasAdd("Y");
      roleModule.setHasDelete("Y");
      roleModule.setHasSelect("Y");
      roleModule.setHasUpdate("Y");
      return roleModule;
  }

  private TypeOfSample createTypeOfSample(String identifyingName, String userId) {
      TypeOfSample typeOfSample = new TypeOfSample();
  	typeOfSample.setDescription(identifyingName);
  	typeOfSample.setDomain("H");
  	typeOfSample.setLocalAbbreviation(identifyingName.length() > 10 ? identifyingName.substring(0, 10) : identifyingName);
  	typeOfSample.setIsActive(false);
  	typeOfSample.setSortOrder(Integer.MAX_VALUE);
  	typeOfSample.setSysUserId(userId);
  	String identifyingNameKey=identifyingName.replaceAll(" ","_");
  	typeOfSample.setNameKey("Sample.type."+identifyingNameKey);
  	return typeOfSample;
  }

  private SystemModule createSystemModule(String menuItem, String identifyingName, String userId) {
      SystemModule module = new SystemModule();
      module.setSystemModuleName(menuItem + ":" + identifyingName);
      module.setDescription(menuItem + "=>" + identifyingName);
      module.setSysUserId(userId);
      module.setHasAddFlag("Y");
      module.setHasDeleteFlag("Y");
      module.setHasSelectFlag("Y");
      module.setHasUpdateFlag("Y");
      return module;
  }

<<<<<<< HEAD
  protected String findLocalForward(String forward) {
    if (FWD_SUCCESS.equals(forward)) {
      return "sampleTypeCreateDefinition";
=======
  protected ModelAndView findLocalForward(String forward, BaseForm form) {
    if ("success".equals(forward)) {
      return new ModelAndView("sampleTypeCreateDefinition", "form", form);
    } else if (FWD_SUCCESS_INSERT.equals(forward)) {
	      return new ModelAndView("redirect:/SampleTypeCreate.do", "form", form);
>>>>>>> d600a921
    } else {
      return "PageNotFound";
    }
  }

  protected String getPageTitleKey() {
    return null;
  }

  protected String getPageSubtitleKey() {
    return null;
  }
}<|MERGE_RESOLUTION|>--- conflicted
+++ resolved
@@ -1,10 +1,5 @@
 package spring.generated.testconfiguration.controller;
 
-<<<<<<< HEAD
-import javax.servlet.http.HttpServletRequest;
-
-=======
-import java.lang.String;
 import java.lang.reflect.InvocationTargetException;
 import java.util.List;
 
@@ -12,7 +7,6 @@
 
 import org.apache.commons.beanutils.PropertyUtils;
 import org.hibernate.Transaction;
->>>>>>> d600a921
 import org.springframework.stereotype.Controller;
 import org.springframework.validation.Errors;
 import org.springframework.web.bind.annotation.ModelAttribute;
@@ -22,7 +16,6 @@
 
 import spring.generated.forms.SampleTypeCreateForm;
 import spring.mine.common.controller.BaseController;
-import spring.mine.common.form.BaseForm;
 import spring.mine.common.validator.BaseErrors;
 import us.mn.state.health.lims.common.exception.LIMSRuntimeException;
 import us.mn.state.health.lims.common.services.DisplayListService;
@@ -45,197 +38,173 @@
 
 @Controller
 public class SampleTypeCreateController extends BaseController {
-  public static final String NAME_SEPARATOR = "$";
-  @RequestMapping(
-      value = "/SampleTypeCreate",
-      method = RequestMethod.GET
-  )
-  public ModelAndView showSampleTypeCreate(HttpServletRequest request,
-      @ModelAttribute("form") SampleTypeCreateForm form) {
-    String forward = FWD_SUCCESS;
-    if (form == null) {
-    	form = new SampleTypeCreateForm();
-    }
-        form.setFormAction("");
-<<<<<<< HEAD
-    Errors errors = new BaseErrors();
-    
-=======
-    BaseErrors errors = new BaseErrors();
-    if (form.getErrors() != null) {
-    	errors = (BaseErrors) form.getErrors();
-    }
-    ModelAndView mv = checkUserAndSetup(form, errors, request);
-
-    if (errors.hasErrors()) {
-    	return mv;
-    }
-    
-    try {
-		PropertyUtils.setProperty(form, "existingSampleTypeList", DisplayListService.getList(DisplayListService.ListType.SAMPLE_TYPE_ACTIVE));
-		PropertyUtils.setProperty(form, "inactiveSampleTypeList", DisplayListService.getList(DisplayListService.ListType.SAMPLE_TYPE_INACTIVE));
-	    List<TypeOfSample> typeOfSamples = TypeOfSampleService.getAllTypeOfSamples();
-	    PropertyUtils.setProperty(form, "existingEnglishNames", getExistingTestNames(typeOfSamples, ConfigurationProperties.LOCALE.ENGLISH));
-	    PropertyUtils.setProperty(form, "existingFrenchNames", getExistingTestNames(typeOfSamples, ConfigurationProperties.LOCALE.FRENCH));
-	} catch (IllegalAccessException e) {
-		e.printStackTrace();
-	} catch (InvocationTargetException e) {
-		e.printStackTrace();
-	} catch (NoSuchMethodException e) {
-		e.printStackTrace();
-	}
-
-    return findForward(forward, form);
-  }
-  
-  private String getExistingTestNames(List<TypeOfSample> typeOfSamples, ConfigurationProperties.LOCALE locale) {
-      StringBuilder builder = new StringBuilder(NAME_SEPARATOR);
-
-      for( TypeOfSample typeOfSample : typeOfSamples){
-          builder.append(LocalizationService.getLocalizationValueByLocal(locale, typeOfSample.getLocalization()));
-          builder.append(NAME_SEPARATOR);
-      }
-
-      return builder.toString();
-  }
-  
-  @RequestMapping(
-	      value = "/SampleTypeCreate",
-	      method = RequestMethod.POST
-	  )
-	  public ModelAndView postSampleTypeCreate(HttpServletRequest request,
-	      @ModelAttribute("form") SampleTypeCreateForm form) throws Exception {
-	  
-	    String forward = FWD_SUCCESS_INSERT;
-	    
-	    BaseErrors errors = new BaseErrors();
-	    if (form.getErrors() != null) {
-	    	errors = (BaseErrors) form.getErrors();
-	    }
-	    ModelAndView mv = checkUserAndSetup(form, errors, request);
-
-	    if (errors.hasErrors()) {
-	    	return mv;
-	    }
-	    
-        RoleDAO roleDAO = new RoleDAOImpl();
-        RoleModuleDAOImpl roleModuleDAO = new RoleModuleDAOImpl();
-        SystemModuleDAO systemModuleDAO = new SystemModuleDAOImpl();
-
-        String identifyingName = form.getString("sampleTypeEnglishName");
-        String userId = getSysUserId(request);
-        
-        Localization localization = createLocalization(form.getString("sampleTypeFrenchName"), identifyingName, userId);
-
-        TypeOfSample typeOfSample = createTypeOfSample(identifyingName, userId);
-
-        SystemModule workplanModule = createSystemModule("Workplan", identifyingName, userId);
-        SystemModule resultModule = createSystemModule("LogbookResults", identifyingName, userId);
-        SystemModule validationModule = createSystemModule("ResultValidation", identifyingName, userId);
-
-        Role resultsEntryRole = roleDAO.getRoleByName("Results entry");
-        Role validationRole = roleDAO.getRoleByName("Validator");
->>>>>>> d600a921
-
-        RoleModule workplanResultModule = createRoleModule(userId, workplanModule, resultsEntryRole);
-        RoleModule resultResultModule = createRoleModule(userId, resultModule, resultsEntryRole);
-        RoleModule validationValidationModule = createRoleModule(userId, validationModule, validationRole);
-
-        Transaction tx = HibernateUtil.getSession().beginTransaction();
-
-        try {
-            new LocalizationDAOImpl().insert(localization);
-            typeOfSample.setLocalization(localization);
-            new TypeOfSampleDAOImpl().insertData(typeOfSample);
-            systemModuleDAO.insertData(workplanModule);
-            systemModuleDAO.insertData(resultModule);
-            systemModuleDAO.insertData(validationModule);
-            roleModuleDAO.insertData(workplanResultModule);
-            roleModuleDAO.insertData(resultResultModule);
-            roleModuleDAO.insertData(validationValidationModule);
-
-            tx.commit();
-
-        } catch (LIMSRuntimeException lre) {
-            tx.rollback();
-            lre.printStackTrace();
-        } finally {
-            HibernateUtil.closeSession();
-        }
-
-        DisplayListService.refreshList(DisplayListService.ListType.SAMPLE_TYPE);
-        DisplayListService.refreshList(DisplayListService.ListType.SAMPLE_TYPE_INACTIVE);
-	    
-	    return findForward(forward, form);
-  }
-  
-  private Localization createLocalization( String french, String english, String currentUserId) {
-      Localization localization = new Localization();
-      localization.setEnglish(english);
-      localization.setFrench(french);
-      localization.setDescription("type of sample name");
-      localization.setSysUserId(currentUserId);
-      return localization;
-  }
-
-  private RoleModule createRoleModule(String userId, SystemModule workplanModule, Role role) {
-      RoleModule roleModule = new RoleModule();
-      roleModule.setRole(role);
-      roleModule.setSystemModule(workplanModule);
-      roleModule.setSysUserId(userId);
-      roleModule.setHasAdd("Y");
-      roleModule.setHasDelete("Y");
-      roleModule.setHasSelect("Y");
-      roleModule.setHasUpdate("Y");
-      return roleModule;
-  }
-
-  private TypeOfSample createTypeOfSample(String identifyingName, String userId) {
-      TypeOfSample typeOfSample = new TypeOfSample();
-  	typeOfSample.setDescription(identifyingName);
-  	typeOfSample.setDomain("H");
-  	typeOfSample.setLocalAbbreviation(identifyingName.length() > 10 ? identifyingName.substring(0, 10) : identifyingName);
-  	typeOfSample.setIsActive(false);
-  	typeOfSample.setSortOrder(Integer.MAX_VALUE);
-  	typeOfSample.setSysUserId(userId);
-  	String identifyingNameKey=identifyingName.replaceAll(" ","_");
-  	typeOfSample.setNameKey("Sample.type."+identifyingNameKey);
-  	return typeOfSample;
-  }
-
-  private SystemModule createSystemModule(String menuItem, String identifyingName, String userId) {
-      SystemModule module = new SystemModule();
-      module.setSystemModuleName(menuItem + ":" + identifyingName);
-      module.setDescription(menuItem + "=>" + identifyingName);
-      module.setSysUserId(userId);
-      module.setHasAddFlag("Y");
-      module.setHasDeleteFlag("Y");
-      module.setHasSelectFlag("Y");
-      module.setHasUpdateFlag("Y");
-      return module;
-  }
-
-<<<<<<< HEAD
-  protected String findLocalForward(String forward) {
-    if (FWD_SUCCESS.equals(forward)) {
-      return "sampleTypeCreateDefinition";
-=======
-  protected ModelAndView findLocalForward(String forward, BaseForm form) {
-    if ("success".equals(forward)) {
-      return new ModelAndView("sampleTypeCreateDefinition", "form", form);
-    } else if (FWD_SUCCESS_INSERT.equals(forward)) {
-	      return new ModelAndView("redirect:/SampleTypeCreate.do", "form", form);
->>>>>>> d600a921
-    } else {
-      return "PageNotFound";
-    }
-  }
-
-  protected String getPageTitleKey() {
-    return null;
-  }
-
-  protected String getPageSubtitleKey() {
-    return null;
-  }
+	public static final String NAME_SEPARATOR = "$";
+
+	@RequestMapping(value = "/SampleTypeCreate", method = RequestMethod.GET)
+	public ModelAndView showSampleTypeCreate(HttpServletRequest request,
+			@ModelAttribute("form") SampleTypeCreateForm form) {
+		String forward = FWD_SUCCESS;
+		if (form == null) {
+			form = new SampleTypeCreateForm();
+		}
+		form.setFormAction("");
+		Errors errors = new BaseErrors();
+
+		try {
+			PropertyUtils.setProperty(form, "existingSampleTypeList",
+					DisplayListService.getList(DisplayListService.ListType.SAMPLE_TYPE_ACTIVE));
+			PropertyUtils.setProperty(form, "inactiveSampleTypeList",
+					DisplayListService.getList(DisplayListService.ListType.SAMPLE_TYPE_INACTIVE));
+			List<TypeOfSample> typeOfSamples = TypeOfSampleService.getAllTypeOfSamples();
+			PropertyUtils.setProperty(form, "existingEnglishNames",
+					getExistingTestNames(typeOfSamples, ConfigurationProperties.LOCALE.ENGLISH));
+			PropertyUtils.setProperty(form, "existingFrenchNames",
+					getExistingTestNames(typeOfSamples, ConfigurationProperties.LOCALE.FRENCH));
+		} catch (IllegalAccessException e) {
+			e.printStackTrace();
+		} catch (InvocationTargetException e) {
+			e.printStackTrace();
+		} catch (NoSuchMethodException e) {
+			e.printStackTrace();
+		}
+
+		return findForward(forward, form);
+	}
+
+	private String getExistingTestNames(List<TypeOfSample> typeOfSamples, ConfigurationProperties.LOCALE locale) {
+		StringBuilder builder = new StringBuilder(NAME_SEPARATOR);
+
+		for (TypeOfSample typeOfSample : typeOfSamples) {
+			builder.append(LocalizationService.getLocalizationValueByLocal(locale, typeOfSample.getLocalization()));
+			builder.append(NAME_SEPARATOR);
+		}
+
+		return builder.toString();
+	}
+
+	@RequestMapping(value = "/SampleTypeCreate", method = RequestMethod.POST)
+	public ModelAndView postSampleTypeCreate(HttpServletRequest request,
+			@ModelAttribute("form") SampleTypeCreateForm form) throws Exception {
+
+		String forward = FWD_SUCCESS_INSERT;
+
+		BaseErrors errors = new BaseErrors();
+
+		RoleDAO roleDAO = new RoleDAOImpl();
+		RoleModuleDAOImpl roleModuleDAO = new RoleModuleDAOImpl();
+		SystemModuleDAO systemModuleDAO = new SystemModuleDAOImpl();
+
+		String identifyingName = form.getString("sampleTypeEnglishName");
+		String userId = getSysUserId(request);
+
+		Localization localization = createLocalization(form.getString("sampleTypeFrenchName"), identifyingName, userId);
+
+		TypeOfSample typeOfSample = createTypeOfSample(identifyingName, userId);
+
+		SystemModule workplanModule = createSystemModule("Workplan", identifyingName, userId);
+		SystemModule resultModule = createSystemModule("LogbookResults", identifyingName, userId);
+		SystemModule validationModule = createSystemModule("ResultValidation", identifyingName, userId);
+
+		Role resultsEntryRole = roleDAO.getRoleByName("Results entry");
+		Role validationRole = roleDAO.getRoleByName("Validator");
+
+		RoleModule workplanResultModule = createRoleModule(userId, workplanModule, resultsEntryRole);
+		RoleModule resultResultModule = createRoleModule(userId, resultModule, resultsEntryRole);
+		RoleModule validationValidationModule = createRoleModule(userId, validationModule, validationRole);
+
+		Transaction tx = HibernateUtil.getSession().beginTransaction();
+
+		try {
+			new LocalizationDAOImpl().insert(localization);
+			typeOfSample.setLocalization(localization);
+			new TypeOfSampleDAOImpl().insertData(typeOfSample);
+			systemModuleDAO.insertData(workplanModule);
+			systemModuleDAO.insertData(resultModule);
+			systemModuleDAO.insertData(validationModule);
+			roleModuleDAO.insertData(workplanResultModule);
+			roleModuleDAO.insertData(resultResultModule);
+			roleModuleDAO.insertData(validationValidationModule);
+
+			tx.commit();
+
+		} catch (LIMSRuntimeException lre) {
+			tx.rollback();
+			lre.printStackTrace();
+		} finally {
+			HibernateUtil.closeSession();
+		}
+
+		DisplayListService.refreshList(DisplayListService.ListType.SAMPLE_TYPE);
+		DisplayListService.refreshList(DisplayListService.ListType.SAMPLE_TYPE_INACTIVE);
+
+		return findForward(forward, form);
+	}
+
+	private Localization createLocalization(String french, String english, String currentUserId) {
+		Localization localization = new Localization();
+		localization.setEnglish(english);
+		localization.setFrench(french);
+		localization.setDescription("type of sample name");
+		localization.setSysUserId(currentUserId);
+		return localization;
+	}
+
+	private RoleModule createRoleModule(String userId, SystemModule workplanModule, Role role) {
+		RoleModule roleModule = new RoleModule();
+		roleModule.setRole(role);
+		roleModule.setSystemModule(workplanModule);
+		roleModule.setSysUserId(userId);
+		roleModule.setHasAdd("Y");
+		roleModule.setHasDelete("Y");
+		roleModule.setHasSelect("Y");
+		roleModule.setHasUpdate("Y");
+		return roleModule;
+	}
+
+	private TypeOfSample createTypeOfSample(String identifyingName, String userId) {
+		TypeOfSample typeOfSample = new TypeOfSample();
+		typeOfSample.setDescription(identifyingName);
+		typeOfSample.setDomain("H");
+		typeOfSample.setLocalAbbreviation(
+				identifyingName.length() > 10 ? identifyingName.substring(0, 10) : identifyingName);
+		typeOfSample.setIsActive(false);
+		typeOfSample.setSortOrder(Integer.MAX_VALUE);
+		typeOfSample.setSysUserId(userId);
+		String identifyingNameKey = identifyingName.replaceAll(" ", "_");
+		typeOfSample.setNameKey("Sample.type." + identifyingNameKey);
+		return typeOfSample;
+	}
+
+	private SystemModule createSystemModule(String menuItem, String identifyingName, String userId) {
+		SystemModule module = new SystemModule();
+		module.setSystemModuleName(menuItem + ":" + identifyingName);
+		module.setDescription(menuItem + "=>" + identifyingName);
+		module.setSysUserId(userId);
+		module.setHasAddFlag("Y");
+		module.setHasDeleteFlag("Y");
+		module.setHasSelectFlag("Y");
+		module.setHasUpdateFlag("Y");
+		return module;
+	}
+
+	@Override
+	protected String findLocalForward(String forward) {
+		if (FWD_SUCCESS.equals(forward)) {
+			return "sampleTypeCreateDefinition";
+		} else if (FWD_SUCCESS_INSERT.equals(forward)) {
+			return "redirect:/SampleTypeCreate.do";
+		} else {
+			return "PageNotFound";
+		}
+	}
+
+	@Override
+	protected String getPageTitleKey() {
+		return null;
+	}
+
+	@Override
+	protected String getPageSubtitleKey() {
+		return null;
+	}
 }
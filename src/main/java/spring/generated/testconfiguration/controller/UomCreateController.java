package spring.generated.testconfiguration.controller;

<<<<<<< HEAD
import javax.servlet.http.HttpServletRequest;

=======
import java.lang.String;
import java.lang.reflect.InvocationTargetException;
import java.util.List;

import javax.servlet.http.HttpServletRequest;

import org.apache.commons.beanutils.PropertyUtils;
import org.hibernate.Transaction;
>>>>>>> d600a921
import org.springframework.stereotype.Controller;
import org.springframework.validation.Errors;
import org.springframework.web.bind.annotation.ModelAttribute;
import org.springframework.web.bind.annotation.RequestMapping;
import org.springframework.web.bind.annotation.RequestMethod;
import org.springframework.web.servlet.ModelAndView;

import spring.generated.forms.UomCreateForm;
import spring.mine.common.controller.BaseController;
import spring.mine.common.form.BaseForm;
import spring.mine.common.validator.BaseErrors;
import us.mn.state.health.lims.common.exception.LIMSRuntimeException;
import us.mn.state.health.lims.common.services.DisplayListService;
import us.mn.state.health.lims.common.services.LocalizationService;
import us.mn.state.health.lims.common.services.UnitOfMeasureService;
import us.mn.state.health.lims.common.util.ConfigurationProperties;
import us.mn.state.health.lims.hibernate.HibernateUtil;
import us.mn.state.health.lims.unitofmeasure.daoimpl.UnitOfMeasureDAOImpl;
import us.mn.state.health.lims.unitofmeasure.valueholder.UnitOfMeasure;

@Controller
public class UomCreateController extends BaseController {
  public static final String NAME_SEPARATOR = "$";
  @RequestMapping(
      value = "/UomCreate",
      method = RequestMethod.GET
  )
  public ModelAndView showUomCreate(HttpServletRequest request,
      @ModelAttribute("form") UomCreateForm form) {
    String forward = FWD_SUCCESS;
    if (form == null) {
    	form = new UomCreateForm();
    }
        form.setFormAction("");
<<<<<<< HEAD
    Errors errors = new BaseErrors();
    
=======
    BaseErrors errors = new BaseErrors();
    if (form.getErrors() != null) {
    	errors = (BaseErrors) form.getErrors();
    }
    ModelAndView mv = checkUserAndSetup(form, errors, request);

    if (errors.hasErrors()) {
    	return mv;
    }
    
    try {
    	PropertyUtils.setProperty(form, "existingUomList", DisplayListService.getList(DisplayListService.ListType.UNIT_OF_MEASURE));
		PropertyUtils.setProperty(form, "inactiveUomList", DisplayListService.getList(DisplayListService.ListType.UNIT_OF_MEASURE_INACTIVE));
	} catch (IllegalAccessException | InvocationTargetException | NoSuchMethodException e) {
		// TODO Auto-generated catch block
		e.printStackTrace();
	}
    List<UnitOfMeasure> uoms = UnitOfMeasureService.getAllUnitOfMeasures();
    try {
		PropertyUtils.setProperty(form, "existingEnglishNames", getExistingUomNames(uoms, ConfigurationProperties.LOCALE.ENGLISH));
		PropertyUtils.setProperty(form, "existingFrenchNames", getExistingUomNames(uoms, ConfigurationProperties.LOCALE.FRENCH));
	} catch (IllegalAccessException | InvocationTargetException | NoSuchMethodException e) {
		// TODO Auto-generated catch block
		e.printStackTrace();
	}

    return findForward(forward, form);
  }
  
  private String getExistingUomNames(List<UnitOfMeasure> uoms, ConfigurationProperties.LOCALE locale) {
      StringBuilder builder = new StringBuilder(NAME_SEPARATOR);

      for( UnitOfMeasure uom : uoms){
          builder.append(LocalizationService.getLocalizationValueByLocal(locale, uom.getLocalization()));
          builder.append(NAME_SEPARATOR);
      }

      return builder.toString();
  }
  
  @RequestMapping(
	      value = "/UomCreate",
	      method = RequestMethod.POST
	  )
	  public ModelAndView postUomCreate(HttpServletRequest request,
	      @ModelAttribute("form") UomCreateForm form) throws Exception {
	  
	    String forward = FWD_SUCCESS_INSERT;
	    
	    BaseErrors errors = new BaseErrors();
	    if (form.getErrors() != null) {
	    	errors = (BaseErrors) form.getErrors();
	    }
	    ModelAndView mv = checkUserAndSetup(form, errors, request);
>>>>>>> d600a921

	    if (errors.hasErrors()) {
	    	return mv;
	    }
	    
        String identifyingName = form.getUomEnglishName();
        String userId = getSysUserId(request);

        //Localization localization = createLocalization(dynaForm.getString("uomFrenchName"), identifyingName, userId);

        UnitOfMeasure unitOfMeasure = createUnitOfMeasure(identifyingName, userId);

        Transaction tx = HibernateUtil.getSession().beginTransaction();

        try {
            new UnitOfMeasureDAOImpl().insertData(unitOfMeasure);
            tx.commit();

        } catch (LIMSRuntimeException lre) {
            tx.rollback();
            lre.printStackTrace();
        } finally {
            HibernateUtil.closeSession();
        }

        DisplayListService.refreshList(DisplayListService.ListType.UNIT_OF_MEASURE);
        DisplayListService.refreshList(DisplayListService.ListType.UNIT_OF_MEASURE_INACTIVE);
	    
	    return findForward(forward, form);
  }
  
  private UnitOfMeasure createUnitOfMeasure(String identifyingName, String userId) {
      UnitOfMeasure unitOfMeasure = new UnitOfMeasure();
      unitOfMeasure.setDescription(identifyingName);
      unitOfMeasure.setUnitOfMeasureName(identifyingName);
      return unitOfMeasure;
  }

<<<<<<< HEAD
  protected String findLocalForward(String forward) {
    if (FWD_SUCCESS.equals(forward)) {
      return "uomCreateDefinition";
=======
  protected ModelAndView findLocalForward(String forward, BaseForm form) {
    if ("success".equals(forward)) {
      return new ModelAndView("uomCreateDefinition", "form", form);
    } else if (FWD_SUCCESS_INSERT.equals(forward)) {
	      return new ModelAndView("redirect:/UomCreate.do", "form", form);
>>>>>>> d600a921
    } else {
      return "PageNotFound";
    }
  }

  protected String getPageTitleKey() {
    return null;
  }

  protected String getPageSubtitleKey() {
    return null;
  }
}<|MERGE_RESOLUTION|>--- conflicted
+++ resolved
@@ -1,10 +1,5 @@
 package spring.generated.testconfiguration.controller;
 
-<<<<<<< HEAD
-import javax.servlet.http.HttpServletRequest;
-
-=======
-import java.lang.String;
 import java.lang.reflect.InvocationTargetException;
 import java.util.List;
 
@@ -12,7 +7,6 @@
 
 import org.apache.commons.beanutils.PropertyUtils;
 import org.hibernate.Transaction;
->>>>>>> d600a921
 import org.springframework.stereotype.Controller;
 import org.springframework.validation.Errors;
 import org.springframework.web.bind.annotation.ModelAttribute;
@@ -22,7 +16,6 @@
 
 import spring.generated.forms.UomCreateForm;
 import spring.mine.common.controller.BaseController;
-import spring.mine.common.form.BaseForm;
 import spring.mine.common.validator.BaseErrors;
 import us.mn.state.health.lims.common.exception.LIMSRuntimeException;
 import us.mn.state.health.lims.common.services.DisplayListService;
@@ -35,136 +28,112 @@
 
 @Controller
 public class UomCreateController extends BaseController {
-  public static final String NAME_SEPARATOR = "$";
-  @RequestMapping(
-      value = "/UomCreate",
-      method = RequestMethod.GET
-  )
-  public ModelAndView showUomCreate(HttpServletRequest request,
-      @ModelAttribute("form") UomCreateForm form) {
-    String forward = FWD_SUCCESS;
-    if (form == null) {
-    	form = new UomCreateForm();
-    }
-        form.setFormAction("");
-<<<<<<< HEAD
-    Errors errors = new BaseErrors();
-    
-=======
-    BaseErrors errors = new BaseErrors();
-    if (form.getErrors() != null) {
-    	errors = (BaseErrors) form.getErrors();
-    }
-    ModelAndView mv = checkUserAndSetup(form, errors, request);
+	public static final String NAME_SEPARATOR = "$";
 
-    if (errors.hasErrors()) {
-    	return mv;
-    }
-    
-    try {
-    	PropertyUtils.setProperty(form, "existingUomList", DisplayListService.getList(DisplayListService.ListType.UNIT_OF_MEASURE));
-		PropertyUtils.setProperty(form, "inactiveUomList", DisplayListService.getList(DisplayListService.ListType.UNIT_OF_MEASURE_INACTIVE));
-	} catch (IllegalAccessException | InvocationTargetException | NoSuchMethodException e) {
-		// TODO Auto-generated catch block
-		e.printStackTrace();
-	}
-    List<UnitOfMeasure> uoms = UnitOfMeasureService.getAllUnitOfMeasures();
-    try {
-		PropertyUtils.setProperty(form, "existingEnglishNames", getExistingUomNames(uoms, ConfigurationProperties.LOCALE.ENGLISH));
-		PropertyUtils.setProperty(form, "existingFrenchNames", getExistingUomNames(uoms, ConfigurationProperties.LOCALE.FRENCH));
-	} catch (IllegalAccessException | InvocationTargetException | NoSuchMethodException e) {
-		// TODO Auto-generated catch block
-		e.printStackTrace();
+	@RequestMapping(value = "/UomCreate", method = RequestMethod.GET)
+	public ModelAndView showUomCreate(HttpServletRequest request, @ModelAttribute("form") UomCreateForm form) {
+		String forward = FWD_SUCCESS;
+		if (form == null) {
+			form = new UomCreateForm();
+		}
+		form.setFormAction("");
+		Errors errors = new BaseErrors();
+
+		try {
+			PropertyUtils.setProperty(form, "existingUomList",
+					DisplayListService.getList(DisplayListService.ListType.UNIT_OF_MEASURE));
+			PropertyUtils.setProperty(form, "inactiveUomList",
+					DisplayListService.getList(DisplayListService.ListType.UNIT_OF_MEASURE_INACTIVE));
+		} catch (IllegalAccessException | InvocationTargetException | NoSuchMethodException e) {
+			// TODO Auto-generated catch block
+			e.printStackTrace();
+		}
+		List<UnitOfMeasure> uoms = UnitOfMeasureService.getAllUnitOfMeasures();
+		try {
+			PropertyUtils.setProperty(form, "existingEnglishNames",
+					getExistingUomNames(uoms, ConfigurationProperties.LOCALE.ENGLISH));
+			PropertyUtils.setProperty(form, "existingFrenchNames",
+					getExistingUomNames(uoms, ConfigurationProperties.LOCALE.FRENCH));
+		} catch (IllegalAccessException | InvocationTargetException | NoSuchMethodException e) {
+			// TODO Auto-generated catch block
+			e.printStackTrace();
+		}
+
+		return findForward(forward, form);
 	}
 
-    return findForward(forward, form);
-  }
-  
-  private String getExistingUomNames(List<UnitOfMeasure> uoms, ConfigurationProperties.LOCALE locale) {
-      StringBuilder builder = new StringBuilder(NAME_SEPARATOR);
+	private String getExistingUomNames(List<UnitOfMeasure> uoms, ConfigurationProperties.LOCALE locale) {
+		StringBuilder builder = new StringBuilder(NAME_SEPARATOR);
 
-      for( UnitOfMeasure uom : uoms){
-          builder.append(LocalizationService.getLocalizationValueByLocal(locale, uom.getLocalization()));
-          builder.append(NAME_SEPARATOR);
-      }
+		for (UnitOfMeasure uom : uoms) {
+			builder.append(LocalizationService.getLocalizationValueByLocal(locale, uom.getLocalization()));
+			builder.append(NAME_SEPARATOR);
+		}
 
-      return builder.toString();
-  }
-  
-  @RequestMapping(
-	      value = "/UomCreate",
-	      method = RequestMethod.POST
-	  )
-	  public ModelAndView postUomCreate(HttpServletRequest request,
-	      @ModelAttribute("form") UomCreateForm form) throws Exception {
-	  
-	    String forward = FWD_SUCCESS_INSERT;
-	    
-	    BaseErrors errors = new BaseErrors();
-	    if (form.getErrors() != null) {
-	    	errors = (BaseErrors) form.getErrors();
-	    }
-	    ModelAndView mv = checkUserAndSetup(form, errors, request);
->>>>>>> d600a921
+		return builder.toString();
+	}
 
-	    if (errors.hasErrors()) {
-	    	return mv;
-	    }
-	    
-        String identifyingName = form.getUomEnglishName();
-        String userId = getSysUserId(request);
+	@RequestMapping(value = "/UomCreate", method = RequestMethod.POST)
+	public ModelAndView postUomCreate(HttpServletRequest request, @ModelAttribute("form") UomCreateForm form)
+			throws Exception {
 
-        //Localization localization = createLocalization(dynaForm.getString("uomFrenchName"), identifyingName, userId);
+		String forward = FWD_SUCCESS_INSERT;
 
-        UnitOfMeasure unitOfMeasure = createUnitOfMeasure(identifyingName, userId);
+		BaseErrors errors = new BaseErrors();
 
-        Transaction tx = HibernateUtil.getSession().beginTransaction();
+		String identifyingName = form.getUomEnglishName();
+		String userId = getSysUserId(request);
 
-        try {
-            new UnitOfMeasureDAOImpl().insertData(unitOfMeasure);
-            tx.commit();
+		// Localization localization =
+		// createLocalization(dynaForm.getString("uomFrenchName"), identifyingName,
+		// userId);
 
-        } catch (LIMSRuntimeException lre) {
-            tx.rollback();
-            lre.printStackTrace();
-        } finally {
-            HibernateUtil.closeSession();
-        }
+		UnitOfMeasure unitOfMeasure = createUnitOfMeasure(identifyingName, userId);
 
-        DisplayListService.refreshList(DisplayListService.ListType.UNIT_OF_MEASURE);
-        DisplayListService.refreshList(DisplayListService.ListType.UNIT_OF_MEASURE_INACTIVE);
-	    
-	    return findForward(forward, form);
-  }
-  
-  private UnitOfMeasure createUnitOfMeasure(String identifyingName, String userId) {
-      UnitOfMeasure unitOfMeasure = new UnitOfMeasure();
-      unitOfMeasure.setDescription(identifyingName);
-      unitOfMeasure.setUnitOfMeasureName(identifyingName);
-      return unitOfMeasure;
-  }
+		Transaction tx = HibernateUtil.getSession().beginTransaction();
 
-<<<<<<< HEAD
-  protected String findLocalForward(String forward) {
-    if (FWD_SUCCESS.equals(forward)) {
-      return "uomCreateDefinition";
-=======
-  protected ModelAndView findLocalForward(String forward, BaseForm form) {
-    if ("success".equals(forward)) {
-      return new ModelAndView("uomCreateDefinition", "form", form);
-    } else if (FWD_SUCCESS_INSERT.equals(forward)) {
-	      return new ModelAndView("redirect:/UomCreate.do", "form", form);
->>>>>>> d600a921
-    } else {
-      return "PageNotFound";
-    }
-  }
+		try {
+			new UnitOfMeasureDAOImpl().insertData(unitOfMeasure);
+			tx.commit();
 
-  protected String getPageTitleKey() {
-    return null;
-  }
+		} catch (LIMSRuntimeException lre) {
+			tx.rollback();
+			lre.printStackTrace();
+		} finally {
+			HibernateUtil.closeSession();
+		}
 
-  protected String getPageSubtitleKey() {
-    return null;
-  }
+		DisplayListService.refreshList(DisplayListService.ListType.UNIT_OF_MEASURE);
+		DisplayListService.refreshList(DisplayListService.ListType.UNIT_OF_MEASURE_INACTIVE);
+
+		return findForward(forward, form);
+	}
+
+	private UnitOfMeasure createUnitOfMeasure(String identifyingName, String userId) {
+		UnitOfMeasure unitOfMeasure = new UnitOfMeasure();
+		unitOfMeasure.setDescription(identifyingName);
+		unitOfMeasure.setUnitOfMeasureName(identifyingName);
+		return unitOfMeasure;
+	}
+
+	@Override
+	protected String findLocalForward(String forward) {
+		if (FWD_SUCCESS.equals(forward)) {
+			return "uomCreateDefinition";
+		} else if (FWD_SUCCESS_INSERT.equals(forward)) {
+			return "redirect:/UomCreate.do";
+		} else {
+			return "PageNotFound";
+		}
+	}
+
+	@Override
+	protected String getPageTitleKey() {
+		return null;
+	}
+
+	@Override
+	protected String getPageSubtitleKey() {
+		return null;
+	}
 }
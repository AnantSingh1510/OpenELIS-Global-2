--- conflicted
+++ resolved
@@ -1,10 +1,5 @@
 package spring.generated.testconfiguration.controller;
 
-<<<<<<< HEAD
-import javax.servlet.http.HttpServletRequest;
-
-=======
-import java.lang.String;
 import java.lang.reflect.InvocationTargetException;
 import java.util.List;
 
@@ -12,7 +7,6 @@
 
 import org.apache.commons.beanutils.PropertyUtils;
 import org.hibernate.Transaction;
->>>>>>> d600a921
 import org.springframework.stereotype.Controller;
 import org.springframework.validation.Errors;
 import org.springframework.web.bind.annotation.ModelAttribute;
@@ -22,7 +16,6 @@
 
 import spring.generated.forms.TestSectionCreateForm;
 import spring.mine.common.controller.BaseController;
-import spring.mine.common.form.BaseForm;
 import spring.mine.common.validator.BaseErrors;
 import us.mn.state.health.lims.common.exception.LIMSRuntimeException;
 import us.mn.state.health.lims.common.services.DisplayListService;
@@ -45,203 +38,172 @@
 
 @Controller
 public class TestSectionCreateController extends BaseController {
-  public static final String NAME_SEPARATOR = "$";
-  @RequestMapping(
-      value = "/TestSectionCreate",
-      method = RequestMethod.GET
-  )
-  
-  public ModelAndView showTestSectionCreate(HttpServletRequest request,
-      @ModelAttribute("form") TestSectionCreateForm form) {
-    String forward = FWD_SUCCESS;
-    if (form == null) {
-    	form = new TestSectionCreateForm();
-    }
-        form.setFormAction("");
-<<<<<<< HEAD
-    Errors errors = new BaseErrors();
-    
-=======
-    BaseErrors errors = new BaseErrors();
-    if (form.getErrors() != null) {
-    	errors = (BaseErrors) form.getErrors();
-    }
-    ModelAndView mv = checkUserAndSetup(form, errors, request);
-
-    if (errors.hasErrors()) {
-    	return mv;
-    }
-    
-    try {
-		PropertyUtils.setProperty(form, "existingTestUnitList", DisplayListService.getList(DisplayListService.ListType.TEST_SECTION));
-		PropertyUtils.setProperty(form, "inactiveTestUnitList", DisplayListService.getList(DisplayListService.ListType.TEST_SECTION_INACTIVE));
-	    List<TestSection> testSections = TestSectionService.getAllTestSections();
-	    PropertyUtils.setProperty(form, "existingEnglishNames", getExistingTestNames(testSections, ConfigurationProperties.LOCALE.ENGLISH));
-	    PropertyUtils.setProperty(form, "existingFrenchNames", getExistingTestNames(testSections, ConfigurationProperties.LOCALE.FRENCH));
-	} catch (IllegalAccessException e) {
-		e.printStackTrace();
-	} catch (InvocationTargetException e) {
-		e.printStackTrace();
-	} catch (NoSuchMethodException e) {
-		e.printStackTrace();
-	}
-    
-    return findForward(forward, form);
-  }
-  
-  private String getExistingTestNames(List<TestSection> testSections, ConfigurationProperties.LOCALE locale) {
-      StringBuilder builder = new StringBuilder(NAME_SEPARATOR);
-
-      for( TestSection testSection : testSections){
-          builder.append(LocalizationService.getLocalizationValueByLocal(locale, testSection.getLocalization()));
-          builder.append(NAME_SEPARATOR);
-      }
-
-      return builder.toString();
-  }
-  
-  @RequestMapping(
-	      value = "/TestSectionCreate",
-	      method = RequestMethod.POST
-	  )
-	  public ModelAndView postTestSectionCreate(HttpServletRequest request,
-	      @ModelAttribute("form") TestSectionCreateForm form) throws Exception {
-	  
-	    String forward = FWD_SUCCESS_INSERT;
-	    
-	    BaseErrors errors = new BaseErrors();
-	    if (form.getErrors() != null) {
-	    	errors = (BaseErrors) form.getErrors();
-	    }
-	    ModelAndView mv = checkUserAndSetup(form, errors, request);
-
-	    if (errors.hasErrors()) {
-	    	return mv;
-	    }
-	    
-        RoleDAO roleDAO = new RoleDAOImpl();
-        RoleModuleDAOImpl roleModuleDAO = new RoleModuleDAOImpl();
-        SystemModuleDAO systemModuleDAO = new SystemModuleDAOImpl();
-        
-        
-        String identifyingName = form.getString("testUnitEnglishName");
-        String userId = getSysUserId(request);
-
-        Localization localization = createLocalization(form.getString("testUnitFrenchName"), identifyingName, userId);
-
-        TestSection testSection = createTestSection(identifyingName, userId);
-
-        SystemModule workplanModule = createSystemModule("Workplan", identifyingName, userId);
-        SystemModule resultModule = createSystemModule("LogbookResults", identifyingName, userId);
-        SystemModule validationModule = createSystemModule("ResultValidation", identifyingName, userId);
-
-        Role resultsEntryRole = roleDAO.getRoleByName("Results entry");
-        Role validationRole = roleDAO.getRoleByName("Validator");
-
-        RoleModule workplanResultModule = createRoleModule(userId, workplanModule, resultsEntryRole);
-        RoleModule resultResultModule = createRoleModule(userId, resultModule, resultsEntryRole);
-        RoleModule validationValidationModule = createRoleModule(userId, validationModule, validationRole);
-
-        Transaction tx = HibernateUtil.getSession().beginTransaction();
->>>>>>> d600a921
-
-        try {
-            new LocalizationDAOImpl().insert(localization);
-            testSection.setLocalization(localization);
-            new TestSectionDAOImpl().insertData(testSection);
-            systemModuleDAO.insertData(workplanModule);
-            systemModuleDAO.insertData(resultModule);
-            systemModuleDAO.insertData(validationModule);
-            roleModuleDAO.insertData(workplanResultModule);
-            roleModuleDAO.insertData(resultResultModule);
-            roleModuleDAO.insertData(validationValidationModule);
-
-            tx.commit();
-
-        } catch (LIMSRuntimeException lre) {
-            tx.rollback();
-            lre.printStackTrace();
-        } finally {
-            HibernateUtil.closeSession();
-        }
-
-        DisplayListService.refreshList(DisplayListService.ListType.TEST_SECTION);
-        DisplayListService.refreshList(DisplayListService.ListType.TEST_SECTION_INACTIVE);
-
-	    return findForward(forward, form);
-  }
-  
-  private Localization createLocalization( String french, String english, String currentUserId) {
-      Localization localization = new Localization();
-      localization.setEnglish(english);
-      localization.setFrench(french);
-      localization.setDescription("test unit name");
-      localization.setSysUserId(currentUserId);
-      return localization;
-  }
-
-  private RoleModule createRoleModule(String userId, SystemModule workplanModule, Role role) {
-      RoleModule roleModule = new RoleModule();
-      roleModule.setRole(role);
-      roleModule.setSystemModule(workplanModule);
-      roleModule.setSysUserId(userId);
-      roleModule.setHasAdd("Y");
-      roleModule.setHasDelete("Y");
-      roleModule.setHasSelect("Y");
-      roleModule.setHasUpdate("Y");
-      return roleModule;
-  }
-
-  private TestSection createTestSection(String identifyingName, String userId) {
-      TestSection testSection = new TestSection();
-      testSection.setDescription(identifyingName);
-      testSection.setTestSectionName(identifyingName);
-      testSection.setIsActive("N");
-      String identifyingNameKey=identifyingName.replaceAll(" ","_");
-      testSection.setNameKey("testSection."+identifyingNameKey );
-      
-            
-      testSection.setSortOrderInt(Integer.MAX_VALUE);
-      testSection.setSysUserId(userId);
-      return testSection;
-  }
-
-  private SystemModule createSystemModule(String menuItem, String identifyingName, String userId) {
-      SystemModule module = new SystemModule();
-      module.setSystemModuleName(menuItem + ":" + identifyingName);
-      module.setDescription(menuItem + "=>" + identifyingName);
-      module.setSysUserId(userId);
-      module.setHasAddFlag("Y");
-      module.setHasDeleteFlag("Y");
-      module.setHasSelectFlag("Y");
-      module.setHasUpdateFlag("Y");
-      return module;
-  }
-
-<<<<<<< HEAD
-  protected String findLocalForward(String forward) {
-    if (FWD_SUCCESS.equals(forward)) {
-      return "testSectionCreateDefinition";
-    } else {
-      return "PageNotFound";
-    }
-=======
-  protected ModelAndView findLocalForward(String forward, BaseForm form) {
-	  if (FWD_SUCCESS.equals(forward)) {
-	      return new ModelAndView("testSectionCreateDefinition", "form", form);
-	    } else if (FWD_SUCCESS_INSERT.equals(forward)) {
-	      return new ModelAndView("redirect:/TestSectionCreate.do", "form", form);
-	    } else {
-	    	return new ModelAndView("PageNotFound");
-	    }
->>>>>>> d600a921
-  }
-
-  protected String getPageTitleKey() {
-    return null;
-  }
-
-  protected String getPageSubtitleKey() {
-    return null;
-  }
+	public static final String NAME_SEPARATOR = "$";
+
+	@RequestMapping(value = "/TestSectionCreate", method = RequestMethod.GET)
+
+	public ModelAndView showTestSectionCreate(HttpServletRequest request,
+			@ModelAttribute("form") TestSectionCreateForm form) {
+		String forward = FWD_SUCCESS;
+		if (form == null) {
+			form = new TestSectionCreateForm();
+		}
+		form.setFormAction("");
+		Errors errors = new BaseErrors();
+
+		try {
+			PropertyUtils.setProperty(form, "existingTestUnitList",
+					DisplayListService.getList(DisplayListService.ListType.TEST_SECTION));
+			PropertyUtils.setProperty(form, "inactiveTestUnitList",
+					DisplayListService.getList(DisplayListService.ListType.TEST_SECTION_INACTIVE));
+			List<TestSection> testSections = TestSectionService.getAllTestSections();
+			PropertyUtils.setProperty(form, "existingEnglishNames",
+					getExistingTestNames(testSections, ConfigurationProperties.LOCALE.ENGLISH));
+			PropertyUtils.setProperty(form, "existingFrenchNames",
+					getExistingTestNames(testSections, ConfigurationProperties.LOCALE.FRENCH));
+		} catch (IllegalAccessException e) {
+			e.printStackTrace();
+		} catch (InvocationTargetException e) {
+			e.printStackTrace();
+		} catch (NoSuchMethodException e) {
+			e.printStackTrace();
+		}
+
+		return findForward(forward, form);
+	}
+
+	private String getExistingTestNames(List<TestSection> testSections, ConfigurationProperties.LOCALE locale) {
+		StringBuilder builder = new StringBuilder(NAME_SEPARATOR);
+
+		for (TestSection testSection : testSections) {
+			builder.append(LocalizationService.getLocalizationValueByLocal(locale, testSection.getLocalization()));
+			builder.append(NAME_SEPARATOR);
+		}
+
+		return builder.toString();
+	}
+
+	@RequestMapping(value = "/TestSectionCreate", method = RequestMethod.POST)
+	public ModelAndView postTestSectionCreate(HttpServletRequest request,
+			@ModelAttribute("form") TestSectionCreateForm form) throws Exception {
+
+		String forward = FWD_SUCCESS_INSERT;
+
+		BaseErrors errors = new BaseErrors();
+
+		RoleDAO roleDAO = new RoleDAOImpl();
+		RoleModuleDAOImpl roleModuleDAO = new RoleModuleDAOImpl();
+		SystemModuleDAO systemModuleDAO = new SystemModuleDAOImpl();
+
+		String identifyingName = form.getString("testUnitEnglishName");
+		String userId = getSysUserId(request);
+
+		Localization localization = createLocalization(form.getString("testUnitFrenchName"), identifyingName, userId);
+
+		TestSection testSection = createTestSection(identifyingName, userId);
+
+		SystemModule workplanModule = createSystemModule("Workplan", identifyingName, userId);
+		SystemModule resultModule = createSystemModule("LogbookResults", identifyingName, userId);
+		SystemModule validationModule = createSystemModule("ResultValidation", identifyingName, userId);
+
+		Role resultsEntryRole = roleDAO.getRoleByName("Results entry");
+		Role validationRole = roleDAO.getRoleByName("Validator");
+
+		RoleModule workplanResultModule = createRoleModule(userId, workplanModule, resultsEntryRole);
+		RoleModule resultResultModule = createRoleModule(userId, resultModule, resultsEntryRole);
+		RoleModule validationValidationModule = createRoleModule(userId, validationModule, validationRole);
+
+		Transaction tx = HibernateUtil.getSession().beginTransaction();
+		try {
+			new LocalizationDAOImpl().insert(localization);
+			testSection.setLocalization(localization);
+			new TestSectionDAOImpl().insertData(testSection);
+			systemModuleDAO.insertData(workplanModule);
+			systemModuleDAO.insertData(resultModule);
+			systemModuleDAO.insertData(validationModule);
+			roleModuleDAO.insertData(workplanResultModule);
+			roleModuleDAO.insertData(resultResultModule);
+			roleModuleDAO.insertData(validationValidationModule);
+
+			tx.commit();
+
+		} catch (LIMSRuntimeException lre) {
+			tx.rollback();
+			lre.printStackTrace();
+		} finally {
+			HibernateUtil.closeSession();
+		}
+
+		DisplayListService.refreshList(DisplayListService.ListType.TEST_SECTION);
+		DisplayListService.refreshList(DisplayListService.ListType.TEST_SECTION_INACTIVE);
+
+		return findForward(forward, form);
+	}
+
+	private Localization createLocalization(String french, String english, String currentUserId) {
+		Localization localization = new Localization();
+		localization.setEnglish(english);
+		localization.setFrench(french);
+		localization.setDescription("test unit name");
+		localization.setSysUserId(currentUserId);
+		return localization;
+	}
+
+	private RoleModule createRoleModule(String userId, SystemModule workplanModule, Role role) {
+		RoleModule roleModule = new RoleModule();
+		roleModule.setRole(role);
+		roleModule.setSystemModule(workplanModule);
+		roleModule.setSysUserId(userId);
+		roleModule.setHasAdd("Y");
+		roleModule.setHasDelete("Y");
+		roleModule.setHasSelect("Y");
+		roleModule.setHasUpdate("Y");
+		return roleModule;
+	}
+
+	private TestSection createTestSection(String identifyingName, String userId) {
+		TestSection testSection = new TestSection();
+		testSection.setDescription(identifyingName);
+		testSection.setTestSectionName(identifyingName);
+		testSection.setIsActive("N");
+		String identifyingNameKey = identifyingName.replaceAll(" ", "_");
+		testSection.setNameKey("testSection." + identifyingNameKey);
+
+		testSection.setSortOrderInt(Integer.MAX_VALUE);
+		testSection.setSysUserId(userId);
+		return testSection;
+	}
+
+	private SystemModule createSystemModule(String menuItem, String identifyingName, String userId) {
+		SystemModule module = new SystemModule();
+		module.setSystemModuleName(menuItem + ":" + identifyingName);
+		module.setDescription(menuItem + "=>" + identifyingName);
+		module.setSysUserId(userId);
+		module.setHasAddFlag("Y");
+		module.setHasDeleteFlag("Y");
+		module.setHasSelectFlag("Y");
+		module.setHasUpdateFlag("Y");
+		return module;
+	}
+
+	@Override
+	protected String findLocalForward(String forward) {
+		if (FWD_SUCCESS.equals(forward)) {
+			return "testSectionCreateDefinition";
+		} else if (FWD_SUCCESS_INSERT.equals(forward)) {
+			return "redirect:/TestSectionCreate.do";
+		} else {
+			return "PageNotFound";
+		}
+	}
+
+	@Override
+	protected String getPageTitleKey() {
+		return null;
+	}
+
+	@Override
+	protected String getPageSubtitleKey() {
+		return null;
+	}
 }
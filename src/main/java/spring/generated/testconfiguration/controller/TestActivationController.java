package spring.generated.testconfiguration.controller;

import java.util.ArrayList;
import java.util.Collections;
import java.util.Comparator;
import java.util.List;

import javax.servlet.http.HttpServletRequest;

import org.apache.commons.lang.math.NumberUtils;
import org.hibernate.HibernateException;
import org.hibernate.Transaction;
import org.json.simple.JSONArray;
import org.json.simple.JSONObject;
import org.json.simple.parser.JSONParser;
import org.json.simple.parser.ParseException;
import org.springframework.stereotype.Controller;
import org.springframework.validation.Errors;
import org.springframework.web.bind.annotation.ModelAttribute;
import org.springframework.web.bind.annotation.RequestMapping;
import org.springframework.web.bind.annotation.RequestMethod;
import org.springframework.web.servlet.ModelAndView;

import spring.generated.forms.TestActivationForm;
import spring.mine.common.controller.BaseController;
import spring.mine.common.form.BaseForm;
import spring.mine.common.validator.BaseErrors;
import us.mn.state.health.lims.common.services.DisplayListService;
import us.mn.state.health.lims.common.services.TestService;
import us.mn.state.health.lims.common.services.TypeOfSampleService;
import us.mn.state.health.lims.common.util.IdValuePair;
import us.mn.state.health.lims.hibernate.HibernateUtil;
import us.mn.state.health.lims.test.beanItems.TestActivationBean;
import us.mn.state.health.lims.test.dao.TestDAO;
import us.mn.state.health.lims.test.daoimpl.TestDAOImpl;
import us.mn.state.health.lims.test.valueholder.Test;
import us.mn.state.health.lims.typeofsample.dao.TypeOfSampleDAO;
import us.mn.state.health.lims.typeofsample.daoimpl.TypeOfSampleDAOImpl;
import us.mn.state.health.lims.typeofsample.valueholder.TypeOfSample;

@Controller
public class TestActivationController extends BaseController {
  @RequestMapping(
      value = "/TestActivation",
      method = RequestMethod.GET
  )
  public ModelAndView showTestActivation(HttpServletRequest request,
      @ModelAttribute("form") TestActivationForm form) {
    String forward = FWD_SUCCESS;
    if (form == null) {
    	form = new TestActivationForm();
    }
        form.setFormAction("");
    Errors errors = new BaseErrors();
    
    
    List<TestActivationBean> activeTestList = createTestList(true, false);
    List<TestActivationBean> inactiveTestList = createTestList(false, false);
    form.setActiveTestList(activeTestList);
    form.setInactiveTestList(inactiveTestList);
    
    return findForward(forward, form);
  }
  
  private List<TestActivationBean> createTestList(boolean active, boolean refresh) {
      ArrayList<TestActivationBean> testList = new ArrayList<TestActivationBean>();

      if (refresh) 
    	  DisplayListService.refreshList(active ? DisplayListService.ListType.SAMPLE_TYPE_ACTIVE : DisplayListService.ListType.SAMPLE_TYPE_INACTIVE);
      	  
      List<IdValuePair> sampleTypeList = DisplayListService.getList(active ? DisplayListService.ListType.SAMPLE_TYPE_ACTIVE : DisplayListService.ListType.SAMPLE_TYPE_INACTIVE);
      
      //if not active we use alphabetical ordering, the default is display order
      if( !active){
        IdValuePair.sortByValue( sampleTypeList );
      }

      for( IdValuePair pair : sampleTypeList){
          TestActivationBean bean = new TestActivationBean();

          List<Test> tests = TypeOfSampleService.getAllTestsBySampleTypeId(pair.getId());
          List<IdValuePair> activeTests = new ArrayList<IdValuePair>();
          List<IdValuePair> inactiveTests = new ArrayList<IdValuePair>();

          //initial ordering will be by display order.  Inactive tests will then be re-ordered alphabetically
          Collections.sort(tests, new Comparator<Test>() {
              @Override
              public int compare(Test o1, Test o2) {
              	//compare sort order
              	if (NumberUtils.isNumber(o1.getSortOrder()) && NumberUtils.isNumber(o2.getSortOrder())) {
              		return Integer.parseInt(o1.getSortOrder()) - Integer.parseInt(o2.getSortOrder());
                  //if o2 has no sort order o1 does, o2 is assumed to be higher
              	} else if (NumberUtils.isNumber(o1.getSortOrder())){
                  	return -1;
                  //if o1 has no sort order o2 does, o1 is assumed to be higher
                  } else if (NumberUtils.isNumber(o2.getSortOrder())) {
                  	return 1;
                  //else they are considered equal
                  } else {
                  	return 0;
                  }
              }
          });

          for( Test test : tests) {
              if( test.isActive()) {
                  activeTests.add(new IdValuePair(test.getId(), TestService.getUserLocalizedTestName(test)));
              }else{
                  inactiveTests.add(new IdValuePair(test.getId(), TestService.getUserLocalizedTestName(test)));
              }
          }

          IdValuePair.sortByValue( inactiveTests);

          bean.setActiveTests(activeTests);
          bean.setInactiveTests(inactiveTests);
          if( !activeTests.isEmpty() || !inactiveTests.isEmpty()) {
              bean.setSampleType(pair);
              testList.add(bean);
          }
      }

      return testList;
  }
  
  @RequestMapping(
	      value = "/TestActivation",
	      method = RequestMethod.POST
	  )
	  public ModelAndView postTestActivation(HttpServletRequest request,
	      @ModelAttribute("form") TestActivationForm form) throws Exception {
	  
	    String forward = FWD_SUCCESS;

	    Errors errors = new BaseErrors();
	    

	    String changeList = form.getJsonChangeList();
        
	    JSONParser parser=new JSONParser();

        JSONObject obj = (JSONObject)parser.parse(changeList);

        List<ActivateSet> activateSampleSets = getActivateSetForActions("activateSample", obj, parser);
        List<String> deactivateSampleIds = getIdsForActions("deactivateSample", obj, parser);
        List<ActivateSet> activateTestSets = getActivateSetForActions("activateTest", obj, parser);
        List<String> deactivateTestIds = getIdsForActions("deactivateTest", obj, parser);

        List<Test> deactivateTests = getDeactivatedTests(deactivateTestIds);
        List<Test> activateTests = getActivatedTests(activateTestSets);
        List<TypeOfSample> deactivateSampleTypes = getDeactivatedSampleTypes(deactivateSampleIds );
        List<TypeOfSample> activateSampleTypes = getActivatedSampleTypes(activateSampleSets);

        Transaction tx = HibernateUtil.getSession().beginTransaction();

        TestDAO testDAO = new TestDAOImpl();
        TypeOfSampleDAO typeOfSampleDAO = new TypeOfSampleDAOImpl();

        try{
            for(Test test : deactivateTests){
                testDAO.updateData(test);
            }

            for(Test test : activateTests){
                testDAO.updateData(test);
            }

            for(TypeOfSample typeOfSample : deactivateSampleTypes){
                typeOfSampleDAO.updateData(typeOfSample);
            }

            for(TypeOfSample typeOfSample : activateSampleTypes){
                typeOfSampleDAO.updateData(typeOfSample);
            }

            if( !deactivateSampleTypes.isEmpty() || !activateSampleTypes.isEmpty()){
                TypeOfSampleService.clearCache();
            }

            tx.commit();
        }catch( HibernateException e ){
            tx.rollback();
        }finally{
            HibernateUtil.closeSession();
        }

	    List<TestActivationBean> activeTestList = createTestList(true, true);
	    List<TestActivationBean> inactiveTestList = createTestList(false, true);
	    form.setActiveTestList(activeTestList);
	    form.setInactiveTestList(inactiveTestList);
	  
	  return findForward(forward, form);
  }
  
  private List<Test> getDeactivatedTests(List<String> testIds) {
      List<Test> tests = new ArrayList<Test>();

      for( String testId : testIds){
          Test test = new TestService(testId).getTest();
          test.setIsActive( "N");
          test.setSysUserId(getSysUserId(request));
          tests.add(test);
      }

      return tests;
  }

  private List<Test> getActivatedTests(List<ActivateSet> testIds) {
      List<Test> tests = new ArrayList<Test>();

      for( ActivateSet set : testIds){
          Test test = new TestService(set.id).getTest();
          test.setIsActive( "Y");
          test.setSortOrder( String.valueOf(set.sortOrder * 10));
          test.setSysUserId(getSysUserId(request));
          tests.add(test);
      }

      return tests;
  }

  private List<TypeOfSample> getDeactivatedSampleTypes(List<String> sampleTypeIds) {
      List<TypeOfSample> sampleTypes = new ArrayList<TypeOfSample>();

      for( String id : sampleTypeIds){
          TypeOfSample typeOfSample = TypeOfSampleService.getTransientTypeOfSampleById(id);
          typeOfSample.setActive( false );
          typeOfSample.setSysUserId(getSysUserId(request));
          sampleTypes.add(typeOfSample);
      }

      return sampleTypes;
  }

  private List<TypeOfSample> getActivatedSampleTypes(List<ActivateSet> sampleTypeSets) {
      List<TypeOfSample> sampleTypes = new ArrayList<TypeOfSample>();

      for( ActivateSet set : sampleTypeSets){
          TypeOfSample typeOfSample = TypeOfSampleService.getTransientTypeOfSampleById(set.id);
          typeOfSample.setActive( true );
          typeOfSample.setSortOrder(set.sortOrder * 10);
          typeOfSample.setSysUserId(getSysUserId(request));
          sampleTypes.add(typeOfSample);
      }

      return sampleTypes;
  }

  private List<String> getIdsForActions(String key, JSONObject root, JSONParser parser){
      List<String> list = new ArrayList<String>();

      String action = (String)root.get(key);

      try {
          JSONArray actionArray = (JSONArray)parser.parse(action);

          for(int i = 0 ; i < actionArray.size(); i++   ){
              list.add((String) ((JSONObject) actionArray.get(i)).get("id"));
          }
      } catch (ParseException e) {
          e.printStackTrace();
      }

      return list;
  }

  private List<ActivateSet> getActivateSetForActions(String key, JSONObject root, JSONParser parser) {
      List<ActivateSet> list = new ArrayList<ActivateSet>();

      String action = (String)root.get(key);

      try {
          JSONArray actionArray = (JSONArray)parser.parse(action);

          for(int i = 0 ; i < actionArray.size(); i++   ){
              ActivateSet set = new ActivateSet();
              set.id = String.valueOf(((JSONObject) actionArray.get(i)).get("id"));
              Long longSort = (Long)((JSONObject) actionArray.get(i)).get("sortOrder");
              set.sortOrder = longSort.intValue();
              list.add(set);
          }
      } catch (ParseException e) {
          e.printStackTrace();
      }
      
      return list;
  }
<<<<<<< HEAD
  protected String findLocalForward(String forward) {
    if (FWD_SUCCESS.equals(forward)) {
      return "testActivationDefinition";
=======
  
  protected ModelAndView findLocalForward(String forward, BaseForm form) {
    if ("success".equals(forward)) {
      return new ModelAndView("testActivationDefinition", "form", form);
>>>>>>> d600a921
    } else {
      return "PageNotFound";
    }
  }
  
  private class ActivateSet{
      public String id;
      public Integer sortOrder;
  }

  protected String getPageTitleKey() {
    return null;
  }

  protected String getPageSubtitleKey() {
    return null;
  }
}<|MERGE_RESOLUTION|>--- conflicted
+++ resolved
@@ -23,7 +23,6 @@
 
 import spring.generated.forms.TestActivationForm;
 import spring.mine.common.controller.BaseController;
-import spring.mine.common.form.BaseForm;
 import spring.mine.common.validator.BaseErrors;
 import us.mn.state.health.lims.common.services.DisplayListService;
 import us.mn.state.health.lims.common.services.TestService;
@@ -40,276 +39,270 @@
 
 @Controller
 public class TestActivationController extends BaseController {
-  @RequestMapping(
-      value = "/TestActivation",
-      method = RequestMethod.GET
-  )
-  public ModelAndView showTestActivation(HttpServletRequest request,
-      @ModelAttribute("form") TestActivationForm form) {
-    String forward = FWD_SUCCESS;
-    if (form == null) {
-    	form = new TestActivationForm();
-    }
-        form.setFormAction("");
-    Errors errors = new BaseErrors();
-    
-    
-    List<TestActivationBean> activeTestList = createTestList(true, false);
-    List<TestActivationBean> inactiveTestList = createTestList(false, false);
-    form.setActiveTestList(activeTestList);
-    form.setInactiveTestList(inactiveTestList);
-    
-    return findForward(forward, form);
-  }
-  
-  private List<TestActivationBean> createTestList(boolean active, boolean refresh) {
-      ArrayList<TestActivationBean> testList = new ArrayList<TestActivationBean>();
-
-      if (refresh) 
-    	  DisplayListService.refreshList(active ? DisplayListService.ListType.SAMPLE_TYPE_ACTIVE : DisplayListService.ListType.SAMPLE_TYPE_INACTIVE);
-      	  
-      List<IdValuePair> sampleTypeList = DisplayListService.getList(active ? DisplayListService.ListType.SAMPLE_TYPE_ACTIVE : DisplayListService.ListType.SAMPLE_TYPE_INACTIVE);
-      
-      //if not active we use alphabetical ordering, the default is display order
-      if( !active){
-        IdValuePair.sortByValue( sampleTypeList );
-      }
-
-      for( IdValuePair pair : sampleTypeList){
-          TestActivationBean bean = new TestActivationBean();
-
-          List<Test> tests = TypeOfSampleService.getAllTestsBySampleTypeId(pair.getId());
-          List<IdValuePair> activeTests = new ArrayList<IdValuePair>();
-          List<IdValuePair> inactiveTests = new ArrayList<IdValuePair>();
-
-          //initial ordering will be by display order.  Inactive tests will then be re-ordered alphabetically
-          Collections.sort(tests, new Comparator<Test>() {
-              @Override
-              public int compare(Test o1, Test o2) {
-              	//compare sort order
-              	if (NumberUtils.isNumber(o1.getSortOrder()) && NumberUtils.isNumber(o2.getSortOrder())) {
-              		return Integer.parseInt(o1.getSortOrder()) - Integer.parseInt(o2.getSortOrder());
-                  //if o2 has no sort order o1 does, o2 is assumed to be higher
-              	} else if (NumberUtils.isNumber(o1.getSortOrder())){
-                  	return -1;
-                  //if o1 has no sort order o2 does, o1 is assumed to be higher
-                  } else if (NumberUtils.isNumber(o2.getSortOrder())) {
-                  	return 1;
-                  //else they are considered equal
-                  } else {
-                  	return 0;
-                  }
-              }
-          });
-
-          for( Test test : tests) {
-              if( test.isActive()) {
-                  activeTests.add(new IdValuePair(test.getId(), TestService.getUserLocalizedTestName(test)));
-              }else{
-                  inactiveTests.add(new IdValuePair(test.getId(), TestService.getUserLocalizedTestName(test)));
-              }
-          }
-
-          IdValuePair.sortByValue( inactiveTests);
-
-          bean.setActiveTests(activeTests);
-          bean.setInactiveTests(inactiveTests);
-          if( !activeTests.isEmpty() || !inactiveTests.isEmpty()) {
-              bean.setSampleType(pair);
-              testList.add(bean);
-          }
-      }
-
-      return testList;
-  }
-  
-  @RequestMapping(
-	      value = "/TestActivation",
-	      method = RequestMethod.POST
-	  )
-	  public ModelAndView postTestActivation(HttpServletRequest request,
-	      @ModelAttribute("form") TestActivationForm form) throws Exception {
-	  
-	    String forward = FWD_SUCCESS;
-
-	    Errors errors = new BaseErrors();
-	    
-
-	    String changeList = form.getJsonChangeList();
-        
-	    JSONParser parser=new JSONParser();
-
-        JSONObject obj = (JSONObject)parser.parse(changeList);
-
-        List<ActivateSet> activateSampleSets = getActivateSetForActions("activateSample", obj, parser);
-        List<String> deactivateSampleIds = getIdsForActions("deactivateSample", obj, parser);
-        List<ActivateSet> activateTestSets = getActivateSetForActions("activateTest", obj, parser);
-        List<String> deactivateTestIds = getIdsForActions("deactivateTest", obj, parser);
-
-        List<Test> deactivateTests = getDeactivatedTests(deactivateTestIds);
-        List<Test> activateTests = getActivatedTests(activateTestSets);
-        List<TypeOfSample> deactivateSampleTypes = getDeactivatedSampleTypes(deactivateSampleIds );
-        List<TypeOfSample> activateSampleTypes = getActivatedSampleTypes(activateSampleSets);
-
-        Transaction tx = HibernateUtil.getSession().beginTransaction();
-
-        TestDAO testDAO = new TestDAOImpl();
-        TypeOfSampleDAO typeOfSampleDAO = new TypeOfSampleDAOImpl();
-
-        try{
-            for(Test test : deactivateTests){
-                testDAO.updateData(test);
-            }
-
-            for(Test test : activateTests){
-                testDAO.updateData(test);
-            }
-
-            for(TypeOfSample typeOfSample : deactivateSampleTypes){
-                typeOfSampleDAO.updateData(typeOfSample);
-            }
-
-            for(TypeOfSample typeOfSample : activateSampleTypes){
-                typeOfSampleDAO.updateData(typeOfSample);
-            }
-
-            if( !deactivateSampleTypes.isEmpty() || !activateSampleTypes.isEmpty()){
-                TypeOfSampleService.clearCache();
-            }
-
-            tx.commit();
-        }catch( HibernateException e ){
-            tx.rollback();
-        }finally{
-            HibernateUtil.closeSession();
-        }
-
-	    List<TestActivationBean> activeTestList = createTestList(true, true);
-	    List<TestActivationBean> inactiveTestList = createTestList(false, true);
-	    form.setActiveTestList(activeTestList);
-	    form.setInactiveTestList(inactiveTestList);
-	  
-	  return findForward(forward, form);
-  }
-  
-  private List<Test> getDeactivatedTests(List<String> testIds) {
-      List<Test> tests = new ArrayList<Test>();
-
-      for( String testId : testIds){
-          Test test = new TestService(testId).getTest();
-          test.setIsActive( "N");
-          test.setSysUserId(getSysUserId(request));
-          tests.add(test);
-      }
-
-      return tests;
-  }
-
-  private List<Test> getActivatedTests(List<ActivateSet> testIds) {
-      List<Test> tests = new ArrayList<Test>();
-
-      for( ActivateSet set : testIds){
-          Test test = new TestService(set.id).getTest();
-          test.setIsActive( "Y");
-          test.setSortOrder( String.valueOf(set.sortOrder * 10));
-          test.setSysUserId(getSysUserId(request));
-          tests.add(test);
-      }
-
-      return tests;
-  }
-
-  private List<TypeOfSample> getDeactivatedSampleTypes(List<String> sampleTypeIds) {
-      List<TypeOfSample> sampleTypes = new ArrayList<TypeOfSample>();
-
-      for( String id : sampleTypeIds){
-          TypeOfSample typeOfSample = TypeOfSampleService.getTransientTypeOfSampleById(id);
-          typeOfSample.setActive( false );
-          typeOfSample.setSysUserId(getSysUserId(request));
-          sampleTypes.add(typeOfSample);
-      }
-
-      return sampleTypes;
-  }
-
-  private List<TypeOfSample> getActivatedSampleTypes(List<ActivateSet> sampleTypeSets) {
-      List<TypeOfSample> sampleTypes = new ArrayList<TypeOfSample>();
-
-      for( ActivateSet set : sampleTypeSets){
-          TypeOfSample typeOfSample = TypeOfSampleService.getTransientTypeOfSampleById(set.id);
-          typeOfSample.setActive( true );
-          typeOfSample.setSortOrder(set.sortOrder * 10);
-          typeOfSample.setSysUserId(getSysUserId(request));
-          sampleTypes.add(typeOfSample);
-      }
-
-      return sampleTypes;
-  }
-
-  private List<String> getIdsForActions(String key, JSONObject root, JSONParser parser){
-      List<String> list = new ArrayList<String>();
-
-      String action = (String)root.get(key);
-
-      try {
-          JSONArray actionArray = (JSONArray)parser.parse(action);
-
-          for(int i = 0 ; i < actionArray.size(); i++   ){
-              list.add((String) ((JSONObject) actionArray.get(i)).get("id"));
-          }
-      } catch (ParseException e) {
-          e.printStackTrace();
-      }
-
-      return list;
-  }
-
-  private List<ActivateSet> getActivateSetForActions(String key, JSONObject root, JSONParser parser) {
-      List<ActivateSet> list = new ArrayList<ActivateSet>();
-
-      String action = (String)root.get(key);
-
-      try {
-          JSONArray actionArray = (JSONArray)parser.parse(action);
-
-          for(int i = 0 ; i < actionArray.size(); i++   ){
-              ActivateSet set = new ActivateSet();
-              set.id = String.valueOf(((JSONObject) actionArray.get(i)).get("id"));
-              Long longSort = (Long)((JSONObject) actionArray.get(i)).get("sortOrder");
-              set.sortOrder = longSort.intValue();
-              list.add(set);
-          }
-      } catch (ParseException e) {
-          e.printStackTrace();
-      }
-      
-      return list;
-  }
-<<<<<<< HEAD
-  protected String findLocalForward(String forward) {
-    if (FWD_SUCCESS.equals(forward)) {
-      return "testActivationDefinition";
-=======
-  
-  protected ModelAndView findLocalForward(String forward, BaseForm form) {
-    if ("success".equals(forward)) {
-      return new ModelAndView("testActivationDefinition", "form", form);
->>>>>>> d600a921
-    } else {
-      return "PageNotFound";
-    }
-  }
-  
-  private class ActivateSet{
-      public String id;
-      public Integer sortOrder;
-  }
-
-  protected String getPageTitleKey() {
-    return null;
-  }
-
-  protected String getPageSubtitleKey() {
-    return null;
-  }
+	@RequestMapping(value = "/TestActivation", method = RequestMethod.GET)
+	public ModelAndView showTestActivation(HttpServletRequest request,
+			@ModelAttribute("form") TestActivationForm form) {
+		String forward = FWD_SUCCESS;
+		if (form == null) {
+			form = new TestActivationForm();
+		}
+		form.setFormAction("");
+		Errors errors = new BaseErrors();
+
+		List<TestActivationBean> activeTestList = createTestList(true, false);
+		List<TestActivationBean> inactiveTestList = createTestList(false, false);
+		form.setActiveTestList(activeTestList);
+		form.setInactiveTestList(inactiveTestList);
+
+		return findForward(forward, form);
+	}
+
+	private List<TestActivationBean> createTestList(boolean active, boolean refresh) {
+		ArrayList<TestActivationBean> testList = new ArrayList<>();
+
+		if (refresh) {
+			DisplayListService.refreshList(active ? DisplayListService.ListType.SAMPLE_TYPE_ACTIVE
+					: DisplayListService.ListType.SAMPLE_TYPE_INACTIVE);
+		}
+
+		List<IdValuePair> sampleTypeList = DisplayListService
+				.getList(active ? DisplayListService.ListType.SAMPLE_TYPE_ACTIVE
+						: DisplayListService.ListType.SAMPLE_TYPE_INACTIVE);
+
+		// if not active we use alphabetical ordering, the default is display order
+		if (!active) {
+			IdValuePair.sortByValue(sampleTypeList);
+		}
+
+		for (IdValuePair pair : sampleTypeList) {
+			TestActivationBean bean = new TestActivationBean();
+
+			List<Test> tests = TypeOfSampleService.getAllTestsBySampleTypeId(pair.getId());
+			List<IdValuePair> activeTests = new ArrayList<>();
+			List<IdValuePair> inactiveTests = new ArrayList<>();
+
+			// initial ordering will be by display order. Inactive tests will then be
+			// re-ordered alphabetically
+			Collections.sort(tests, new Comparator<Test>() {
+				@Override
+				public int compare(Test o1, Test o2) {
+					// compare sort order
+					if (NumberUtils.isNumber(o1.getSortOrder()) && NumberUtils.isNumber(o2.getSortOrder())) {
+						return Integer.parseInt(o1.getSortOrder()) - Integer.parseInt(o2.getSortOrder());
+						// if o2 has no sort order o1 does, o2 is assumed to be higher
+					} else if (NumberUtils.isNumber(o1.getSortOrder())) {
+						return -1;
+						// if o1 has no sort order o2 does, o1 is assumed to be higher
+					} else if (NumberUtils.isNumber(o2.getSortOrder())) {
+						return 1;
+						// else they are considered equal
+					} else {
+						return 0;
+					}
+				}
+			});
+
+			for (Test test : tests) {
+				if (test.isActive()) {
+					activeTests.add(new IdValuePair(test.getId(), TestService.getUserLocalizedTestName(test)));
+				} else {
+					inactiveTests.add(new IdValuePair(test.getId(), TestService.getUserLocalizedTestName(test)));
+				}
+			}
+
+			IdValuePair.sortByValue(inactiveTests);
+
+			bean.setActiveTests(activeTests);
+			bean.setInactiveTests(inactiveTests);
+			if (!activeTests.isEmpty() || !inactiveTests.isEmpty()) {
+				bean.setSampleType(pair);
+				testList.add(bean);
+			}
+		}
+
+		return testList;
+	}
+
+	@RequestMapping(value = "/TestActivation", method = RequestMethod.POST)
+	public ModelAndView postTestActivation(HttpServletRequest request, @ModelAttribute("form") TestActivationForm form)
+			throws Exception {
+
+		String forward = FWD_SUCCESS;
+
+		Errors errors = new BaseErrors();
+
+		String changeList = form.getJsonChangeList();
+
+		JSONParser parser = new JSONParser();
+
+		JSONObject obj = (JSONObject) parser.parse(changeList);
+
+		List<ActivateSet> activateSampleSets = getActivateSetForActions("activateSample", obj, parser);
+		List<String> deactivateSampleIds = getIdsForActions("deactivateSample", obj, parser);
+		List<ActivateSet> activateTestSets = getActivateSetForActions("activateTest", obj, parser);
+		List<String> deactivateTestIds = getIdsForActions("deactivateTest", obj, parser);
+
+		List<Test> deactivateTests = getDeactivatedTests(deactivateTestIds);
+		List<Test> activateTests = getActivatedTests(activateTestSets);
+		List<TypeOfSample> deactivateSampleTypes = getDeactivatedSampleTypes(deactivateSampleIds);
+		List<TypeOfSample> activateSampleTypes = getActivatedSampleTypes(activateSampleSets);
+
+		Transaction tx = HibernateUtil.getSession().beginTransaction();
+
+		TestDAO testDAO = new TestDAOImpl();
+		TypeOfSampleDAO typeOfSampleDAO = new TypeOfSampleDAOImpl();
+
+		try {
+			for (Test test : deactivateTests) {
+				testDAO.updateData(test);
+			}
+
+			for (Test test : activateTests) {
+				testDAO.updateData(test);
+			}
+
+			for (TypeOfSample typeOfSample : deactivateSampleTypes) {
+				typeOfSampleDAO.updateData(typeOfSample);
+			}
+
+			for (TypeOfSample typeOfSample : activateSampleTypes) {
+				typeOfSampleDAO.updateData(typeOfSample);
+			}
+
+			if (!deactivateSampleTypes.isEmpty() || !activateSampleTypes.isEmpty()) {
+				TypeOfSampleService.clearCache();
+			}
+
+			tx.commit();
+		} catch (HibernateException e) {
+			tx.rollback();
+		} finally {
+			HibernateUtil.closeSession();
+		}
+
+		List<TestActivationBean> activeTestList = createTestList(true, true);
+		List<TestActivationBean> inactiveTestList = createTestList(false, true);
+		form.setActiveTestList(activeTestList);
+		form.setInactiveTestList(inactiveTestList);
+
+		return findForward(forward, form);
+	}
+
+	private List<Test> getDeactivatedTests(List<String> testIds) {
+		List<Test> tests = new ArrayList<>();
+
+		for (String testId : testIds) {
+			Test test = new TestService(testId).getTest();
+			test.setIsActive("N");
+			test.setSysUserId(getSysUserId(request));
+			tests.add(test);
+		}
+
+		return tests;
+	}
+
+	private List<Test> getActivatedTests(List<ActivateSet> testIds) {
+		List<Test> tests = new ArrayList<>();
+
+		for (ActivateSet set : testIds) {
+			Test test = new TestService(set.id).getTest();
+			test.setIsActive("Y");
+			test.setSortOrder(String.valueOf(set.sortOrder * 10));
+			test.setSysUserId(getSysUserId(request));
+			tests.add(test);
+		}
+
+		return tests;
+	}
+
+	private List<TypeOfSample> getDeactivatedSampleTypes(List<String> sampleTypeIds) {
+		List<TypeOfSample> sampleTypes = new ArrayList<>();
+
+		for (String id : sampleTypeIds) {
+			TypeOfSample typeOfSample = TypeOfSampleService.getTransientTypeOfSampleById(id);
+			typeOfSample.setActive(false);
+			typeOfSample.setSysUserId(getSysUserId(request));
+			sampleTypes.add(typeOfSample);
+		}
+
+		return sampleTypes;
+	}
+
+	private List<TypeOfSample> getActivatedSampleTypes(List<ActivateSet> sampleTypeSets) {
+		List<TypeOfSample> sampleTypes = new ArrayList<>();
+
+		for (ActivateSet set : sampleTypeSets) {
+			TypeOfSample typeOfSample = TypeOfSampleService.getTransientTypeOfSampleById(set.id);
+			typeOfSample.setActive(true);
+			typeOfSample.setSortOrder(set.sortOrder * 10);
+			typeOfSample.setSysUserId(getSysUserId(request));
+			sampleTypes.add(typeOfSample);
+		}
+
+		return sampleTypes;
+	}
+
+	private List<String> getIdsForActions(String key, JSONObject root, JSONParser parser) {
+		List<String> list = new ArrayList<>();
+
+		String action = (String) root.get(key);
+
+		try {
+			JSONArray actionArray = (JSONArray) parser.parse(action);
+
+			for (int i = 0; i < actionArray.size(); i++) {
+				list.add((String) ((JSONObject) actionArray.get(i)).get("id"));
+			}
+		} catch (ParseException e) {
+			e.printStackTrace();
+		}
+
+		return list;
+	}
+
+	private List<ActivateSet> getActivateSetForActions(String key, JSONObject root, JSONParser parser) {
+		List<ActivateSet> list = new ArrayList<>();
+
+		String action = (String) root.get(key);
+
+		try {
+			JSONArray actionArray = (JSONArray) parser.parse(action);
+
+			for (int i = 0; i < actionArray.size(); i++) {
+				ActivateSet set = new ActivateSet();
+				set.id = String.valueOf(((JSONObject) actionArray.get(i)).get("id"));
+				Long longSort = (Long) ((JSONObject) actionArray.get(i)).get("sortOrder");
+				set.sortOrder = longSort.intValue();
+				list.add(set);
+			}
+		} catch (ParseException e) {
+			e.printStackTrace();
+		}
+
+		return list;
+	}
+
+	@Override
+	protected String findLocalForward(String forward) {
+		if (FWD_SUCCESS.equals(forward)) {
+			return "testActivationDefinition";
+		} else {
+			return "PageNotFound";
+		}
+	}
+
+	private class ActivateSet {
+		public String id;
+		public Integer sortOrder;
+	}
+
+	@Override
+	protected String getPageTitleKey() {
+		return null;
+	}
+
+	@Override
+	protected String getPageSubtitleKey() {
+		return null;
+	}
 }
package spring.generated.testconfiguration.controller;

<<<<<<< HEAD
import javax.servlet.http.HttpServletRequest;

=======
import java.lang.String;
import java.lang.reflect.InvocationTargetException;
import java.util.ArrayList;
import java.util.Collections;
import java.util.HashSet;
import java.util.List;

import javax.servlet.http.HttpServletRequest;

import org.apache.commons.beanutils.PropertyUtils;
import org.apache.commons.validator.GenericValidator;
import org.hibernate.HibernateException;
import org.hibernate.Transaction;
>>>>>>> d600a921
import org.springframework.stereotype.Controller;
import org.springframework.validation.Errors;
import org.springframework.web.bind.annotation.ModelAttribute;
import org.springframework.web.bind.annotation.RequestMapping;
import org.springframework.web.bind.annotation.RequestMethod;
import org.springframework.web.servlet.ModelAndView;

import spring.generated.forms.PanelTestAssignForm;
import spring.mine.common.controller.BaseController;
import spring.mine.common.form.BaseForm;
import spring.mine.common.validator.BaseErrors;
import us.mn.state.health.lims.common.exception.LIMSRuntimeException;
import us.mn.state.health.lims.common.services.DisplayListService;
import us.mn.state.health.lims.common.services.TestService;
import us.mn.state.health.lims.common.util.IdValuePair;
import us.mn.state.health.lims.hibernate.HibernateUtil;
import us.mn.state.health.lims.panel.dao.PanelDAO;
import us.mn.state.health.lims.panel.daoimpl.PanelDAOImpl;
import us.mn.state.health.lims.panel.valueholder.Panel;
import us.mn.state.health.lims.panelitem.dao.PanelItemDAO;
import us.mn.state.health.lims.panelitem.daoimpl.PanelItemDAOImpl;
import us.mn.state.health.lims.panelitem.valueholder.PanelItem;
import us.mn.state.health.lims.test.dao.TestDAO;
import us.mn.state.health.lims.test.daoimpl.TestDAOImpl;
import us.mn.state.health.lims.test.valueholder.Test;
import us.mn.state.health.lims.test.valueholder.TestComparator;
import us.mn.state.health.lims.testconfiguration.action.PanelTests;

@Controller
public class PanelTestAssignController extends BaseController {
  @RequestMapping(
      value = "/PanelTestAssign",
      method = RequestMethod.GET
  )
  public ModelAndView showPanelTestAssign(HttpServletRequest request,
      @ModelAttribute("form") PanelTestAssignForm form) {
    String forward = FWD_SUCCESS;
    if (form == null) {
    	form = new PanelTestAssignForm();
    }
        form.setFormAction("");
<<<<<<< HEAD
    Errors errors = new BaseErrors();
    
=======
    BaseErrors errors = new BaseErrors();
    if (form.getErrors() != null) {
    	errors = (BaseErrors) form.getErrors();
    }
    ModelAndView mv = checkUserAndSetup(form, errors, request);

    if (errors.hasErrors()) {
    	return mv;
    }
    
	String panelId = form.getString("panelId");
	if (panelId == null) {
		panelId = "";
	}
    List<IdValuePair> panels = DisplayListService.getList(DisplayListService.ListType.PANELS);
    
    if (!GenericValidator.isBlankOrNull(panelId)) {
        PanelDAO panelDAO = new PanelDAOImpl();
        Panel panel = panelDAO.getPanelById(panelId);
    	IdValuePair panelPair = new IdValuePair(panelId, panel.getLocalizedName());

    	List<IdValuePair> tests = new ArrayList<IdValuePair>();

        List<Test> testList = getAllTestsByPanelId(panelId);
        
        PanelTests panelTests = new PanelTests(panelPair);
        HashSet<String> testIdSet = new HashSet<String>();
        
        for( Test test : testList){
            if( test.isActive()) {
                tests.add(new IdValuePair(test.getId(), TestService.getUserLocalizedTestName(test)));
                testIdSet.add(test.getId());
            }
        }
        
        panelTests.setTests(tests, testIdSet);
        try {
			PropertyUtils.setProperty(form, "selectedPanel", panelTests);
		} catch (IllegalAccessException | InvocationTargetException | NoSuchMethodException e) {
			// TODO Auto-generated catch block
			e.printStackTrace();
		}
    }  else {
    	try {
			PropertyUtils.setProperty(form, "selectedPanel", new PanelTests());
		} catch (IllegalAccessException | InvocationTargetException | NoSuchMethodException e) {
			// TODO Auto-generated catch block
			e.printStackTrace();
		}
    }
    
    try {
		PropertyUtils.setProperty(form, "panelList", panels);
	} catch (IllegalAccessException | InvocationTargetException | NoSuchMethodException e) {
		// TODO Auto-generated catch block
		e.printStackTrace();
	}

    return findForward(forward, form);
  }
  
  public static List<Test> getAllTestsByPanelId(String panelId){
      List<Test> testList = new ArrayList<Test>();
      PanelItemDAO panelItemDAO = new PanelItemDAOImpl();

      @SuppressWarnings("unchecked")
		List<PanelItem> testLinks = panelItemDAO.getPanelItemsForPanel(panelId);
>>>>>>> d600a921

      for (PanelItem link : testLinks) {
          testList.add(link.getTest());
      }

      Collections.sort(testList, TestComparator.NAME_COMPARATOR);
      return testList;
  }
  
  @RequestMapping(
	      value = "/PanelTestAssign",
	      method = RequestMethod.POST
	  )
	  public ModelAndView postPanelTestAssign(HttpServletRequest request,
	      @ModelAttribute("form") PanelTestAssignForm form) throws Exception {
	  
	    String forward = FWD_SUCCESS_INSERT;
	    
	    BaseErrors errors = new BaseErrors();
	    if (form.getErrors() != null) {
	    	errors = (BaseErrors) form.getErrors();
	    }
	    ModelAndView mv = checkUserAndSetup(form, errors, request);

	    if (errors.hasErrors()) {
	    	return mv;
	    }
	    
        String panelId = removeComma(form.getString("panelId"));
        String currentUser = getSysUserId(request);
        boolean updatepanel = false;
        
        Panel panel = new PanelDAOImpl().getPanelById(panelId);
                                
        if (!GenericValidator.isBlankOrNull(panelId)) {
        	PanelItemDAO panelItemDAO = new PanelItemDAOImpl();
        	@SuppressWarnings("unchecked")
			List<PanelItem> panelItems = panelItemDAO.getPanelItemsForPanel(panelId);
        	
        	String[] newTests = (String[]) form.get("currentTests");
            
        	Transaction tx = HibernateUtil.getSession().beginTransaction();
            try {
            	for (PanelItem oldPanelItem : panelItems) {
            		oldPanelItem.setSysUserId(currentUser);
            	}
        		panelItemDAO.deleteData(panelItems);
                
        		for (String testId : newTests) {
        			PanelItem panelItem = new PanelItem();
        			panelItem.setPanel(panel);
        			TestDAO testDAO = new TestDAOImpl();
        			panelItem.setTest(testDAO.getTestById(testId));
        			panelItem.setLastupdatedFields();
        			panelItem.setSysUserId(currentUserId);
        			new PanelItemDAOImpl().insertData(panelItem);
        		}
        		
        		if( "N".equals(panel.getIsActive())){
        			panel.setIsActive("Y");
        			panel.setSysUserId(currentUser);
        			updatepanel=true;
            	                	    
        		}
        		
        		 if(updatepanel==true){
                     new PanelDAOImpl().updateData(panel);
                 }    
        		
        		tx.commit();
            } catch (LIMSRuntimeException lre) {
                tx.rollback();
                lre.printStackTrace();
            } finally {
                HibernateUtil.closeSession();
            }
        }
        
        if(updatepanel==false){
        	panel.setIsActive("N");
        	panel.setSysUserId(currentUser);
        	new PanelDAOImpl().updateData(panel);
        }        

        DisplayListService.refreshList(DisplayListService.ListType.PANELS);
        DisplayListService.refreshList(DisplayListService.ListType.PANELS_INACTIVE);

		setSuccessFlag(request);
	    
        return findForward(forward, form);
  }

<<<<<<< HEAD
  protected String findLocalForward(String forward) {
    if (FWD_SUCCESS.equals(forward)) {
      return "panelAssignDefinition";
=======
  protected ModelAndView findLocalForward(String forward, BaseForm form) {
    if (FWD_SUCCESS.equals(forward)) {
      return new ModelAndView("panelAssignDefinition", "form", form);
    } else if (FWD_SUCCESS_INSERT.equals(forward)) {
	  return new ModelAndView("redirect:/PanelTestAssign.do", "form", form);
>>>>>>> d600a921
    } else {
      return "PageNotFound";
    }
  }
  
  protected String removeComma(String str) {
	  if (str.charAt(str.length()-1)==','){
	      str = str.replace(str.substring(str.length()-1), "");
	      return str;
	  } else{
	      return str;
	  }  
  }

  protected String getPageTitleKey() {
    return null;
  }

  protected String getPageSubtitleKey() {
    return null;
  }
}<|MERGE_RESOLUTION|>--- conflicted
+++ resolved
@@ -1,10 +1,5 @@
 package spring.generated.testconfiguration.controller;
 
-<<<<<<< HEAD
-import javax.servlet.http.HttpServletRequest;
-
-=======
-import java.lang.String;
 import java.lang.reflect.InvocationTargetException;
 import java.util.ArrayList;
 import java.util.Collections;
@@ -15,9 +10,7 @@
 
 import org.apache.commons.beanutils.PropertyUtils;
 import org.apache.commons.validator.GenericValidator;
-import org.hibernate.HibernateException;
 import org.hibernate.Transaction;
->>>>>>> d600a921
 import org.springframework.stereotype.Controller;
 import org.springframework.validation.Errors;
 import org.springframework.web.bind.annotation.ModelAttribute;
@@ -27,7 +20,6 @@
 
 import spring.generated.forms.PanelTestAssignForm;
 import spring.mine.common.controller.BaseController;
-import spring.mine.common.form.BaseForm;
 import spring.mine.common.validator.BaseErrors;
 import us.mn.state.health.lims.common.exception.LIMSRuntimeException;
 import us.mn.state.health.lims.common.services.DisplayListService;
@@ -48,211 +40,181 @@
 
 @Controller
 public class PanelTestAssignController extends BaseController {
-  @RequestMapping(
-      value = "/PanelTestAssign",
-      method = RequestMethod.GET
-  )
-  public ModelAndView showPanelTestAssign(HttpServletRequest request,
-      @ModelAttribute("form") PanelTestAssignForm form) {
-    String forward = FWD_SUCCESS;
-    if (form == null) {
-    	form = new PanelTestAssignForm();
-    }
-        form.setFormAction("");
-<<<<<<< HEAD
-    Errors errors = new BaseErrors();
-    
-=======
-    BaseErrors errors = new BaseErrors();
-    if (form.getErrors() != null) {
-    	errors = (BaseErrors) form.getErrors();
-    }
-    ModelAndView mv = checkUserAndSetup(form, errors, request);
-
-    if (errors.hasErrors()) {
-    	return mv;
-    }
-    
-	String panelId = form.getString("panelId");
-	if (panelId == null) {
-		panelId = "";
-	}
-    List<IdValuePair> panels = DisplayListService.getList(DisplayListService.ListType.PANELS);
-    
-    if (!GenericValidator.isBlankOrNull(panelId)) {
-        PanelDAO panelDAO = new PanelDAOImpl();
-        Panel panel = panelDAO.getPanelById(panelId);
-    	IdValuePair panelPair = new IdValuePair(panelId, panel.getLocalizedName());
-
-    	List<IdValuePair> tests = new ArrayList<IdValuePair>();
-
-        List<Test> testList = getAllTestsByPanelId(panelId);
-        
-        PanelTests panelTests = new PanelTests(panelPair);
-        HashSet<String> testIdSet = new HashSet<String>();
-        
-        for( Test test : testList){
-            if( test.isActive()) {
-                tests.add(new IdValuePair(test.getId(), TestService.getUserLocalizedTestName(test)));
-                testIdSet.add(test.getId());
-            }
-        }
-        
-        panelTests.setTests(tests, testIdSet);
-        try {
-			PropertyUtils.setProperty(form, "selectedPanel", panelTests);
+	@RequestMapping(value = "/PanelTestAssign", method = RequestMethod.GET)
+	public ModelAndView showPanelTestAssign(HttpServletRequest request,
+			@ModelAttribute("form") PanelTestAssignForm form) {
+		String forward = FWD_SUCCESS;
+		if (form == null) {
+			form = new PanelTestAssignForm();
+		}
+		form.setFormAction("");
+		Errors errors = new BaseErrors();
+
+		String panelId = form.getString("panelId");
+		if (panelId == null) {
+			panelId = "";
+		}
+		List<IdValuePair> panels = DisplayListService.getList(DisplayListService.ListType.PANELS);
+
+		if (!GenericValidator.isBlankOrNull(panelId)) {
+			PanelDAO panelDAO = new PanelDAOImpl();
+			Panel panel = panelDAO.getPanelById(panelId);
+			IdValuePair panelPair = new IdValuePair(panelId, panel.getLocalizedName());
+
+			List<IdValuePair> tests = new ArrayList<>();
+
+			List<Test> testList = getAllTestsByPanelId(panelId);
+
+			PanelTests panelTests = new PanelTests(panelPair);
+			HashSet<String> testIdSet = new HashSet<>();
+
+			for (Test test : testList) {
+				if (test.isActive()) {
+					tests.add(new IdValuePair(test.getId(), TestService.getUserLocalizedTestName(test)));
+					testIdSet.add(test.getId());
+				}
+			}
+
+			panelTests.setTests(tests, testIdSet);
+			try {
+				PropertyUtils.setProperty(form, "selectedPanel", panelTests);
+			} catch (IllegalAccessException | InvocationTargetException | NoSuchMethodException e) {
+				// TODO Auto-generated catch block
+				e.printStackTrace();
+			}
+		} else {
+			try {
+				PropertyUtils.setProperty(form, "selectedPanel", new PanelTests());
+			} catch (IllegalAccessException | InvocationTargetException | NoSuchMethodException e) {
+				// TODO Auto-generated catch block
+				e.printStackTrace();
+			}
+		}
+
+		try {
+			PropertyUtils.setProperty(form, "panelList", panels);
 		} catch (IllegalAccessException | InvocationTargetException | NoSuchMethodException e) {
 			// TODO Auto-generated catch block
 			e.printStackTrace();
 		}
-    }  else {
-    	try {
-			PropertyUtils.setProperty(form, "selectedPanel", new PanelTests());
-		} catch (IllegalAccessException | InvocationTargetException | NoSuchMethodException e) {
-			// TODO Auto-generated catch block
-			e.printStackTrace();
-		}
-    }
-    
-    try {
-		PropertyUtils.setProperty(form, "panelList", panels);
-	} catch (IllegalAccessException | InvocationTargetException | NoSuchMethodException e) {
-		// TODO Auto-generated catch block
-		e.printStackTrace();
-	}
-
-    return findForward(forward, form);
-  }
-  
-  public static List<Test> getAllTestsByPanelId(String panelId){
-      List<Test> testList = new ArrayList<Test>();
-      PanelItemDAO panelItemDAO = new PanelItemDAOImpl();
-
-      @SuppressWarnings("unchecked")
+
+		return findForward(forward, form);
+	}
+
+	public static List<Test> getAllTestsByPanelId(String panelId) {
+		List<Test> testList = new ArrayList<>();
+		PanelItemDAO panelItemDAO = new PanelItemDAOImpl();
+
+		@SuppressWarnings("unchecked")
 		List<PanelItem> testLinks = panelItemDAO.getPanelItemsForPanel(panelId);
->>>>>>> d600a921
-
-      for (PanelItem link : testLinks) {
-          testList.add(link.getTest());
-      }
-
-      Collections.sort(testList, TestComparator.NAME_COMPARATOR);
-      return testList;
-  }
-  
-  @RequestMapping(
-	      value = "/PanelTestAssign",
-	      method = RequestMethod.POST
-	  )
-	  public ModelAndView postPanelTestAssign(HttpServletRequest request,
-	      @ModelAttribute("form") PanelTestAssignForm form) throws Exception {
-	  
-	    String forward = FWD_SUCCESS_INSERT;
-	    
-	    BaseErrors errors = new BaseErrors();
-	    if (form.getErrors() != null) {
-	    	errors = (BaseErrors) form.getErrors();
-	    }
-	    ModelAndView mv = checkUserAndSetup(form, errors, request);
-
-	    if (errors.hasErrors()) {
-	    	return mv;
-	    }
-	    
-        String panelId = removeComma(form.getString("panelId"));
-        String currentUser = getSysUserId(request);
-        boolean updatepanel = false;
-        
-        Panel panel = new PanelDAOImpl().getPanelById(panelId);
-                                
-        if (!GenericValidator.isBlankOrNull(panelId)) {
-        	PanelItemDAO panelItemDAO = new PanelItemDAOImpl();
-        	@SuppressWarnings("unchecked")
+
+		for (PanelItem link : testLinks) {
+			testList.add(link.getTest());
+		}
+
+		Collections.sort(testList, TestComparator.NAME_COMPARATOR);
+		return testList;
+	}
+
+	@RequestMapping(value = "/PanelTestAssign", method = RequestMethod.POST)
+	public ModelAndView postPanelTestAssign(HttpServletRequest request,
+			@ModelAttribute("form") PanelTestAssignForm form) throws Exception {
+
+		String forward = FWD_SUCCESS_INSERT;
+
+		BaseErrors errors = new BaseErrors();
+
+		String panelId = removeComma(form.getString("panelId"));
+		String currentUser = getSysUserId(request);
+		boolean updatepanel = false;
+
+		Panel panel = new PanelDAOImpl().getPanelById(panelId);
+
+		if (!GenericValidator.isBlankOrNull(panelId)) {
+			PanelItemDAO panelItemDAO = new PanelItemDAOImpl();
+			@SuppressWarnings("unchecked")
 			List<PanelItem> panelItems = panelItemDAO.getPanelItemsForPanel(panelId);
-        	
-        	String[] newTests = (String[]) form.get("currentTests");
-            
-        	Transaction tx = HibernateUtil.getSession().beginTransaction();
-            try {
-            	for (PanelItem oldPanelItem : panelItems) {
-            		oldPanelItem.setSysUserId(currentUser);
-            	}
-        		panelItemDAO.deleteData(panelItems);
-                
-        		for (String testId : newTests) {
-        			PanelItem panelItem = new PanelItem();
-        			panelItem.setPanel(panel);
-        			TestDAO testDAO = new TestDAOImpl();
-        			panelItem.setTest(testDAO.getTestById(testId));
-        			panelItem.setLastupdatedFields();
-        			panelItem.setSysUserId(currentUserId);
-        			new PanelItemDAOImpl().insertData(panelItem);
-        		}
-        		
-        		if( "N".equals(panel.getIsActive())){
-        			panel.setIsActive("Y");
-        			panel.setSysUserId(currentUser);
-        			updatepanel=true;
-            	                	    
-        		}
-        		
-        		 if(updatepanel==true){
-                     new PanelDAOImpl().updateData(panel);
-                 }    
-        		
-        		tx.commit();
-            } catch (LIMSRuntimeException lre) {
-                tx.rollback();
-                lre.printStackTrace();
-            } finally {
-                HibernateUtil.closeSession();
-            }
-        }
-        
-        if(updatepanel==false){
-        	panel.setIsActive("N");
-        	panel.setSysUserId(currentUser);
-        	new PanelDAOImpl().updateData(panel);
-        }        
-
-        DisplayListService.refreshList(DisplayListService.ListType.PANELS);
-        DisplayListService.refreshList(DisplayListService.ListType.PANELS_INACTIVE);
+
+			String[] newTests = (String[]) form.get("currentTests");
+
+			Transaction tx = HibernateUtil.getSession().beginTransaction();
+			try {
+				for (PanelItem oldPanelItem : panelItems) {
+					oldPanelItem.setSysUserId(currentUser);
+				}
+				panelItemDAO.deleteData(panelItems);
+
+				for (String testId : newTests) {
+					PanelItem panelItem = new PanelItem();
+					panelItem.setPanel(panel);
+					TestDAO testDAO = new TestDAOImpl();
+					panelItem.setTest(testDAO.getTestById(testId));
+					panelItem.setLastupdatedFields();
+					panelItem.setSysUserId(getSysUserId(request));
+					new PanelItemDAOImpl().insertData(panelItem);
+				}
+
+				if ("N".equals(panel.getIsActive())) {
+					panel.setIsActive("Y");
+					panel.setSysUserId(currentUser);
+					updatepanel = true;
+
+				}
+
+				if (updatepanel == true) {
+					new PanelDAOImpl().updateData(panel);
+				}
+
+				tx.commit();
+			} catch (LIMSRuntimeException lre) {
+				tx.rollback();
+				lre.printStackTrace();
+			} finally {
+				HibernateUtil.closeSession();
+			}
+		}
+
+		if (updatepanel == false) {
+			panel.setIsActive("N");
+			panel.setSysUserId(currentUser);
+			new PanelDAOImpl().updateData(panel);
+		}
+
+		DisplayListService.refreshList(DisplayListService.ListType.PANELS);
+		DisplayListService.refreshList(DisplayListService.ListType.PANELS_INACTIVE);
 
 		setSuccessFlag(request);
-	    
-        return findForward(forward, form);
-  }
-
-<<<<<<< HEAD
-  protected String findLocalForward(String forward) {
-    if (FWD_SUCCESS.equals(forward)) {
-      return "panelAssignDefinition";
-=======
-  protected ModelAndView findLocalForward(String forward, BaseForm form) {
-    if (FWD_SUCCESS.equals(forward)) {
-      return new ModelAndView("panelAssignDefinition", "form", form);
-    } else if (FWD_SUCCESS_INSERT.equals(forward)) {
-	  return new ModelAndView("redirect:/PanelTestAssign.do", "form", form);
->>>>>>> d600a921
-    } else {
-      return "PageNotFound";
-    }
-  }
-  
-  protected String removeComma(String str) {
-	  if (str.charAt(str.length()-1)==','){
-	      str = str.replace(str.substring(str.length()-1), "");
-	      return str;
-	  } else{
-	      return str;
-	  }  
-  }
-
-  protected String getPageTitleKey() {
-    return null;
-  }
-
-  protected String getPageSubtitleKey() {
-    return null;
-  }
+
+		return findForward(forward, form);
+	}
+
+	@Override
+	protected String findLocalForward(String forward) {
+		if (FWD_SUCCESS.equals(forward)) {
+			return "panelAssignDefinition";
+		} else if (FWD_SUCCESS_INSERT.equals(forward)) {
+			return "redirect:/PanelTestAssign.do";
+		} else {
+			return "PageNotFound";
+		}
+	}
+
+	protected String removeComma(String str) {
+		if (str.charAt(str.length() - 1) == ',') {
+			str = str.replace(str.substring(str.length() - 1), "");
+			return str;
+		} else {
+			return str;
+		}
+	}
+
+	@Override
+	protected String getPageTitleKey() {
+		return null;
+	}
+
+	@Override
+	protected String getPageSubtitleKey() {
+		return null;
+	}
 }
package spring.generated.testconfiguration.controller;

<<<<<<< HEAD
import javax.servlet.http.HttpServletRequest;

=======
import java.lang.String;
import java.lang.reflect.InvocationTargetException;
import java.util.ArrayList;
import java.util.LinkedHashMap;
import java.util.List;

import javax.servlet.http.HttpServletRequest;

import org.apache.commons.beanutils.PropertyUtils;
import org.hibernate.HibernateException;
import org.hibernate.Transaction;
>>>>>>> d600a921
import org.springframework.stereotype.Controller;
import org.springframework.validation.Errors;
import org.springframework.web.bind.annotation.ModelAttribute;
import org.springframework.web.bind.annotation.RequestMapping;
import org.springframework.web.bind.annotation.RequestMethod;
import org.springframework.web.servlet.ModelAndView;

import spring.generated.forms.TestSectionTestAssignForm;
import spring.mine.common.controller.BaseController;
import spring.mine.common.form.BaseForm;
import spring.mine.common.validator.BaseErrors;
import us.mn.state.health.lims.common.services.DisplayListService;
import us.mn.state.health.lims.common.services.TestSectionService;
import us.mn.state.health.lims.common.services.TestService;
import us.mn.state.health.lims.common.util.IdValuePair;
import us.mn.state.health.lims.common.util.validator.GenericValidator;
import us.mn.state.health.lims.hibernate.HibernateUtil;
import us.mn.state.health.lims.test.daoimpl.TestDAOImpl;
import us.mn.state.health.lims.test.daoimpl.TestSectionDAOImpl;
import us.mn.state.health.lims.test.valueholder.Test;
import us.mn.state.health.lims.test.valueholder.TestSection;

@Controller
public class TestSectionTestAssignController extends BaseController {
  @RequestMapping(
      value = "/TestSectionTestAssign",
      method = RequestMethod.GET
  )
  public ModelAndView showTestSectionTestAssign(HttpServletRequest request,
      @ModelAttribute("form") TestSectionTestAssignForm form) {
    String forward = FWD_SUCCESS;
    if (form == null) {
    	form = new TestSectionTestAssignForm();
    }
        form.setFormAction("");
<<<<<<< HEAD
    Errors errors = new BaseErrors();
    
=======
    BaseErrors errors = new BaseErrors();
    if (form.getErrors() != null) {
    	errors = (BaseErrors) form.getErrors();
    }
    ModelAndView mv = checkUserAndSetup(form, errors, request);

    if (errors.hasErrors()) {
    	return mv;
    }
    
    List<IdValuePair> testSections = DisplayListService.getListWithLeadingBlank(DisplayListService.ListType.TEST_SECTION);
    LinkedHashMap<IdValuePair, List<IdValuePair>> testSectionTestsMap = new LinkedHashMap<IdValuePair, List<IdValuePair>>(testSections.size());

    for( IdValuePair sectionPair : testSections){
        List<IdValuePair> tests = new ArrayList<IdValuePair>();
        testSectionTestsMap.put(sectionPair, tests );
        List<Test> testList = TestSectionService.getTestsInSection(sectionPair.getId());

        for( Test test : testList){
            if( test.isActive()) {
                tests.add(new IdValuePair(test.getId(), TestService.getLocalizedTestNameWithType(test)));
            }
        }
    }
>>>>>>> d600a921

    //we can't just append the original list because that list is in the cache
    List<IdValuePair> joinedList = new ArrayList<IdValuePair>(testSections);
    joinedList.addAll(DisplayListService.getList(DisplayListService.ListType.TEST_SECTION_INACTIVE));
    try {
		PropertyUtils.setProperty(form, "testSectionList", joinedList);
		PropertyUtils.setProperty(form, "sectionTestList", testSectionTestsMap);
	} catch (IllegalAccessException | InvocationTargetException | NoSuchMethodException e) {
		// TODO Auto-generated catch block
		e.printStackTrace();
	}
   
    return findForward(forward, form);
  }

<<<<<<< HEAD
  protected String findLocalForward(String forward) {
    if (FWD_SUCCESS.equals(forward)) {
      return "testSectionAssignDefinition";
=======
  protected ModelAndView findLocalForward(String forward, BaseForm form) {
    if (FWD_SUCCESS.equals(forward)) {
      return new ModelAndView("testSectionAssignDefinition", "form", form);
    } else if (FWD_SUCCESS_INSERT.equals(forward)) {
      return new ModelAndView("redirect:/TestSectionTestAssign.do", "form", form);
>>>>>>> d600a921
    } else {
      return "PageNotFound";
    }
  }

  protected String getPageTitleKey() {
    return null;
  }

  protected String getPageSubtitleKey() {
    return null;
  }
  
  @RequestMapping(
	      value = "/TestSectionTestAssign",
	      method = RequestMethod.POST
	  )
	  public ModelAndView postTestSectionTestAssign(HttpServletRequest request,
	      @ModelAttribute("form") TestSectionTestAssignForm form) {
	    String forward = FWD_SUCCESS_INSERT;
	    if (form == null) {
	    	form = new TestSectionTestAssignForm();
	    }
	        form.setFormAction("");
	    BaseErrors errors = new BaseErrors();
	    if (form.getErrors() != null) {
	    	errors = (BaseErrors) form.getErrors();
	    }
	    ModelAndView mv = checkUserAndSetup(form, errors, request);

	    if (errors.hasErrors()) {
	    	return mv;
	    }
	    
        String testId = form.getString("testId");
        String testSectionId = form.getString("testSectionId");
        String deactivateTestSectionId = form.getString("deactivateTestSectionId");
        boolean updateTestSection = false;
        String currentUser = getSysUserId(request);
        Test test = new TestService(testId).getTest();
        TestSection testSection = new TestSectionService(testSectionId).getTestSection();
        TestSection deActivateTestSection = null;
        test.setTestSection(testSection);
        test.setSysUserId(currentUser);

        //This covers the case that they are moving the test to the same test section they are moving it from
        if(testSectionId.equals(deactivateTestSectionId)){
            return findForward(FWD_SUCCESS_INSERT, form);
        }

        if( "N".equals(testSection.getIsActive())){
            testSection.setIsActive("Y");
            testSection.setSysUserId(currentUser);
            updateTestSection = true;
        }

        if( !GenericValidator.isBlankOrNull(deactivateTestSectionId) ){
            deActivateTestSection  = new TestSectionService(deactivateTestSectionId).getTestSection();
            deActivateTestSection.setIsActive("N");
            deActivateTestSection.setSysUserId(currentUser);
        }

        Transaction tx = HibernateUtil.getSession().beginTransaction();
        try {
            new TestDAOImpl().updateData(test);

            if(updateTestSection){
                new TestSectionDAOImpl().updateData(testSection);
            }

            if( deActivateTestSection != null){
                new TestSectionDAOImpl().updateData(deActivateTestSection);
            }
            tx.commit();
        } catch (HibernateException e) {
            tx.rollback();
        } finally {
            HibernateUtil.closeSession();
        }

        DisplayListService.refreshList(DisplayListService.ListType.TEST_SECTION);
        DisplayListService.refreshList(DisplayListService.ListType.TEST_SECTION_INACTIVE);
        
	    return findForward(forward, form);
  }
}
<|MERGE_RESOLUTION|>--- conflicted
+++ resolved
@@ -1,10 +1,5 @@
 package spring.generated.testconfiguration.controller;
 
-<<<<<<< HEAD
-import javax.servlet.http.HttpServletRequest;
-
-=======
-import java.lang.String;
 import java.lang.reflect.InvocationTargetException;
 import java.util.ArrayList;
 import java.util.LinkedHashMap;
@@ -15,7 +10,6 @@
 import org.apache.commons.beanutils.PropertyUtils;
 import org.hibernate.HibernateException;
 import org.hibernate.Transaction;
->>>>>>> d600a921
 import org.springframework.stereotype.Controller;
 import org.springframework.validation.Errors;
 import org.springframework.web.bind.annotation.ModelAttribute;
@@ -25,7 +19,6 @@
 
 import spring.generated.forms.TestSectionTestAssignForm;
 import spring.mine.common.controller.BaseController;
-import spring.mine.common.form.BaseForm;
 import spring.mine.common.validator.BaseErrors;
 import us.mn.state.health.lims.common.services.DisplayListService;
 import us.mn.state.health.lims.common.services.TestSectionService;
@@ -40,155 +33,128 @@
 
 @Controller
 public class TestSectionTestAssignController extends BaseController {
-  @RequestMapping(
-      value = "/TestSectionTestAssign",
-      method = RequestMethod.GET
-  )
-  public ModelAndView showTestSectionTestAssign(HttpServletRequest request,
-      @ModelAttribute("form") TestSectionTestAssignForm form) {
-    String forward = FWD_SUCCESS;
-    if (form == null) {
-    	form = new TestSectionTestAssignForm();
-    }
-        form.setFormAction("");
-<<<<<<< HEAD
-    Errors errors = new BaseErrors();
-    
-=======
-    BaseErrors errors = new BaseErrors();
-    if (form.getErrors() != null) {
-    	errors = (BaseErrors) form.getErrors();
-    }
-    ModelAndView mv = checkUserAndSetup(form, errors, request);
+	@RequestMapping(value = "/TestSectionTestAssign", method = RequestMethod.GET)
+	public ModelAndView showTestSectionTestAssign(HttpServletRequest request,
+			@ModelAttribute("form") TestSectionTestAssignForm form) {
+		String forward = FWD_SUCCESS;
+		if (form == null) {
+			form = new TestSectionTestAssignForm();
+		}
+		form.setFormAction("");
+		Errors errors = new BaseErrors();
 
-    if (errors.hasErrors()) {
-    	return mv;
-    }
-    
-    List<IdValuePair> testSections = DisplayListService.getListWithLeadingBlank(DisplayListService.ListType.TEST_SECTION);
-    LinkedHashMap<IdValuePair, List<IdValuePair>> testSectionTestsMap = new LinkedHashMap<IdValuePair, List<IdValuePair>>(testSections.size());
+		List<IdValuePair> testSections = DisplayListService
+				.getListWithLeadingBlank(DisplayListService.ListType.TEST_SECTION);
+		LinkedHashMap<IdValuePair, List<IdValuePair>> testSectionTestsMap = new LinkedHashMap<>(
+				testSections.size());
 
-    for( IdValuePair sectionPair : testSections){
-        List<IdValuePair> tests = new ArrayList<IdValuePair>();
-        testSectionTestsMap.put(sectionPair, tests );
-        List<Test> testList = TestSectionService.getTestsInSection(sectionPair.getId());
+		for (IdValuePair sectionPair : testSections) {
+			List<IdValuePair> tests = new ArrayList<>();
+			testSectionTestsMap.put(sectionPair, tests);
+			List<Test> testList = TestSectionService.getTestsInSection(sectionPair.getId());
 
-        for( Test test : testList){
-            if( test.isActive()) {
-                tests.add(new IdValuePair(test.getId(), TestService.getLocalizedTestNameWithType(test)));
-            }
-        }
-    }
->>>>>>> d600a921
+			for (Test test : testList) {
+				if (test.isActive()) {
+					tests.add(new IdValuePair(test.getId(), TestService.getLocalizedTestNameWithType(test)));
+				}
+			}
+		}
 
-    //we can't just append the original list because that list is in the cache
-    List<IdValuePair> joinedList = new ArrayList<IdValuePair>(testSections);
-    joinedList.addAll(DisplayListService.getList(DisplayListService.ListType.TEST_SECTION_INACTIVE));
-    try {
-		PropertyUtils.setProperty(form, "testSectionList", joinedList);
-		PropertyUtils.setProperty(form, "sectionTestList", testSectionTestsMap);
-	} catch (IllegalAccessException | InvocationTargetException | NoSuchMethodException e) {
-		// TODO Auto-generated catch block
-		e.printStackTrace();
+		// we can't just append the original list because that list is in the cache
+		List<IdValuePair> joinedList = new ArrayList<>(testSections);
+		joinedList.addAll(DisplayListService.getList(DisplayListService.ListType.TEST_SECTION_INACTIVE));
+		try {
+			PropertyUtils.setProperty(form, "testSectionList", joinedList);
+			PropertyUtils.setProperty(form, "sectionTestList", testSectionTestsMap);
+		} catch (IllegalAccessException | InvocationTargetException | NoSuchMethodException e) {
+			// TODO Auto-generated catch block
+			e.printStackTrace();
+		}
+
+		return findForward(forward, form);
 	}
-   
-    return findForward(forward, form);
-  }
 
-<<<<<<< HEAD
-  protected String findLocalForward(String forward) {
-    if (FWD_SUCCESS.equals(forward)) {
-      return "testSectionAssignDefinition";
-=======
-  protected ModelAndView findLocalForward(String forward, BaseForm form) {
-    if (FWD_SUCCESS.equals(forward)) {
-      return new ModelAndView("testSectionAssignDefinition", "form", form);
-    } else if (FWD_SUCCESS_INSERT.equals(forward)) {
-      return new ModelAndView("redirect:/TestSectionTestAssign.do", "form", form);
->>>>>>> d600a921
-    } else {
-      return "PageNotFound";
-    }
-  }
+	@Override
+	protected String findLocalForward(String forward) {
+		if (FWD_SUCCESS.equals(forward)) {
+			return "testSectionAssignDefinition";
+		} else if (FWD_SUCCESS_INSERT.equals(forward)) {
+			return "redirect:/TestSectionTestAssign.do";
+		} else {
+			return "PageNotFound";
+		}
+	}
 
-  protected String getPageTitleKey() {
-    return null;
-  }
+	@Override
+	protected String getPageTitleKey() {
+		return null;
+	}
 
-  protected String getPageSubtitleKey() {
-    return null;
-  }
-  
-  @RequestMapping(
-	      value = "/TestSectionTestAssign",
-	      method = RequestMethod.POST
-	  )
-	  public ModelAndView postTestSectionTestAssign(HttpServletRequest request,
-	      @ModelAttribute("form") TestSectionTestAssignForm form) {
-	    String forward = FWD_SUCCESS_INSERT;
-	    if (form == null) {
-	    	form = new TestSectionTestAssignForm();
-	    }
-	        form.setFormAction("");
-	    BaseErrors errors = new BaseErrors();
-	    if (form.getErrors() != null) {
-	    	errors = (BaseErrors) form.getErrors();
-	    }
-	    ModelAndView mv = checkUserAndSetup(form, errors, request);
+	@Override
+	protected String getPageSubtitleKey() {
+		return null;
+	}
 
-	    if (errors.hasErrors()) {
-	    	return mv;
-	    }
-	    
-        String testId = form.getString("testId");
-        String testSectionId = form.getString("testSectionId");
-        String deactivateTestSectionId = form.getString("deactivateTestSectionId");
-        boolean updateTestSection = false;
-        String currentUser = getSysUserId(request);
-        Test test = new TestService(testId).getTest();
-        TestSection testSection = new TestSectionService(testSectionId).getTestSection();
-        TestSection deActivateTestSection = null;
-        test.setTestSection(testSection);
-        test.setSysUserId(currentUser);
+	@RequestMapping(value = "/TestSectionTestAssign", method = RequestMethod.POST)
+	public ModelAndView postTestSectionTestAssign(HttpServletRequest request,
+			@ModelAttribute("form") TestSectionTestAssignForm form) {
+		String forward = FWD_SUCCESS_INSERT;
+		if (form == null) {
+			form = new TestSectionTestAssignForm();
+		}
+		form.setFormAction("");
+		BaseErrors errors = new BaseErrors();
 
-        //This covers the case that they are moving the test to the same test section they are moving it from
-        if(testSectionId.equals(deactivateTestSectionId)){
-            return findForward(FWD_SUCCESS_INSERT, form);
-        }
+		String testId = form.getString("testId");
+		String testSectionId = form.getString("testSectionId");
+		String deactivateTestSectionId = form.getString("deactivateTestSectionId");
+		boolean updateTestSection = false;
+		String currentUser = getSysUserId(request);
+		Test test = new TestService(testId).getTest();
+		TestSection testSection = new TestSectionService(testSectionId).getTestSection();
+		TestSection deActivateTestSection = null;
+		test.setTestSection(testSection);
+		test.setSysUserId(currentUser);
 
-        if( "N".equals(testSection.getIsActive())){
-            testSection.setIsActive("Y");
-            testSection.setSysUserId(currentUser);
-            updateTestSection = true;
-        }
+		// This covers the case that they are moving the test to the same test section
+		// they are moving it from
+		if (testSectionId.equals(deactivateTestSectionId)) {
+			return findForward(FWD_SUCCESS_INSERT, form);
+		}
 
-        if( !GenericValidator.isBlankOrNull(deactivateTestSectionId) ){
-            deActivateTestSection  = new TestSectionService(deactivateTestSectionId).getTestSection();
-            deActivateTestSection.setIsActive("N");
-            deActivateTestSection.setSysUserId(currentUser);
-        }
+		if ("N".equals(testSection.getIsActive())) {
+			testSection.setIsActive("Y");
+			testSection.setSysUserId(currentUser);
+			updateTestSection = true;
+		}
 
-        Transaction tx = HibernateUtil.getSession().beginTransaction();
-        try {
-            new TestDAOImpl().updateData(test);
+		if (!GenericValidator.isBlankOrNull(deactivateTestSectionId)) {
+			deActivateTestSection = new TestSectionService(deactivateTestSectionId).getTestSection();
+			deActivateTestSection.setIsActive("N");
+			deActivateTestSection.setSysUserId(currentUser);
+		}
 
-            if(updateTestSection){
-                new TestSectionDAOImpl().updateData(testSection);
-            }
+		Transaction tx = HibernateUtil.getSession().beginTransaction();
+		try {
+			new TestDAOImpl().updateData(test);
 
-            if( deActivateTestSection != null){
-                new TestSectionDAOImpl().updateData(deActivateTestSection);
-            }
-            tx.commit();
-        } catch (HibernateException e) {
-            tx.rollback();
-        } finally {
-            HibernateUtil.closeSession();
-        }
+			if (updateTestSection) {
+				new TestSectionDAOImpl().updateData(testSection);
+			}
 
-        DisplayListService.refreshList(DisplayListService.ListType.TEST_SECTION);
-        DisplayListService.refreshList(DisplayListService.ListType.TEST_SECTION_INACTIVE);
-        
-	    return findForward(forward, form);
-  }
-}
+			if (deActivateTestSection != null) {
+				new TestSectionDAOImpl().updateData(deActivateTestSection);
+			}
+			tx.commit();
+		} catch (HibernateException e) {
+			tx.rollback();
+		} finally {
+			HibernateUtil.closeSession();
+		}
+
+		DisplayListService.refreshList(DisplayListService.ListType.TEST_SECTION);
+		DisplayListService.refreshList(DisplayListService.ListType.TEST_SECTION_INACTIVE);
+
+		return findForward(forward, form);
+	}
+}
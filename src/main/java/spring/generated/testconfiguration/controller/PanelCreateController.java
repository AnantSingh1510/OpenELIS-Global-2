--- conflicted
+++ resolved
@@ -1,10 +1,5 @@
 package spring.generated.testconfiguration.controller;
 
-<<<<<<< HEAD
-import javax.servlet.http.HttpServletRequest;
-
-=======
-import java.lang.String;
 import java.lang.reflect.InvocationTargetException;
 import java.util.ArrayList;
 import java.util.HashMap;
@@ -14,7 +9,6 @@
 
 import org.apache.commons.beanutils.PropertyUtils;
 import org.hibernate.Transaction;
->>>>>>> d600a921
 import org.springframework.stereotype.Controller;
 import org.springframework.validation.Errors;
 import org.springframework.web.bind.annotation.ModelAttribute;
@@ -23,9 +17,7 @@
 import org.springframework.web.servlet.ModelAndView;
 
 import spring.generated.forms.PanelCreateForm;
-import spring.generated.forms.SampleTypeCreateForm;
 import spring.mine.common.controller.BaseController;
-import spring.mine.common.form.BaseForm;
 import spring.mine.common.validator.BaseErrors;
 import us.mn.state.health.lims.common.exception.LIMSRuntimeException;
 import us.mn.state.health.lims.common.services.DisplayListService;
@@ -52,231 +44,203 @@
 
 @Controller
 public class PanelCreateController extends BaseController {
-  public static final String NAME_SEPARATOR = "$";	
-  @RequestMapping(
-      value = "/PanelCreate",
-      method = RequestMethod.GET
-  )
-  public ModelAndView showPanelCreate(HttpServletRequest request,
-      @ModelAttribute("form") PanelCreateForm form) {
-    String forward = FWD_SUCCESS;
-    if (form == null) {
-    	form = new PanelCreateForm();
-    }
-        form.setFormAction("");
-<<<<<<< HEAD
-    Errors errors = new BaseErrors();
-    
-=======
-    BaseErrors errors = new BaseErrors();
-    if (form.getErrors() != null) {
-    	errors = (BaseErrors) form.getErrors();
-    }
-    ModelAndView mv = checkUserAndSetup(form, errors, request);
-
-    if (errors.hasErrors()) {
-    	return mv;
-    }
-    
-    HashMap<String, List<Panel>> existingSampleTypePanelMap = PanelTestConfigurationUtil.createTypeOfSamplePanelMap(true);
-    HashMap<String, List<Panel>> inactiveSampleTypePanelMap = PanelTestConfigurationUtil.createTypeOfSamplePanelMap(false);
-    try {
-		PropertyUtils.setProperty(form, "existingSampleTypeList", DisplayListService.getList(DisplayListService.ListType.SAMPLE_TYPE_ACTIVE));
-	} catch (IllegalAccessException | InvocationTargetException | NoSuchMethodException e) {
-		// TODO Auto-generated catch block
-		e.printStackTrace();
-	}
-    List<Panel> panels = new PanelDAOImpl().getAllPanels();
-    try {
-		PropertyUtils.setProperty(form, "existingEnglishNames", getExistingTestNames(panels, ConfigurationProperties.LOCALE.ENGLISH));
-		PropertyUtils.setProperty(form, "existingFrenchNames", getExistingTestNames(panels, ConfigurationProperties.LOCALE.FRENCH));
-	} catch (IllegalAccessException | InvocationTargetException | NoSuchMethodException e) {
-		// TODO Auto-generated catch block
-		e.printStackTrace();
-	}
-    
-    List<SampleTypePanel> sampleTypePanelsExists = new ArrayList<SampleTypePanel>();
-    List<SampleTypePanel> sampleTypePanelsInactive = new ArrayList<SampleTypePanel>();
-
-    for (IdValuePair typeOfSample : DisplayListService.getList(DisplayListService.ListType.SAMPLE_TYPE_ACTIVE)) {
-    	SampleTypePanel sampleTypePanel = new SampleTypePanel(typeOfSample.getValue());
-    	sampleTypePanel.setPanels(existingSampleTypePanelMap.get(typeOfSample.getValue()));
-    	sampleTypePanelsExists.add(sampleTypePanel);
-    	SampleTypePanel sampleTypePanelInactive = new SampleTypePanel(typeOfSample.getValue());
-    	sampleTypePanelInactive.setPanels(inactiveSampleTypePanelMap.get(typeOfSample.getValue()));
-    	sampleTypePanelsInactive.add(sampleTypePanelInactive);
-    }
-    try {
-		PropertyUtils.setProperty(form, "existingPanelList", sampleTypePanelsExists);
-		PropertyUtils.setProperty(form, "inactivePanelList", sampleTypePanelsInactive);
-	} catch (IllegalAccessException | InvocationTargetException | NoSuchMethodException e) {
-		// TODO Auto-generated catch block
-		e.printStackTrace();
-	}
-    
-    
-    
-    
-    return findForward(forward, form);
-  }
-  
-  private String getExistingTestNames(List<Panel> panels, ConfigurationProperties.LOCALE locale) {
-      StringBuilder builder = new StringBuilder(NAME_SEPARATOR);
-
-      for( Panel panel : panels){
-          builder.append(LocalizationService.getLocalizationValueByLocal(locale, panel.getLocalization()));
-          builder.append(NAME_SEPARATOR);
-      }
-
-      return builder.toString();
-  } 
-  
-  @RequestMapping(
-	      value = "/PanelCreate",
-	      method = RequestMethod.POST
-	  )
-	  public ModelAndView postPanelCreate(HttpServletRequest request,
-	      @ModelAttribute("form") PanelCreateForm form) throws Exception {
-	  
-	    String forward = FWD_SUCCESS_INSERT;
-	    
-	    BaseErrors errors = new BaseErrors();
-	    if (form.getErrors() != null) {
-	    	errors = (BaseErrors) form.getErrors();
-	    }
-	    ModelAndView mv = checkUserAndSetup(form, errors, request);
-
-	    if (errors.hasErrors()) {
-	    	return mv;
-	    }
-	    
-        RoleDAO roleDAO = new RoleDAOImpl();
-        RoleModuleDAOImpl roleModuleDAO = new RoleModuleDAOImpl();
-        SystemModuleDAO systemModuleDAO = new SystemModuleDAOImpl();
-        String identifyingName = form.getString("panelEnglishName");
-        String sampleTypeId = form.getString("sampleTypeId");
-        String userId = getSysUserId(request);
-
-        Localization localization = createLocalization(form.getString("panelFrenchName"), identifyingName, userId);
-
-        Panel panel = createPanel(identifyingName, userId);
-        SystemModule workplanModule = createSystemModule("Workplan", identifyingName, userId);
-        SystemModule resultModule = createSystemModule("LogbookResults", identifyingName, userId);
-        SystemModule validationModule = createSystemModule("ResultValidation", identifyingName, userId);
-
-        Role resultsEntryRole = roleDAO.getRoleByName("Results entry");
-        Role validationRole = roleDAO.getRoleByName("Validator");
-
-        RoleModule workplanResultModule = createRoleModule(userId, workplanModule, resultsEntryRole);
-        RoleModule resultResultModule = createRoleModule(userId, resultModule, resultsEntryRole);
-        RoleModule validationValidationModule = createRoleModule(userId, validationModule, validationRole);
-
-        Transaction tx = HibernateUtil.getSession().beginTransaction();
->>>>>>> d600a921
-
-        try {
-            new LocalizationDAOImpl().insert(localization);
-            panel.setLocalization(localization);
-            new PanelDAOImpl().insert(panel);
-            
-            TypeOfSamplePanel typeOfSamplePanel = createTypeOfSamplePanel(sampleTypeId, panel, userId);
-            new TypeOfSamplePanelDAOImpl().insertData(typeOfSamplePanel);
-            
-
-            systemModuleDAO.insertData(workplanModule);
-            systemModuleDAO.insertData(resultModule);
-            systemModuleDAO.insertData(validationModule);
-            roleModuleDAO.insertData(workplanResultModule);
-            roleModuleDAO.insertData(resultResultModule);
-            roleModuleDAO.insertData(validationValidationModule);
-
-            tx.commit();
-
-        } catch (LIMSRuntimeException lre) {
-            tx.rollback();
-            lre.printStackTrace();
-        } finally {
-            HibernateUtil.closeSession();
-        }
-
-        DisplayListService.refreshList(DisplayListService.ListType.PANELS);
-        DisplayListService.refreshList(DisplayListService.ListType.PANELS_INACTIVE);
-        
-        return findForward(forward, form);
-  }
-  
-  private Localization createLocalization( String french, String english, String currentUserId) {
-      Localization localization = new Localization();
-      localization.setEnglish(english);
-      localization.setFrench(french);
-      localization.setDescription("panel name");
-      localization.setSysUserId(currentUserId);
-      return localization;
-  }
-
-  private RoleModule createRoleModule(String userId, SystemModule workplanModule, Role role) {
-      RoleModule roleModule = new RoleModule();
-      roleModule.setRole(role);
-      roleModule.setSystemModule(workplanModule);
-      roleModule.setSysUserId(userId);
-      roleModule.setHasAdd("Y");
-      roleModule.setHasDelete("Y");
-      roleModule.setHasSelect("Y");
-      roleModule.setHasUpdate("Y");
-      return roleModule;
-  }
-
-  private Panel createPanel(String identifyingName, String userId) {
-      Panel panel = new Panel();
-  	panel.setDescription(identifyingName);
-  	panel.setPanelName(identifyingName);
-  	panel.setIsActive("N");
-  	panel.setSortOrderInt(Integer.MAX_VALUE);
-  	panel.setSysUserId(userId);
-  	return panel;
-  }
-
-  private TypeOfSamplePanel createTypeOfSamplePanel(String sampleTypeId, Panel panel, String userId) {
-  	TypeOfSamplePanel sampleTypePanel = new TypeOfSamplePanel();
-  	sampleTypePanel.setPanelId(panel.getId());
-  	sampleTypePanel.setTypeOfSampleId(sampleTypeId);
-  	sampleTypePanel.setSysUserId(userId);
-  	return sampleTypePanel;
-  }
-
-  private SystemModule createSystemModule(String menuItem, String identifyingName, String userId) {
-      SystemModule module = new SystemModule();
-      module.setSystemModuleName(menuItem + ":" + identifyingName);
-      module.setDescription(menuItem + "=>panel=>" + identifyingName);
-      module.setSysUserId(userId);
-      module.setHasAddFlag("Y");
-      module.setHasDeleteFlag("Y");
-      module.setHasSelectFlag("Y");
-      module.setHasUpdateFlag("Y");
-      return module;
-  }
-
-<<<<<<< HEAD
-  protected String findLocalForward(String forward) {
-    if (FWD_SUCCESS.equals(forward)) {
-      return "panelCreateDefinition";
-=======
-  protected ModelAndView findLocalForward(String forward, BaseForm form) {
-    if (FWD_SUCCESS.equals(forward)) {
-      return new ModelAndView("panelCreateDefinition", "form", form);
-    } else if (FWD_SUCCESS_INSERT.equals(forward)) {
-	      return new ModelAndView("redirect:/PanelCreate.do", "form", form);
->>>>>>> d600a921
-    } else {
-      return "PageNotFound";
-    }
-  }
-
-  protected String getPageTitleKey() {
-    return null;
-  }
-
-  protected String getPageSubtitleKey() {
-    return null;
-  }
+	public static final String NAME_SEPARATOR = "$";
+
+	@RequestMapping(value = "/PanelCreate", method = RequestMethod.GET)
+	public ModelAndView showPanelCreate(HttpServletRequest request, @ModelAttribute("form") PanelCreateForm form) {
+		String forward = FWD_SUCCESS;
+		if (form == null) {
+			form = new PanelCreateForm();
+		}
+		form.setFormAction("");
+
+		Errors errors = new BaseErrors();
+
+		HashMap<String, List<Panel>> existingSampleTypePanelMap = PanelTestConfigurationUtil
+				.createTypeOfSamplePanelMap(true);
+		HashMap<String, List<Panel>> inactiveSampleTypePanelMap = PanelTestConfigurationUtil
+				.createTypeOfSamplePanelMap(false);
+		try {
+			PropertyUtils.setProperty(form, "existingSampleTypeList",
+					DisplayListService.getList(DisplayListService.ListType.SAMPLE_TYPE_ACTIVE));
+		} catch (IllegalAccessException | InvocationTargetException | NoSuchMethodException e) {
+			// TODO Auto-generated catch block
+			e.printStackTrace();
+		}
+		List<Panel> panels = new PanelDAOImpl().getAllPanels();
+		try {
+			PropertyUtils.setProperty(form, "existingEnglishNames",
+					getExistingTestNames(panels, ConfigurationProperties.LOCALE.ENGLISH));
+			PropertyUtils.setProperty(form, "existingFrenchNames",
+					getExistingTestNames(panels, ConfigurationProperties.LOCALE.FRENCH));
+		} catch (IllegalAccessException | InvocationTargetException | NoSuchMethodException e) {
+			// TODO Auto-generated catch block
+			e.printStackTrace();
+		}
+
+		List<SampleTypePanel> sampleTypePanelsExists = new ArrayList<>();
+		List<SampleTypePanel> sampleTypePanelsInactive = new ArrayList<>();
+
+		for (IdValuePair typeOfSample : DisplayListService.getList(DisplayListService.ListType.SAMPLE_TYPE_ACTIVE)) {
+			SampleTypePanel sampleTypePanel = new SampleTypePanel(typeOfSample.getValue());
+			sampleTypePanel.setPanels(existingSampleTypePanelMap.get(typeOfSample.getValue()));
+			sampleTypePanelsExists.add(sampleTypePanel);
+			SampleTypePanel sampleTypePanelInactive = new SampleTypePanel(typeOfSample.getValue());
+			sampleTypePanelInactive.setPanels(inactiveSampleTypePanelMap.get(typeOfSample.getValue()));
+			sampleTypePanelsInactive.add(sampleTypePanelInactive);
+		}
+		try {
+			PropertyUtils.setProperty(form, "existingPanelList", sampleTypePanelsExists);
+			PropertyUtils.setProperty(form, "inactivePanelList", sampleTypePanelsInactive);
+		} catch (IllegalAccessException | InvocationTargetException | NoSuchMethodException e) {
+			// TODO Auto-generated catch block
+			e.printStackTrace();
+		}
+
+		return findForward(forward, form);
+	}
+
+	private String getExistingTestNames(List<Panel> panels, ConfigurationProperties.LOCALE locale) {
+		StringBuilder builder = new StringBuilder(NAME_SEPARATOR);
+
+		for (Panel panel : panels) {
+			builder.append(LocalizationService.getLocalizationValueByLocal(locale, panel.getLocalization()));
+			builder.append(NAME_SEPARATOR);
+		}
+
+		return builder.toString();
+	}
+
+	@RequestMapping(value = "/PanelCreate", method = RequestMethod.POST)
+	public ModelAndView postPanelCreate(HttpServletRequest request, @ModelAttribute("form") PanelCreateForm form)
+			throws Exception {
+
+		String forward = FWD_SUCCESS_INSERT;
+
+		BaseErrors errors = new BaseErrors();
+
+		RoleDAO roleDAO = new RoleDAOImpl();
+		RoleModuleDAOImpl roleModuleDAO = new RoleModuleDAOImpl();
+		SystemModuleDAO systemModuleDAO = new SystemModuleDAOImpl();
+		String identifyingName = form.getString("panelEnglishName");
+		String sampleTypeId = form.getString("sampleTypeId");
+		String userId = getSysUserId(request);
+
+		Localization localization = createLocalization(form.getString("panelFrenchName"), identifyingName, userId);
+
+		Panel panel = createPanel(identifyingName, userId);
+		SystemModule workplanModule = createSystemModule("Workplan", identifyingName, userId);
+		SystemModule resultModule = createSystemModule("LogbookResults", identifyingName, userId);
+		SystemModule validationModule = createSystemModule("ResultValidation", identifyingName, userId);
+
+		Role resultsEntryRole = roleDAO.getRoleByName("Results entry");
+		Role validationRole = roleDAO.getRoleByName("Validator");
+
+		RoleModule workplanResultModule = createRoleModule(userId, workplanModule, resultsEntryRole);
+		RoleModule resultResultModule = createRoleModule(userId, resultModule, resultsEntryRole);
+		RoleModule validationValidationModule = createRoleModule(userId, validationModule, validationRole);
+
+		Transaction tx = HibernateUtil.getSession().beginTransaction();
+
+		try {
+			new LocalizationDAOImpl().insert(localization);
+			panel.setLocalization(localization);
+			new PanelDAOImpl().insert(panel);
+
+			TypeOfSamplePanel typeOfSamplePanel = createTypeOfSamplePanel(sampleTypeId, panel, userId);
+			new TypeOfSamplePanelDAOImpl().insertData(typeOfSamplePanel);
+
+			systemModuleDAO.insertData(workplanModule);
+			systemModuleDAO.insertData(resultModule);
+			systemModuleDAO.insertData(validationModule);
+			roleModuleDAO.insertData(workplanResultModule);
+			roleModuleDAO.insertData(resultResultModule);
+			roleModuleDAO.insertData(validationValidationModule);
+
+			tx.commit();
+
+		} catch (LIMSRuntimeException lre) {
+			tx.rollback();
+			lre.printStackTrace();
+		} finally {
+			HibernateUtil.closeSession();
+		}
+
+		DisplayListService.refreshList(DisplayListService.ListType.PANELS);
+		DisplayListService.refreshList(DisplayListService.ListType.PANELS_INACTIVE);
+
+		return findForward(forward, form);
+	}
+
+	private Localization createLocalization(String french, String english, String currentUserId) {
+		Localization localization = new Localization();
+		localization.setEnglish(english);
+		localization.setFrench(french);
+		localization.setDescription("panel name");
+		localization.setSysUserId(currentUserId);
+		return localization;
+	}
+
+	private RoleModule createRoleModule(String userId, SystemModule workplanModule, Role role) {
+		RoleModule roleModule = new RoleModule();
+		roleModule.setRole(role);
+		roleModule.setSystemModule(workplanModule);
+		roleModule.setSysUserId(userId);
+		roleModule.setHasAdd("Y");
+		roleModule.setHasDelete("Y");
+		roleModule.setHasSelect("Y");
+		roleModule.setHasUpdate("Y");
+		return roleModule;
+	}
+
+	private Panel createPanel(String identifyingName, String userId) {
+		Panel panel = new Panel();
+		panel.setDescription(identifyingName);
+		panel.setPanelName(identifyingName);
+		panel.setIsActive("N");
+		panel.setSortOrderInt(Integer.MAX_VALUE);
+		panel.setSysUserId(userId);
+		return panel;
+	}
+
+	private TypeOfSamplePanel createTypeOfSamplePanel(String sampleTypeId, Panel panel, String userId) {
+		TypeOfSamplePanel sampleTypePanel = new TypeOfSamplePanel();
+		sampleTypePanel.setPanelId(panel.getId());
+		sampleTypePanel.setTypeOfSampleId(sampleTypeId);
+		sampleTypePanel.setSysUserId(userId);
+		return sampleTypePanel;
+	}
+
+	private SystemModule createSystemModule(String menuItem, String identifyingName, String userId) {
+		SystemModule module = new SystemModule();
+		module.setSystemModuleName(menuItem + ":" + identifyingName);
+		module.setDescription(menuItem + "=>panel=>" + identifyingName);
+		module.setSysUserId(userId);
+		module.setHasAddFlag("Y");
+		module.setHasDeleteFlag("Y");
+		module.setHasSelectFlag("Y");
+		module.setHasUpdateFlag("Y");
+		return module;
+	}
+
+	@Override
+	protected String findLocalForward(String forward) {
+		if (FWD_SUCCESS.equals(forward)) {
+			return "panelCreateDefinition";
+		} else if (FWD_SUCCESS_INSERT.equals(forward)) {
+			return "redirect:/PanelCreate.do";
+		} else {
+			return "PageNotFound";
+		}
+	}
+
+	@Override
+	protected String getPageTitleKey() {
+		return null;
+	}
+
+	@Override
+	protected String getPageSubtitleKey() {
+		return null;
+	}
 }
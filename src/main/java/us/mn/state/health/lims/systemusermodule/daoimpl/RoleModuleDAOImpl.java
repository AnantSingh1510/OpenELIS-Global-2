--- conflicted
+++ resolved
@@ -334,13 +334,9 @@
 		return list;
 	}
 
-<<<<<<< HEAD
-	public boolean duplicateRoleModuleExists(PermissionModule roleModule) throws LIMSRuntimeException {
-=======
 	@Override
 	public boolean duplicateRoleModuleExists(RoleModule roleModule) throws LIMSRuntimeException {
 
->>>>>>> 08efeebf
 		try {
 
 			List list;

--- conflicted
+++ resolved
@@ -22,13 +22,7 @@
 import java.util.List;
 import java.util.Scanner;
 
-<<<<<<< HEAD
 import spring.mine.internationalization.MessageUtil;
-=======
-import org.hibernate.Hibernate;
-import org.springframework.transaction.annotation.Transactional;
-
->>>>>>> 60d4d779
 import us.mn.state.health.lims.common.log.LogEvent;
 
 public class BaseObject implements Serializable, Cloneable {
@@ -44,13 +38,14 @@
 	public BaseObject() {
 	}
 
+	@Override
 	public Object clone() throws CloneNotSupportedException {
 		return super.clone();
 	}
 
 	/**
 	 * Returns the lastupdated.
-	 * 
+	 *
 	 * @return Date
 	 */
 	public Timestamp getLastupdated() {
@@ -59,9 +54,8 @@
 
 	/**
 	 * Sets the lastupdated.
-	 * 
-	 * @param lastupdated
-	 *            The lastupdated to set
+	 *
+	 * @param lastupdated The lastupdated to set
 	 */
 	public void setLastupdated(Timestamp lastupdated) {
 		setOriginalLastupdated(lastupdated);
@@ -92,7 +86,7 @@
 
 	/**
 	 * Returns the originalLastupdated.
-	 * 
+	 *
 	 * @return Timestamp
 	 */
 	public Timestamp getOriginalLastupdated() {
@@ -101,9 +95,8 @@
 
 	/**
 	 * Sets the originalLastupdated.
-	 * 
-	 * @param originalLastupdated
-	 *            The originalLastupdated to set
+	 *
+	 * @param originalLastupdated The originalLastupdated to set
 	 */
 	private void setOriginalLastupdated(Timestamp originalLastupdated) {
 		if (this.originalLastupdated == null) {
@@ -132,10 +125,10 @@
 	}
 
 	/*
-	 * Gets a localized version of a name. The key is from a database column so
-	 * not all tables will have them. If the localized name is not found then
-	 * the derived class will be asked to supply the name via the protected
-	 * method getDefaultLocaledName()
+	 * Gets a localized version of a name. The key is from a database column so not
+	 * all tables will have them. If the localized name is not found then the
+	 * derived class will be asked to supply the name via the protected method
+	 * getDefaultLocaledName()
 	 */
 	public String getLocalizedName() {
 		if (nameKey != null) {
@@ -143,20 +136,19 @@
 
 			if (localizedName == null || localizedName.equals(nameKey.trim())) {
 				return getDefaultLocalizedName();
-				//return "bo:gln:143:name:" + nameKey;
+				// return "bo:gln:143:name:" + nameKey;
 			} else {
 				return localizedName;
 			}
 		} else {
 			return getDefaultLocalizedName();
-			//return "bo:gln:149:name:" + nameKey;
+			// return "bo:gln:149:name:" + nameKey;
 		}
 
 	}
 
 	/*
-	 * Override if there is a name key column in the database for this
-	 * table/object
+	 * Override if there is a name key column in the database for this table/object
 	 */
 	protected String getDefaultLocalizedName() {
 		return "unknown";
@@ -166,9 +158,9 @@
 	 * A useful routine for sorting any (DB) entity object in Global OpenELIS by
 	 * it's localized name. If it starts with a number, sort by that ("2" comes
 	 * after "1", not after "10". Try not to do this too often, since your are
-	 * looking at strings from the resource file, but if you need a list for a
-	 * UI or a report in local Alphabetical order, this is just the thing to do.
-	 * 
+	 * looking at strings from the resource file, but if you need a list for a UI or
+	 * a report in local Alphabetical order, this is just the thing to do.
+	 *
 	 * @param list
 	 */
 	public static void sortByLocalizedName(List<? extends BaseObject> list) {
@@ -178,6 +170,7 @@
 	private static class ComparatorByLocalizedName implements Comparator<BaseObject> {
 		// if the string starts with a number, sort by that, otherwise sort
 		// using the string.
+		@Override
 		public int compare(BaseObject o0, BaseObject o1) {
 			String ln0 = o0.getLocalizedName();
 			String ln1 = o1.getLocalizedName();

--- conflicted
+++ resolved
@@ -311,13 +311,7 @@
 	}
 
 	public List<IdValuePair> getGenders() {
-<<<<<<< HEAD
-			genders = DisplayListService.getInstance().getList(ListType.GENDERS);
-
-		return genders;
-=======
 		return DisplayListService.getInstance().getList(ListType.GENDERS);
->>>>>>> a947327a
 	}
 
 	public void setPatientTypes(List<PatientType> patientTypes) {

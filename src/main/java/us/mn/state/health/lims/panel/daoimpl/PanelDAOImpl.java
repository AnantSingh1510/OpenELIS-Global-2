--- conflicted
+++ resolved
@@ -197,11 +197,7 @@
 	@Override
 	public void getData(Panel panel) throws LIMSRuntimeException {
 		try {
-<<<<<<< HEAD
-			Panel pan = (Panel) sessionFactory.getCurrentSession().get(Panel.class, panel.getId());
-=======
 			Panel pan = sessionFactory.getCurrentSession().get(Panel.class, panel.getId());
->>>>>>> 08efeebf
 			// sessionFactory.getCurrentSession().flush(); // CSL remove old
 			// sessionFactory.getCurrentSession().clear(); // CSL remove old
 			if (pan != null) {
@@ -220,11 +216,7 @@
 	@Override
 	public Panel getPanelById(String panelId) throws LIMSRuntimeException {
 		try {
-<<<<<<< HEAD
-			Panel panel = (Panel) sessionFactory.getCurrentSession().get(Panel.class, panelId);
-=======
 			Panel panel = sessionFactory.getCurrentSession().get(Panel.class, panelId);
->>>>>>> 08efeebf
 			// closeSession(); // CSL remove old
 			return panel;
 		} catch (HibernateException e) {
@@ -298,11 +290,7 @@
 	public Panel readPanel(String idString) {
 		Panel panel = null;
 		try {
-<<<<<<< HEAD
-			panel = (Panel) sessionFactory.getCurrentSession().get(Panel.class, idString);
-=======
 			panel = sessionFactory.getCurrentSession().get(Panel.class, idString);
->>>>>>> 08efeebf
 			// sessionFactory.getCurrentSession().flush(); // CSL remove old
 			// sessionFactory.getCurrentSession().clear(); // CSL remove old
 		} catch (Exception e) {
@@ -393,10 +381,7 @@
 		return list;
 	}
 
-<<<<<<< HEAD
-=======
-	@Override
->>>>>>> 08efeebf
+	@Override
 	public boolean duplicatePanelExists(Panel panel) throws LIMSRuntimeException {
 		try {
 
@@ -432,10 +417,7 @@
 		}
 	}
 
-<<<<<<< HEAD
-=======
-	@Override
->>>>>>> 08efeebf
+	@Override
 	public boolean duplicatePanelDescriptionExists(Panel panel) throws LIMSRuntimeException {
 		try {
 
@@ -515,10 +497,7 @@
 		}
 	}
 
-<<<<<<< HEAD
-=======
-	@Override
->>>>>>> 08efeebf
+	@Override
 	public void clearIDMaps() {
 		ID_NAME_MAP = null;
 		ID_DESCRIPTION_MAP = null;

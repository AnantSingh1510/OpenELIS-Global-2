package org.openelisglobal.resultvalidation.controller;

import static org.apache.commons.validator.GenericValidator.isBlankOrNull;

import java.lang.reflect.InvocationTargetException;
import java.util.ArrayList;
import java.util.Arrays;
import java.util.Calendar;
import java.util.HashMap;
import java.util.HashSet;
import java.util.List;
import java.util.Map;
import java.util.Set;

import javax.servlet.http.HttpServletRequest;

import org.openelisglobal.analysis.service.AnalysisService;
import org.openelisglobal.analysis.valueholder.Analysis;
import org.openelisglobal.common.action.IActionConstants;
import org.openelisglobal.common.constants.Constants;
import org.openelisglobal.common.exception.LIMSRuntimeException;
import org.openelisglobal.common.log.LogEvent;
import org.openelisglobal.common.services.DisplayListService;
import org.openelisglobal.common.services.DisplayListService.ListType;
import org.openelisglobal.common.services.IResultSaveService;
import org.openelisglobal.common.services.IStatusService;
import org.openelisglobal.common.services.ResultSaveService;
import org.openelisglobal.common.services.StatusService.AnalysisStatus;
import org.openelisglobal.common.services.beanAdapters.ResultSaveBeanAdapter;
import org.openelisglobal.common.services.registration.ValidationUpdateRegister;
import org.openelisglobal.common.services.registration.interfaces.IResultUpdate;
import org.openelisglobal.common.services.serviceBeans.ResultSaveBean;
import org.openelisglobal.common.util.ConfigurationProperties;
import org.openelisglobal.common.util.IdValuePair;
import org.openelisglobal.common.util.validator.GenericValidator;
import org.openelisglobal.common.validator.BaseErrors;
import org.openelisglobal.dataexchange.orderresult.OrderResponseWorker.Event;
import org.openelisglobal.internationalization.MessageUtil;
import org.openelisglobal.note.service.NoteService;
import org.openelisglobal.note.service.NoteServiceImpl.NoteType;
import org.openelisglobal.note.valueholder.Note;
import org.openelisglobal.patient.valueholder.Patient;
import org.openelisglobal.referencetables.service.ReferenceTablesService;
import org.openelisglobal.reports.service.DocumentTrackService;
import org.openelisglobal.reports.service.DocumentTypeService;
import org.openelisglobal.reports.valueholder.DocumentTrack;
import org.openelisglobal.result.action.util.ResultSet;
import org.openelisglobal.result.valueholder.Result;
import org.openelisglobal.resultvalidation.action.util.ResultValidationPaging;
import org.openelisglobal.resultvalidation.bean.AnalysisItem;
import org.openelisglobal.resultvalidation.form.ResultValidationForm;
import org.openelisglobal.resultvalidation.service.ResultValidationService;
import org.openelisglobal.resultvalidation.util.ResultValidationSaveService;
import org.openelisglobal.resultvalidation.util.ResultsValidationUtility;
import org.openelisglobal.role.service.RoleService;
import org.openelisglobal.sample.valueholder.Sample;
import org.openelisglobal.samplehuman.service.SampleHumanService;
import org.openelisglobal.spring.util.SpringContext;
import org.openelisglobal.systemuser.service.SystemUserService;
import org.openelisglobal.systemuser.service.UserService;
import org.openelisglobal.systemuser.valueholder.SystemUser;
import org.openelisglobal.test.service.TestSectionService;
import org.openelisglobal.test.valueholder.TestSection;
import org.openelisglobal.testresult.service.TestResultService;
import org.openelisglobal.testresult.valueholder.TestResult;
import org.openelisglobal.typeoftestresult.service.TypeOfTestResultServiceImpl;
import org.springframework.beans.factory.annotation.Autowired;
import org.springframework.stereotype.Controller;
import org.springframework.validation.BindingResult;
import org.springframework.validation.Errors;
import org.springframework.validation.annotation.Validated;
import org.springframework.web.bind.WebDataBinder;
import org.springframework.web.bind.annotation.InitBinder;
import org.springframework.web.bind.annotation.ModelAttribute;
import org.springframework.web.bind.annotation.RequestMapping;
import org.springframework.web.bind.annotation.RequestMethod;
import org.springframework.web.servlet.ModelAndView;
import org.springframework.web.servlet.mvc.support.RedirectAttributes;

@Controller
public class AccessionValidationRangeController extends BaseResultValidationController {
<<<<<<< HEAD
	@Autowired
	private UserService userService;
	@Autowired
	private RoleService roleService;

	private static final String[] ALLOWED_FIELDS = new String[] { "testSectionId", "paging.currentPage", "testSection",
			"testName", "resultList*.accessionNumber", "resultList*.analysisId", "resultList*.testId",
			"resultList*.sampleId", "resultList*.resultType", "resultList*.sampleGroupingNumber", "resultList*.noteId",
			"resultList*.resultId", "resultList*.hasQualifiedResult", "resultList*.sampleIsAccepted",
			"resultList*.sampleIsRejected", "resultList*.result", "resultList*.qualifiedResultValue",
			"resultList*.multiSelectResultValues", "resultList*.isAccepted", "resultList*.isRejected",
			"resultList*.note" };

	// autowiring not needed, using constructor injection
	private AnalysisService analysisService;
	private TestResultService testResultService;
	private SampleHumanService sampleHumanService;
	private DocumentTrackService documentTrackService;
	private TestSectionService testSectionService;
	private SystemUserService systemUserService;
	private ResultValidationService resultValidationService;
	private NoteService noteService;

	private final String RESULT_SUBJECT = "Result Note";
	private final String RESULT_TABLE_ID;
	private final String RESULT_REPORT_ID;

	public AccessionValidationRangeController(AnalysisService analysisService, TestResultService testResultService,
			SampleHumanService sampleHumanService, DocumentTrackService documentTrackService,
			TestSectionService testSectionService, SystemUserService systemUserService,
			ReferenceTablesService referenceTablesService, DocumentTypeService documentTypeService,
			ResultValidationService resultValidationService, NoteService noteService) {

		this.analysisService = analysisService;
		this.testResultService = testResultService;
		this.sampleHumanService = sampleHumanService;
		this.documentTrackService = documentTrackService;
		this.testSectionService = testSectionService;
		this.systemUserService = systemUserService;
		this.resultValidationService = resultValidationService;
		this.noteService = noteService;

		RESULT_TABLE_ID = referenceTablesService.getReferenceTableByName("RESULT").getId();
		RESULT_REPORT_ID = documentTypeService.getDocumentTypeByName("resultExport").getId();
	}

	@InitBinder
	public void initBinder(WebDataBinder binder) {
		binder.setAllowedFields(ALLOWED_FIELDS);
	}

	@RequestMapping(value = { "/AccessionValidationRange", "/ResultValidationByTestDate" }, method = RequestMethod.GET)
	public ModelAndView showAccessionValidationRange(HttpServletRequest request,
			@ModelAttribute("form") @Validated(ResultValidationForm.ResultValidation.class) ResultValidationForm oldForm)
			throws IllegalAccessException, InvocationTargetException, NoSuchMethodException {

		ResultValidationForm newForm = new ResultValidationForm();
		if (request.getParameter("accessionNumber") != null) {
			newForm.setAccessionNumber(request.getParameter("accessionNumber"));
		} else if (request.getParameter("date") != null) {
			newForm.setTestDate(request.getParameter("date"));
		}
		newForm.setTestSectionId(oldForm.getTestSectionId());
		newForm.setTestSection(oldForm.getTestSection());
		return getResultValidation(request, newForm);
	}

	private ModelAndView getResultValidation(HttpServletRequest request, ResultValidationForm form)
			throws IllegalAccessException, InvocationTargetException, NoSuchMethodException {

		request.getSession().setAttribute(SAVE_DISABLED, "true");

		ResultValidationPaging paging = new ResultValidationPaging();
		String newPage = request.getParameter("page");

		TestSection ts = null;
		form.setSearchFinished(false);

		if (GenericValidator.isBlankOrNull(newPage)) {

			// load testSections for drop down
			String resultsRoleId = roleService.getRoleByName(Constants.ROLE_VALIDATION).getId();
			List<IdValuePair> testSections = userService.getUserTestSections(getSysUserId(request), resultsRoleId);
			form.setTestSections(testSections);
			form.setTestSectionsByName(DisplayListService.getInstance().getList(ListType.TEST_SECTION_BY_NAME));

			if (!GenericValidator.isBlankOrNull(form.getTestSectionId())) {
				ts = testSectionService.get(form.getTestSectionId());
			}

			List<AnalysisItem> resultList;
			List<AnalysisItem> filteredresultList = new ArrayList<>();
			ResultsValidationUtility resultsValidationUtility = SpringContext.getBean(ResultsValidationUtility.class);
			if (request.getRequestURI().contains("AccessionValidationRange")) {
				setRequestType(ts == null ? MessageUtil.getMessage("validation.range.title") : ts.getLocalizedName());
			} else if (request.getRequestURI().contains("ResultValidationByTestDate")) {
				setRequestType(ts == null ? MessageUtil.getMessage("validation.date.title") : ts.getLocalizedName());
			}
			if (!(GenericValidator.isBlankOrNull(form.getTestSectionId())
					&& GenericValidator.isBlankOrNull(form.getAccessionNumber())
					&& GenericValidator.isBlankOrNull(form.getTestDate()))) {

				resultList = resultsValidationUtility.getResultValidationList(getValidationStatus(),
						form.getTestSectionId(), form.getAccessionNumber(), form.getTestDate());
				filteredresultList = userService.filterAnalysisResultsByLabUnitRoles(getSysUserId(request), resultList,
						Constants.ROLE_VALIDATION);
				request.setAttribute("pageSize", filteredresultList.size());
				form.setSearchFinished(true);
			} else {
				resultList = new ArrayList<>();
			}
			paging.setDatabaseResults(request, form, filteredresultList);
		} else {
			paging.page(request, form, Integer.parseInt(newPage));
		}

		addFlashMsgsToRequest(request);
		return findForward(FWD_SUCCESS, form);
	}

	public List<Integer> getValidationStatus() {
		List<Integer> validationStatus = new ArrayList<>();
		validationStatus.add(Integer
				.parseInt(SpringContext.getBean(IStatusService.class).getStatusID(AnalysisStatus.TechnicalAcceptance)));
		if (ConfigurationProperties.getInstance()
				.isPropertyValueEqual(ConfigurationProperties.Property.VALIDATE_REJECTED_TESTS, "true")) {
			validationStatus.add(Integer.parseInt(
					SpringContext.getBean(IStatusService.class).getStatusID(AnalysisStatus.TechnicalRejected)));
		}

		return validationStatus;
	}

	@RequestMapping(value = "/AccessionValidationRange", method = RequestMethod.POST)
	public ModelAndView showAccessionValidationRangeSave(HttpServletRequest request,
			@ModelAttribute("form") @Validated(ResultValidationForm.ResultValidation.class) ResultValidationForm form,
			BindingResult result, RedirectAttributes redirectAttributes)
			throws IllegalAccessException, InvocationTargetException, NoSuchMethodException {
		if ("true".equals(request.getParameter("pageResults"))) {
			return getResultValidation(request, form);
		}
		form.setSearchFinished(false);

		if (result.hasErrors()) {
			saveErrors(result);
			return findForward(FWD_FAIL_INSERT, form);
		}
		String forward = FWD_SUCCESS_INSERT;
		List<IResultUpdate> updaters = ValidationUpdateRegister.getRegisteredUpdaters();
		boolean areListeners = !updaters.isEmpty();

		request.getSession().setAttribute(SAVE_DISABLED, "true");

		List<Result> checkPagedResults = (List<Result>) request.getSession()
				.getAttribute(IActionConstants.RESULTS_SESSION_CACHE);
		List<Result> checkResults = (List<Result>) checkPagedResults.get(0);
		if (checkResults.size() == 0) {
			LogEvent.logDebug(this.getClass().getName(), "ResultValidation()", "Attempted save of stale page.");
=======
    @Autowired
    private UserService userService;
    @Autowired
    private RoleService roleService;

    private static final String[] ALLOWED_FIELDS = new String[] { "testSectionId", "paging.currentPage", "testSection",
            "testName", "resultList*.accessionNumber", "resultList*.analysisId", "resultList*.testId",
            "resultList*.sampleId", "resultList*.resultType", "resultList*.sampleGroupingNumber", "resultList*.noteId",
            "resultList*.resultId", "resultList*.hasQualifiedResult", "resultList*.sampleIsAccepted",
            "resultList*.sampleIsRejected", "resultList*.result", "resultList*.qualifiedResultValue",
            "resultList*.multiSelectResultValues", "resultList*.isAccepted", "resultList*.isRejected",
            "resultList*.note" };

    // autowiring not needed, using constructor injection
    private AnalysisService analysisService;
    private TestResultService testResultService;
    private SampleHumanService sampleHumanService;
    private DocumentTrackService documentTrackService;
    private TestSectionService testSectionService;
    private SystemUserService systemUserService;
    private ResultValidationService resultValidationService;
    private NoteService noteService;

    private final String RESULT_SUBJECT = "Result Note";
    private final String RESULT_TABLE_ID;
    private final String RESULT_REPORT_ID;

    public AccessionValidationRangeController(AnalysisService analysisService, TestResultService testResultService,
            SampleHumanService sampleHumanService, DocumentTrackService documentTrackService,
            TestSectionService testSectionService, SystemUserService systemUserService,
            ReferenceTablesService referenceTablesService, DocumentTypeService documentTypeService,
            ResultValidationService resultValidationService, NoteService noteService) {

        this.analysisService = analysisService;
        this.testResultService = testResultService;
        this.sampleHumanService = sampleHumanService;
        this.documentTrackService = documentTrackService;
        this.testSectionService = testSectionService;
        this.systemUserService = systemUserService;
        this.resultValidationService = resultValidationService;
        this.noteService = noteService;

        RESULT_TABLE_ID = referenceTablesService.getReferenceTableByName("RESULT").getId();
        RESULT_REPORT_ID = documentTypeService.getDocumentTypeByName("resultExport").getId();
    }

    @InitBinder
    public void initBinder(WebDataBinder binder) {
        binder.setAllowedFields(ALLOWED_FIELDS);
    }

    @RequestMapping(value = { "/AccessionValidationRange", "/ResultValidationByTestDate" }, method = RequestMethod.GET)
    public ModelAndView showAccessionValidationRange(HttpServletRequest request,
            @ModelAttribute("form") @Validated(ResultValidationForm.ResultValidation.class) ResultValidationForm oldForm)
            throws IllegalAccessException, InvocationTargetException, NoSuchMethodException {

        ResultValidationForm newForm = new ResultValidationForm();
        if (request.getParameter("accessionNumber") != null) {
            newForm.setAccessionNumber(request.getParameter("accessionNumber"));
        } else if (request.getParameter("date") != null) {
            newForm.setTestDate(request.getParameter("date"));
        }
        newForm.setTestSectionId(oldForm.getTestSectionId());
        newForm.setTestSection(oldForm.getTestSection());
        return getResultValidation(request, newForm);
    }

    private ModelAndView getResultValidation(HttpServletRequest request, ResultValidationForm form)
            throws IllegalAccessException, InvocationTargetException, NoSuchMethodException {

        request.getSession().setAttribute(SAVE_DISABLED, "true");

        ResultValidationPaging paging = new ResultValidationPaging();
        String newPage = request.getParameter("page");

        TestSection ts = null;
        form.setSearchFinished(false);

        if (GenericValidator.isBlankOrNull(newPage)) {

            // load testSections for drop down
            String resultsRoleId = roleService.getRoleByName(Constants.ROLE_VALIDATION).getId();
            List<IdValuePair> testSections = userService.getUserTestSections(getSysUserId(request), resultsRoleId);
            form.setTestSections(testSections);
            form.setTestSectionsByName(DisplayListService.getInstance().getList(ListType.TEST_SECTION_BY_NAME));

            if (!GenericValidator.isBlankOrNull(form.getTestSectionId())) {
                ts = testSectionService.get(form.getTestSectionId());
            }

            List<AnalysisItem> resultList;
            List<AnalysisItem> filteredresultList = new ArrayList<>();
            ResultsValidationUtility resultsValidationUtility = SpringContext.getBean(ResultsValidationUtility.class);
            if (request.getRequestURI().contains("AccessionValidationRange")) {
                setRequestType(ts == null ? MessageUtil.getMessage("validation.range.title") : ts.getLocalizedName());
            } else if (request.getRequestURI().contains("ResultValidationByTestDate")) {
                setRequestType(ts == null ? MessageUtil.getMessage("validation.date.title") : ts.getLocalizedName());
            }
            if (!(GenericValidator.isBlankOrNull(form.getTestSectionId())
                    && GenericValidator.isBlankOrNull(form.getAccessionNumber())
                    && GenericValidator.isBlankOrNull(form.getTestDate()))) {

                resultList = resultsValidationUtility.getResultValidationList(getValidationStatus(),
                        form.getTestSectionId(), form.getAccessionNumber(), form.getTestDate());
                filteredresultList = userService.filterAnalysisResultsByLabUnitRoles(getSysUserId(request), resultList,
                        Constants.ROLE_VALIDATION);
                request.setAttribute("pageSize", filteredresultList.size());
                form.setSearchFinished(true);
            } else {
                resultList = new ArrayList<>();
            }
            paging.setDatabaseResults(request, form, filteredresultList);
        } else {
            paging.page(request, form, Integer.parseInt(newPage));
        }

        addFlashMsgsToRequest(request);
        return findForward(FWD_SUCCESS, form);
    }

    public List<Integer> getValidationStatus() {
        List<Integer> validationStatus = new ArrayList<>();
        validationStatus.add(Integer
                .parseInt(SpringContext.getBean(IStatusService.class).getStatusID(AnalysisStatus.TechnicalAcceptance)));
        if (ConfigurationProperties.getInstance()
                .isPropertyValueEqual(ConfigurationProperties.Property.VALIDATE_REJECTED_TESTS, "true")) {
            validationStatus.add(Integer.parseInt(
                    SpringContext.getBean(IStatusService.class).getStatusID(AnalysisStatus.TechnicalRejected)));
        }

        return validationStatus;
    }

    @RequestMapping(value = "/AccessionValidationRange", method = RequestMethod.POST)
    public ModelAndView showAccessionValidationRangeSave(HttpServletRequest request,
            @ModelAttribute("form") @Validated(ResultValidationForm.ResultValidation.class) ResultValidationForm form,
            BindingResult result, RedirectAttributes redirectAttributes)
            throws IllegalAccessException, InvocationTargetException, NoSuchMethodException {
        if ("true".equals(request.getParameter("pageResults"))) {
            return getResultValidation(request, form);
        }
        form.setSearchFinished(false);

        if (result.hasErrors()) {
            saveErrors(result);
            return findForward(FWD_FAIL_INSERT, form);
        }
        String forward = FWD_SUCCESS_INSERT;
        List<IResultUpdate> updaters = ValidationUpdateRegister.getRegisteredUpdaters();
        boolean areListeners = !updaters.isEmpty();

        request.getSession().setAttribute(SAVE_DISABLED, "true");

        List<Result> checkPagedResults = (List<Result>) request.getSession()
                .getAttribute(IActionConstants.RESULTS_SESSION_CACHE);
        List<Result> checkResults = (List<Result>) checkPagedResults.get(0);
        if (checkResults.size() == 0) {
            LogEvent.logDebug(this.getClass().getSimpleName(), "ResultValidation()", "Attempted save of stale page.");
>>>>>>> 6b265d3f
//            Errors errors = new BaseErrors();
//            errors.reject("alert.error", "An error occured while saving");
//            saveErrors(errors);
			redirectAttributes.addFlashAttribute(FWD_FAIL_INSERT, true);
			return findForward(FWD_SUCCESS_INSERT, form);
//            return new ModelAndView("redirect:/ResultValidation?blank=true");
		}

		ResultValidationPaging paging = new ResultValidationPaging();
		paging.updatePagedResults(request, form);
		List<AnalysisItem> resultItemList = paging.getResults(request);

		String testSectionName = form.getTestSection();
		String testName = form.getTestName();
		setRequestType(testSectionName);
		// ----------------------
		String url = request.getRequestURL().toString();

		Errors errors = validateModifiedItems(resultItemList);

		if (errors.hasErrors()) {
			saveErrors(errors);
			return findForward(FWD_VALIDATION_ERROR, form);
		}

		createSystemUser();

		// Update Lists
		List<Analysis> analysisUpdateList = new ArrayList<>();
		ArrayList<Sample> sampleUpdateList = new ArrayList<>();
		ArrayList<Note> noteUpdateList = new ArrayList<>();
		ArrayList<Result> resultUpdateList = new ArrayList<>();
		List<Result> deletableList = new ArrayList<>();

		// wrapper object for holding modifedResultSet and newResultSet
		IResultSaveService resultSaveService = new ResultValidationSaveService();

//        if (testSectionName.equals("serology")) {
//            createUpdateElisaList(resultItemList, analysisUpdateList);
//        } else {
		createUpdateList(resultItemList, analysisUpdateList, resultUpdateList, noteUpdateList, deletableList,
				resultSaveService, areListeners);
//        }

<<<<<<< HEAD
		try {
			resultValidationService.persistdata(deletableList, analysisUpdateList, resultUpdateList, resultItemList,
					sampleUpdateList, noteUpdateList, resultSaveService, updaters, getSysUserId(request));
		} catch (LIMSRuntimeException e) {
			LogEvent.logErrorStack(e);
		}
=======
        try {
            resultValidationService.persistdata(deletableList, analysisUpdateList, resultUpdateList, resultItemList,
                    sampleUpdateList, noteUpdateList, resultSaveService, updaters, getSysUserId(request));
        } catch (LIMSRuntimeException e) {
            LogEvent.logError(e);
        }
>>>>>>> 6b265d3f

		for (IResultUpdate updater : updaters) {

//            updater.postTransactionalCommitUpdate(resultSaveService);
		}

		// route save back to RetroC specific ResultValidationRetroCAction
		// if
		// (ConfigurationProperties.getInstance().isPropertyValueEqual(Property.configurationName,
		// "CI RetroCI"))
		if (url.contains("RetroC")) {
			forward = "successRetroC";
		}

		redirectAttributes.addFlashAttribute(FWD_SUCCESS, true);
		if (isBlankOrNull(testSectionName)) {
			return findForward(forward, form);
		} else {
			Map<String, String> params = new HashMap<>();
			params.put("type", testSectionName);
			params.put("test", testName);
			params.put("forward", forward);

			return getForwardWithParameters(findForward(forward, form), params);
		}
	}

	private Errors validateModifiedItems(List<AnalysisItem> resultItemList) {
		Errors errors = new BaseErrors();

		for (AnalysisItem item : resultItemList) {
			Errors errorList = new BaseErrors();
			validateQuantifiableItems(item, errorList);

			if (errorList.hasErrors()) {
				StringBuilder augmentedAccession = new StringBuilder(item.getAccessionNumber());
				augmentedAccession.append(" : ");
				augmentedAccession.append(item.getTestName());
				String errorMsg = "errors.followingAccession";
				errors.reject(errorMsg, new String[] { augmentedAccession.toString() }, errorMsg);
				errors.addAllErrors(errorList);

			}
		}

		return errors;
	}

	public void validateQuantifiableItems(AnalysisItem analysisItem, Errors errorList) {
		if (analysisItem.isHasQualifiedResult() && isBlankOrNull(analysisItem.getQualifiedResultValue())
				&& analysisItemWillBeUpdated(analysisItem)) {
			errorList.reject("errors.missing.result.details", new String[] { "Result" },
					"errors.missing.result.details");
		}
		// verify that qualifiedResultValue has been entered if required
		if (!isBlankOrNull(analysisItem.getQualifiedDictionaryId())) {
			String[] qualifiedDictionaryIds = analysisItem.getQualifiedDictionaryId().replace("[", "").replace("]", "")
					.split(",");
			Set<String> qualifiedDictIdsSet = new HashSet<>(Arrays.asList(qualifiedDictionaryIds));

			if (qualifiedDictIdsSet.contains(analysisItem.getResult())
					&& isBlankOrNull(analysisItem.getQualifiedResultValue())) {
				errorList.reject("errors.missing.result.details", new String[] { "Result" },
						"errors.missing.result.details");

			}

		}

	}

	private void createUpdateList(List<AnalysisItem> analysisItems, List<Analysis> analysisUpdateList,
			List<Result> resultUpdateList, List<Note> noteUpdateList, List<Result> deletableList,
			IResultSaveService resultValidationSave, boolean areListeners) {

		List<String> analysisIdList = new ArrayList<>();

		for (AnalysisItem analysisItem : analysisItems) {
			if (!analysisItem.isReadOnly() && analysisItemWillBeUpdated(analysisItem)) {

				Analysis analysis = analysisService.get(analysisItem.getAnalysisId());
				analysis.setSysUserId(getSysUserId(request));

				if (!analysisIdList.contains(analysis.getId())) {

					if (analysisItem.getIsAccepted()) {
						analysis.setStatusId(
								SpringContext.getBean(IStatusService.class).getStatusID(AnalysisStatus.Finalized));
						analysis.setReleasedDate(new java.sql.Date(Calendar.getInstance().getTimeInMillis()));
						analysisIdList.add(analysis.getId());
						analysisUpdateList.add(analysis);
					}

					if (analysisItem.getIsRejected()) {
						analysis.setStatusId(SpringContext.getBean(IStatusService.class)
								.getStatusID(AnalysisStatus.BiologistRejected));
						analysisIdList.add(analysis.getId());
						analysisUpdateList.add(analysis);
					}
				}

				createNeededNotes(analysisItem, analysis, noteUpdateList);

				if (areResults(analysisItem)) {
					List<Result> results = createResultFromAnalysisItem(analysisItem, analysis, analysis,
							noteUpdateList, deletableList);
					for (Result result : results) {
						resultUpdateList.add(result);

						if (areListeners) {
							addResultSets(analysis, result, resultValidationSave);
						}
					}
				}
			}
		}
	}

	private void createNeededNotes(AnalysisItem analysisItem, Analysis analysis, List<Note> noteUpdateList) {
		if (analysisItem.getIsRejected()) {
			Note note = noteService.createSavableNote(analysis, NoteType.INTERNAL,
					MessageUtil.getMessage("validation.note.retest"), RESULT_SUBJECT, getSysUserId(request));
			noteUpdateList.add(note);
		}

		if (!GenericValidator.isBlankOrNull(analysisItem.getNote())) {
			NoteType noteType = analysisItem.getIsAccepted() ? NoteType.EXTERNAL : NoteType.INTERNAL;
			Note note = noteService.createSavableNote(analysis, noteType, analysisItem.getNote(), RESULT_SUBJECT,
					getSysUserId(request));
			noteUpdateList.add(note);
		}
	}

	private void addResultSets(Analysis analysis, Result result, IResultSaveService resultValidationSave) {
		Sample sample = analysis.getSampleItem().getSample();
		Patient patient = sampleHumanService.getPatientForSample(sample);
		if (finalResultAlreadySent(result)) {
			result.setResultEvent(Event.CORRECTION);
			resultValidationSave.getModifiedResults()
					.add(new ResultSet(result, null, null, patient, sample, null, false));
		} else {
			result.setResultEvent(Event.FINAL_RESULT);
			resultValidationSave.getNewResults().add(new ResultSet(result, null, null, patient, sample, null, false));
		}
	}

	// TO DO bug falsely triggered when preliminary result is sent, fails, retries
	// and succeeds
	private boolean finalResultAlreadySent(Result result) {
		List<DocumentTrack> documents = documentTrackService.getByTypeRecordAndTable(RESULT_REPORT_ID, RESULT_TABLE_ID,
				result.getId());
		return documents.size() > 0;
	}

	private boolean analysisItemWillBeUpdated(AnalysisItem analysisItem) {
		return analysisItem.getIsAccepted() || analysisItem.getIsRejected();
	}

	private void createUpdateElisaList(List<AnalysisItem> resultItems, List<Analysis> analysisUpdateList) {

		for (AnalysisItem resultItem : resultItems) {

			if (resultItem.getIsAccepted()) {

				List<Analysis> acceptedAnalysisList = createAnalysisFromElisaAnalysisItem(resultItem);

				for (Analysis analysis : acceptedAnalysisList) {
					analysis.setStatusId(
							SpringContext.getBean(IStatusService.class).getStatusID(AnalysisStatus.Finalized));
					analysisUpdateList.add(analysis);
				}
			}

			if (resultItem.getIsRejected()) {
				List<Analysis> rejectedAnalysisList = createAnalysisFromElisaAnalysisItem(resultItem);

				for (Analysis analysis : rejectedAnalysisList) {
					analysis.setStatusId(
							SpringContext.getBean(IStatusService.class).getStatusID(AnalysisStatus.BiologistRejected));
					analysisUpdateList.add(analysis);
				}

			}
		}
	}

	private List<Analysis> createAnalysisFromElisaAnalysisItem(AnalysisItem analysisItem) {

		List<Analysis> analysisList = new ArrayList<>();

		Analysis analysis = new Analysis();

		if (!isBlankOrNull(analysisItem.getMurexResult())) {
			analysis = getAnalysisFromId(analysisItem.getMurexAnalysisId());
			analysisList.add(analysis);
		}
		if (!isBlankOrNull(analysisItem.getBiolineResult())) {
			analysis = getAnalysisFromId(analysisItem.getBiolineAnalysisId());
			analysisList.add(analysis);
		}
		if (!isBlankOrNull(analysisItem.getIntegralResult())) {
			analysis = getAnalysisFromId(analysisItem.getIntegralAnalysisId());
			analysisList.add(analysis);
		}
		if (!isBlankOrNull(analysisItem.getGenscreenResult())) {
			analysis = getAnalysisFromId(analysisItem.getGenscreenAnalysisId());
			analysisList.add(analysis);
		}
		if (!isBlankOrNull(analysisItem.getVironostikaResult())) {
			analysis = getAnalysisFromId(analysisItem.getVironostikaAnalysisId());
			analysisList.add(analysis);
		}
		if (!isBlankOrNull(analysisItem.getGenieIIResult())) {
			analysis = getAnalysisFromId(analysisItem.getGenieIIAnalysisId());
			analysisList.add(analysis);
		}
		if (!isBlankOrNull(analysisItem.getGenieII10Result())) {
			analysis = getAnalysisFromId(analysisItem.getGenieII10AnalysisId());
			analysisList.add(analysis);
		}
		if (!isBlankOrNull(analysisItem.getGenieII100Result())) {
			analysis = getAnalysisFromId(analysisItem.getGenieII100AnalysisId());
			analysisList.add(analysis);
		}
		if (!isBlankOrNull(analysisItem.getWesternBlot1Result())) {
			analysis = getAnalysisFromId(analysisItem.getWesternBlot1AnalysisId());
			analysisList.add(analysis);
		}
		if (!isBlankOrNull(analysisItem.getWesternBlot2Result())) {
			analysis = getAnalysisFromId(analysisItem.getWesternBlot2AnalysisId());
			analysisList.add(analysis);
		}
		if (!isBlankOrNull(analysisItem.getP24AgResult())) {
			analysis = getAnalysisFromId(analysisItem.getP24AgAnalysisId());
			analysisList.add(analysis);
		}
		if (!isBlankOrNull(analysisItem.getInnoliaResult())) {
			analysis = getAnalysisFromId(analysisItem.getInnoliaAnalysisId());
			analysisList.add(analysis);
		}

		analysisList.add(analysis);

		return analysisList;
	}

	private Analysis getAnalysisFromId(String id) {
		Analysis analysis = analysisService.get(id);
		analysis.setSysUserId(getSysUserId(request));

		return analysis;
	}

	private List<Result> createResultFromAnalysisItem(AnalysisItem analysisItem, Analysis analysis, Analysis analysis2,
			List<Note> noteUpdateList, List<Result> deletableList) {

		ResultSaveBean bean = ResultSaveBeanAdapter.fromAnalysisItem(analysisItem);
		ResultSaveService resultSaveService = new ResultSaveService(analysis, getSysUserId(request));
		List<Result> results = resultSaveService.createResultsFromTestResultItem(bean, deletableList);
		if (analysisService.patientReportHasBeenDone(analysis) && resultSaveService.isUpdatedResult()) {
			analysis.setCorrectedSincePatientReport(true);
			noteUpdateList.add(noteService.createSavableNote(analysis, NoteType.EXTERNAL,
					MessageUtil.getMessage("note.corrected.result"), RESULT_SUBJECT, getSysUserId(request)));
		}
		return results;
	}

	protected TestResult getTestResult(AnalysisItem analysisItem) {
		TestResult testResult = null;
		if (TypeOfTestResultServiceImpl.ResultType.DICTIONARY.matches(analysisItem.getResultType())) {
			testResult = testResultService.getTestResultsByTestAndDictonaryResult(analysisItem.getTestId(),
					analysisItem.getResult());
		} else {
			List<TestResult> testResultList = testResultService.getActiveTestResultsByTest(analysisItem.getTestId());
			// we are assuming there is only one testResult for a numeric type
			// result
			if (!testResultList.isEmpty()) {
				testResult = testResultList.get(0);
			}
		}
		return testResult;
	}

	private boolean areResults(AnalysisItem item) {
		return !(isBlankOrNull(item.getResult())
				|| (TypeOfTestResultServiceImpl.ResultType.DICTIONARY.matches(item.getResultType())
						&& "0".equals(item.getResult())))
				|| (TypeOfTestResultServiceImpl.ResultType.isMultiSelectVariant(item.getResultType())
						&& !isBlankOrNull(item.getMultiSelectResultValues()));
	}

	private SystemUser createSystemUser() {
		return systemUserService.get(getSysUserId(request));
	}

	@Override
	protected String findLocalForward(String forward) {
		if (FWD_SUCCESS.equals(forward)) {
			return "accessionValidationRangeDefinition";
		} else if (FWD_FAIL.equals(forward)) {
			return "homePageDefinition";
		} else if (FWD_SUCCESS_INSERT.equals(forward)) {
			return "redirect:/AccessionValidationRange";
		} else if (FWD_FAIL_INSERT.equals(forward)) {
			return "homePageDefinition";
		} else if (FWD_VALIDATION_ERROR.equals(forward)) {
			return "accessionValidationRangeDefinition";
		} else {
			return "PageNotFound";
		}
	}
}<|MERGE_RESOLUTION|>--- conflicted
+++ resolved
@@ -79,166 +79,7 @@
 
 @Controller
 public class AccessionValidationRangeController extends BaseResultValidationController {
-<<<<<<< HEAD
-	@Autowired
-	private UserService userService;
-	@Autowired
-	private RoleService roleService;
-
-	private static final String[] ALLOWED_FIELDS = new String[] { "testSectionId", "paging.currentPage", "testSection",
-			"testName", "resultList*.accessionNumber", "resultList*.analysisId", "resultList*.testId",
-			"resultList*.sampleId", "resultList*.resultType", "resultList*.sampleGroupingNumber", "resultList*.noteId",
-			"resultList*.resultId", "resultList*.hasQualifiedResult", "resultList*.sampleIsAccepted",
-			"resultList*.sampleIsRejected", "resultList*.result", "resultList*.qualifiedResultValue",
-			"resultList*.multiSelectResultValues", "resultList*.isAccepted", "resultList*.isRejected",
-			"resultList*.note" };
-
-	// autowiring not needed, using constructor injection
-	private AnalysisService analysisService;
-	private TestResultService testResultService;
-	private SampleHumanService sampleHumanService;
-	private DocumentTrackService documentTrackService;
-	private TestSectionService testSectionService;
-	private SystemUserService systemUserService;
-	private ResultValidationService resultValidationService;
-	private NoteService noteService;
-
-	private final String RESULT_SUBJECT = "Result Note";
-	private final String RESULT_TABLE_ID;
-	private final String RESULT_REPORT_ID;
-
-	public AccessionValidationRangeController(AnalysisService analysisService, TestResultService testResultService,
-			SampleHumanService sampleHumanService, DocumentTrackService documentTrackService,
-			TestSectionService testSectionService, SystemUserService systemUserService,
-			ReferenceTablesService referenceTablesService, DocumentTypeService documentTypeService,
-			ResultValidationService resultValidationService, NoteService noteService) {
-
-		this.analysisService = analysisService;
-		this.testResultService = testResultService;
-		this.sampleHumanService = sampleHumanService;
-		this.documentTrackService = documentTrackService;
-		this.testSectionService = testSectionService;
-		this.systemUserService = systemUserService;
-		this.resultValidationService = resultValidationService;
-		this.noteService = noteService;
-
-		RESULT_TABLE_ID = referenceTablesService.getReferenceTableByName("RESULT").getId();
-		RESULT_REPORT_ID = documentTypeService.getDocumentTypeByName("resultExport").getId();
-	}
-
-	@InitBinder
-	public void initBinder(WebDataBinder binder) {
-		binder.setAllowedFields(ALLOWED_FIELDS);
-	}
-
-	@RequestMapping(value = { "/AccessionValidationRange", "/ResultValidationByTestDate" }, method = RequestMethod.GET)
-	public ModelAndView showAccessionValidationRange(HttpServletRequest request,
-			@ModelAttribute("form") @Validated(ResultValidationForm.ResultValidation.class) ResultValidationForm oldForm)
-			throws IllegalAccessException, InvocationTargetException, NoSuchMethodException {
-
-		ResultValidationForm newForm = new ResultValidationForm();
-		if (request.getParameter("accessionNumber") != null) {
-			newForm.setAccessionNumber(request.getParameter("accessionNumber"));
-		} else if (request.getParameter("date") != null) {
-			newForm.setTestDate(request.getParameter("date"));
-		}
-		newForm.setTestSectionId(oldForm.getTestSectionId());
-		newForm.setTestSection(oldForm.getTestSection());
-		return getResultValidation(request, newForm);
-	}
-
-	private ModelAndView getResultValidation(HttpServletRequest request, ResultValidationForm form)
-			throws IllegalAccessException, InvocationTargetException, NoSuchMethodException {
-
-		request.getSession().setAttribute(SAVE_DISABLED, "true");
-
-		ResultValidationPaging paging = new ResultValidationPaging();
-		String newPage = request.getParameter("page");
-
-		TestSection ts = null;
-		form.setSearchFinished(false);
-
-		if (GenericValidator.isBlankOrNull(newPage)) {
-
-			// load testSections for drop down
-			String resultsRoleId = roleService.getRoleByName(Constants.ROLE_VALIDATION).getId();
-			List<IdValuePair> testSections = userService.getUserTestSections(getSysUserId(request), resultsRoleId);
-			form.setTestSections(testSections);
-			form.setTestSectionsByName(DisplayListService.getInstance().getList(ListType.TEST_SECTION_BY_NAME));
-
-			if (!GenericValidator.isBlankOrNull(form.getTestSectionId())) {
-				ts = testSectionService.get(form.getTestSectionId());
-			}
-
-			List<AnalysisItem> resultList;
-			List<AnalysisItem> filteredresultList = new ArrayList<>();
-			ResultsValidationUtility resultsValidationUtility = SpringContext.getBean(ResultsValidationUtility.class);
-			if (request.getRequestURI().contains("AccessionValidationRange")) {
-				setRequestType(ts == null ? MessageUtil.getMessage("validation.range.title") : ts.getLocalizedName());
-			} else if (request.getRequestURI().contains("ResultValidationByTestDate")) {
-				setRequestType(ts == null ? MessageUtil.getMessage("validation.date.title") : ts.getLocalizedName());
-			}
-			if (!(GenericValidator.isBlankOrNull(form.getTestSectionId())
-					&& GenericValidator.isBlankOrNull(form.getAccessionNumber())
-					&& GenericValidator.isBlankOrNull(form.getTestDate()))) {
-
-				resultList = resultsValidationUtility.getResultValidationList(getValidationStatus(),
-						form.getTestSectionId(), form.getAccessionNumber(), form.getTestDate());
-				filteredresultList = userService.filterAnalysisResultsByLabUnitRoles(getSysUserId(request), resultList,
-						Constants.ROLE_VALIDATION);
-				request.setAttribute("pageSize", filteredresultList.size());
-				form.setSearchFinished(true);
-			} else {
-				resultList = new ArrayList<>();
-			}
-			paging.setDatabaseResults(request, form, filteredresultList);
-		} else {
-			paging.page(request, form, Integer.parseInt(newPage));
-		}
-
-		addFlashMsgsToRequest(request);
-		return findForward(FWD_SUCCESS, form);
-	}
-
-	public List<Integer> getValidationStatus() {
-		List<Integer> validationStatus = new ArrayList<>();
-		validationStatus.add(Integer
-				.parseInt(SpringContext.getBean(IStatusService.class).getStatusID(AnalysisStatus.TechnicalAcceptance)));
-		if (ConfigurationProperties.getInstance()
-				.isPropertyValueEqual(ConfigurationProperties.Property.VALIDATE_REJECTED_TESTS, "true")) {
-			validationStatus.add(Integer.parseInt(
-					SpringContext.getBean(IStatusService.class).getStatusID(AnalysisStatus.TechnicalRejected)));
-		}
-
-		return validationStatus;
-	}
-
-	@RequestMapping(value = "/AccessionValidationRange", method = RequestMethod.POST)
-	public ModelAndView showAccessionValidationRangeSave(HttpServletRequest request,
-			@ModelAttribute("form") @Validated(ResultValidationForm.ResultValidation.class) ResultValidationForm form,
-			BindingResult result, RedirectAttributes redirectAttributes)
-			throws IllegalAccessException, InvocationTargetException, NoSuchMethodException {
-		if ("true".equals(request.getParameter("pageResults"))) {
-			return getResultValidation(request, form);
-		}
-		form.setSearchFinished(false);
-
-		if (result.hasErrors()) {
-			saveErrors(result);
-			return findForward(FWD_FAIL_INSERT, form);
-		}
-		String forward = FWD_SUCCESS_INSERT;
-		List<IResultUpdate> updaters = ValidationUpdateRegister.getRegisteredUpdaters();
-		boolean areListeners = !updaters.isEmpty();
-
-		request.getSession().setAttribute(SAVE_DISABLED, "true");
-
-		List<Result> checkPagedResults = (List<Result>) request.getSession()
-				.getAttribute(IActionConstants.RESULTS_SESSION_CACHE);
-		List<Result> checkResults = (List<Result>) checkPagedResults.get(0);
-		if (checkResults.size() == 0) {
-			LogEvent.logDebug(this.getClass().getName(), "ResultValidation()", "Attempted save of stale page.");
-=======
+
     @Autowired
     private UserService userService;
     @Autowired
@@ -397,7 +238,6 @@
         List<Result> checkResults = (List<Result>) checkPagedResults.get(0);
         if (checkResults.size() == 0) {
             LogEvent.logDebug(this.getClass().getSimpleName(), "ResultValidation()", "Attempted save of stale page.");
->>>>>>> 6b265d3f
 //            Errors errors = new BaseErrors();
 //            errors.reject("alert.error", "An error occured while saving");
 //            saveErrors(errors);
@@ -442,21 +282,13 @@
 				resultSaveService, areListeners);
 //        }
 
-<<<<<<< HEAD
-		try {
-			resultValidationService.persistdata(deletableList, analysisUpdateList, resultUpdateList, resultItemList,
-					sampleUpdateList, noteUpdateList, resultSaveService, updaters, getSysUserId(request));
-		} catch (LIMSRuntimeException e) {
-			LogEvent.logErrorStack(e);
-		}
-=======
+
         try {
             resultValidationService.persistdata(deletableList, analysisUpdateList, resultUpdateList, resultItemList,
                     sampleUpdateList, noteUpdateList, resultSaveService, updaters, getSysUserId(request));
         } catch (LIMSRuntimeException e) {
             LogEvent.logError(e);
         }
->>>>>>> 6b265d3f
 
 		for (IResultUpdate updater : updaters) {
 

--- conflicted
+++ resolved
@@ -174,8 +174,4 @@
 
     int getCountAnalysisByTestSectionAndStatus(String testSectionId, List<Integer> analysisStatusList,
             List<Integer> sampleStatusList);
-<<<<<<< HEAD
-
-=======
->>>>>>> a5f07bb6
 }
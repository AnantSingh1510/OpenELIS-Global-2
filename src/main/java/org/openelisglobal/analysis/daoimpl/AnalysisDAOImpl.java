/**
 * The contents of this file are subject to the Mozilla Public License
 * Version 1.1 (the "License"); you may not use this file except in
 * compliance with the License. You may obtain a copy of the License at
 * http://www.mozilla.org/MPL/
 *
 * Software distributed under the License is distributed on an "AS IS"
 * basis, WITHOUT WARRANTY OF ANY KIND, either express or implied. See the
 * License for the specific language governing rights and limitations under
 * the License.
 *
 * The Original Code is OpenELIS code.
 *
 * Copyright (C) The Minnesota Department of Health.  All Rights Reserved.
 *
 * Contributor(s): CIRG, University of Washington, Seattle WA.
 */
package org.openelisglobal.analysis.daoimpl;

import java.lang.reflect.InvocationTargetException;
import java.sql.Date;
import java.sql.Timestamp;
import java.util.ArrayList;
import java.util.List;
import java.util.Set;
import java.util.Vector;
import java.util.stream.Collectors;

import org.apache.commons.beanutils.PropertyUtils;
import org.apache.commons.validator.GenericValidator;
import org.hibernate.HibernateException;
import org.hibernate.Query;
import org.hibernate.Session;
import org.openelisglobal.analysis.dao.AnalysisDAO;
import org.openelisglobal.analysis.valueholder.Analysis;
import org.openelisglobal.common.daoimpl.BaseDAOImpl;
import org.openelisglobal.common.exception.LIMSRuntimeException;
import org.openelisglobal.common.log.LogEvent;
import org.openelisglobal.common.util.StringUtil;
import org.openelisglobal.common.util.SystemConfiguration;
import org.openelisglobal.result.valueholder.Result;
import org.openelisglobal.sample.valueholder.Sample;
import org.openelisglobal.sampleitem.valueholder.SampleItem;
import org.openelisglobal.test.valueholder.Test;
import org.springframework.stereotype.Component;
import org.springframework.transaction.annotation.Transactional;

/**
 * @author diane benz
 */
@Component
@Transactional
public class AnalysisDAOImpl extends BaseDAOImpl<Analysis, String> implements AnalysisDAO {

    public AnalysisDAOImpl() {
        super(Analysis.class);
    }

//	@Override
//	@SuppressWarnings("rawtypes")
//	public void deleteData(List analyses) throws LIMSRuntimeException {
//		// add to audit trail
//		try {
//
//			for (int i = 0; i < analyses.size(); i++) {
//				Analysis data = (Analysis) analyses.get(i);
//
//				Analysis oldData = readAnalysis(data.getId());
//				Analysis newData = new Analysis();
//
//				String sysUserId = data.getSysUserId();
//				String event = IActionConstants.AUDIT_TRAIL_DELETE;
//				String tableName = "ANALYSIS";
//				auditDAO.saveHistory(newData, oldData, sysUserId, event, tableName);
//			}
//		} catch (RuntimeException e) {
//
//			LogEvent.logError("AnalysisDAOImpl", "AuditTrail deleteData()", e.toString());
//			throw new LIMSRuntimeException("Error in Analysis AuditTrail deleteData()", e);
//		}
//
//		try {
//			for (int i = 0; i < analyses.size(); i++) {
//				Analysis data = (Analysis) analyses.get(i);
//				// bugzilla 2206
//				data = readAnalysis(data.getId());
//				entityManager.unwrap(Session.class).delete(data);
//				// entityManager.unwrap(Session.class).flush(); // CSL remove old
//				// entityManager.unwrap(Session.class).clear(); // CSL remove old
//			}
//		} catch (RuntimeException e) {
//
//			LogEvent.logError("AnalysisDAOImpl", "deleteData()", e.toString());
//			throw new LIMSRuntimeException("Error in Analysis deleteData()", e);
//		}
//	}

    /*
     * Warning: duplicateCheck uses SystemConfiguration setting for excluding status
     * (non-Javadoc)
     *
     * @see org.openelisglobal.analysis.dao.AnalysisDAO#insertData(us.mn.state
     * .health.lims.analysis.valueholder.Analysis, boolean)
     */
//	@Override
//	public boolean insertData(Analysis analysis, boolean duplicateCheck) throws LIMSRuntimeException {
//
//		try {
//
//			if (duplicateCheck) {
//				if (duplicateExists(analysis)) {
//					throw new LIMSDuplicateRecordException("Duplicate record exists for this sample and test "
//							+ analysis.getTest().getTestDisplayValue());
//				}
//			}
//			String id = (String) entityManager.unwrap(Session.class).save(analysis);
//			analysis.setId(id);
//
//			// bugzilla 1824 inserts will be logged in history table
//
//			String sysUserId = analysis.getSysUserId();
//			String tableName = "ANALYSIS";
//			auditDAO.saveNewHistory(analysis, sysUserId, tableName);
//
//		} catch (RuntimeException e) {
//			LogEvent.logError("AnalysisDAOImpl", "insertData()", e.toString());
//			throw new LIMSRuntimeException("Error in Analysis insertData()", e);
//		}
//
//		return true;
//	}

//	@Override
//	public void updateData(Analysis analysis) {
//		updateData(analysis, false);
//	}
//
//	@Override
//	public void updateData(Analysis analysis, boolean skipAuditTrail) throws LIMSRuntimeException {
//		Analysis oldData = readAnalysis(analysis.getId());
//
//		if (!skipAuditTrail) {
//			try {
//
//				String sysUserId = analysis.getSysUserId();
//				String event = IActionConstants.AUDIT_TRAIL_UPDATE;
//				String tableName = "ANALYSIS";
//				auditDAO.saveHistory(analysis, oldData, sysUserId, event, tableName);
//			} catch (RuntimeException e) {
//				LogEvent.logError("AnalysisDAOImpl", "AuditTrail updateData()", e.toString());
//				throw new LIMSRuntimeException("Error in Analysis AuditTrail updateData()", e);
//			}
//		}
//
//		try {
//			entityManager.unwrap(Session.class).merge(analysis);
//			// entityManager.unwrap(Session.class).flush(); // CSL remove old
//			// entityManager.unwrap(Session.class).clear(); // CSL remove old
//			// entityManager.unwrap(Session.class).evict // CSL remove old(analysis);
//			// entityManager.unwrap(Session.class).refresh // CSL remove old(analysis);
//		} catch (RuntimeException e) {
//			LogEvent.logError("AnalysisDAOImpl", "updateData()", e.toString());
//			throw new LIMSRuntimeException("Error in Analysis updateData()", e);
//		}
//	}

    @Override
    @Transactional(readOnly = true)
    public void getData(Analysis analysis) throws LIMSRuntimeException {

        try {
            Analysis analysisClone = entityManager.unwrap(Session.class).get(Analysis.class, analysis.getId());
            if (analysisClone != null) {
                PropertyUtils.copyProperties(analysis, analysisClone);
            } else {
                analysis.setId(null);
            }
        } catch (IllegalAccessException | InvocationTargetException | NoSuchMethodException e) {
            LogEvent.logError(e.toString(), e);
            throw new LIMSRuntimeException("Error in Analysis getData()", e);
        }
    }

//	@Override
//	@SuppressWarnings("rawtypes")
//	public List getAllAnalyses() throws LIMSRuntimeException {
//		List list ;
//		try {
//			String sql = "from Analysis a order by a.id";
//			org.hibernate.Query query = entityManager.unwrap(Session.class).createQuery(sql);
//			list = query.list();
//			// entityManager.unwrap(Session.class).flush(); // CSL remove old
//			// entityManager.unwrap(Session.class).clear(); // CSL remove old
//		} catch (RuntimeException e) {
//
//			LogEvent.logError("AnalysisDAOImpl", "getAllAnalyses()", e.toString());
//			throw new LIMSRuntimeException("Error in Analysis getAllAnalyses()", e);
//		}
//
//		return list;
//	}

//	@Override
//	@SuppressWarnings("rawtypes")
//	public List getPageOfAnalyses(int startingRecNo) throws LIMSRuntimeException {
//		List list ;
//
//		try {
//			// calculate maxRow to be one more than the page size
//			int endingRecNo = startingRecNo + (SystemConfiguration.getInstance().getDefaultPageSize() + 1);
//
//			String sql = "from Analysis a order by a.id";
//			org.hibernate.Query query = entityManager.unwrap(Session.class).createQuery(sql);
//			query.setFirstResult(startingRecNo - 1);
//			query.setMaxResults(endingRecNo - 1);
//
//			list = query.list();
//			// entityManager.unwrap(Session.class).flush(); // CSL remove old
//			// entityManager.unwrap(Session.class).clear(); // CSL remove old
//		} catch (RuntimeException e) {
//
//			LogEvent.logError("AnalysisDAOImpl", "getPageOfAnalyses()", e.toString());
//			throw new LIMSRuntimeException("Error in Analysis getPageOfAnalyses()", e);
//		}
//
//		return list;
//	}

    public Analysis readAnalysis(String idString) {
        Analysis analysis = null;
        try {
            analysis = entityManager.unwrap(Session.class).get(Analysis.class, idString);
        } catch (RuntimeException e) {

            LogEvent.logError(e.toString(), e);
            throw new LIMSRuntimeException("Error in Analysis readAnalysis()", e);
        }

        return analysis;
    }

//	@Override
//	@SuppressWarnings("rawtypes")
//	public List getAnalyses(String filter) throws LIMSRuntimeException {
//		List list ;
//		try {
//			String sql = "from Analysis a where upper(a.analysisType) like upper(:param) order by upper(a.analysisType)";
//			org.hibernate.Query query = entityManager.unwrap(Session.class).createQuery(sql);
//			query.setParameter("param", filter + "%");
//			list = query.list();
//			// entityManager.unwrap(Session.class).flush(); // CSL remove old
//			// entityManager.unwrap(Session.class).clear(); // CSL remove old
//		} catch (RuntimeException e) {
//
//			LogEvent.logError("AnalysisDAOImpl", "getAnalyses()", e.toString());
//			throw new LIMSRuntimeException("Error in Analysis getAnalyses(String filter)", e);
//		}
//
//		return list;
//
//	}

//	@Override
//	@SuppressWarnings("rawtypes")
//	public List getNextAnalysisRecord(String id) throws LIMSRuntimeException {
//
//		return getNextRecord(id, "Analysis", Analysis.class);
//
//	}
//
//	@Override
//	@SuppressWarnings("rawtypes")
//	public List getPreviousAnalysisRecord(String id) throws LIMSRuntimeException {
//
//		return getPreviousRecord(id, "Analysis", Analysis.class);
//	}

//	@Override
//	@SuppressWarnings({ "rawtypes", "unchecked" })
//	public List getAllAnalysesPerTest(Test test) throws LIMSRuntimeException {
//		List list ;
//		try {
//			String sql = "from Analysis a where a.test = :testId and (a.status is null or a.status NOT IN (:exclusionList)) order by a.sampleItem.sample.accessionNumber";
//			org.hibernate.Query query = entityManager.unwrap(Session.class).createQuery(sql);
//			query.setInteger("testId", Integer.parseInt(test.getId()));
//			List statusesToExclude = new ArrayList();
//			statusesToExclude.add(SystemConfiguration.getInstance().getAnalysisStatusCanceled());
//			query.setParameterList("exclusionList", statusesToExclude);
//			list = query.list();
//			// entityManager.unwrap(Session.class).flush(); // CSL remove old
//			// entityManager.unwrap(Session.class).clear(); // CSL remove old
//		} catch (RuntimeException e) {
//
//			LogEvent.logError("AnalysisDAOImpl", "getAllAnalysesPerTest()", e.toString());
//			throw new LIMSRuntimeException("Error in Analysis getAllAnalysesPerTest()", e);
//		}
//
//		return list;
//	}

    @Override
    @Transactional(readOnly = true)
    public List<Analysis> getAllAnalysisByTestAndStatus(String testId, List<Integer> statusIdList)
            throws LIMSRuntimeException {
        try {
            String sql = "from Analysis a where a.test = :testId and a.statusId IN (:statusIdList) order by a.sampleItem.sample.accessionNumber";

            org.hibernate.Query query = entityManager.unwrap(Session.class).createQuery(sql);
            query.setInteger("testId", Integer.parseInt(testId));
            query.setParameterList("statusIdList", statusIdList);
            return query.list();
        } catch (RuntimeException e) {
            LogEvent.logError(e.toString(), e);
            throw new LIMSRuntimeException("Error in Analysis getAllAnalysisByTestAndStatuses()", e);
        }
    }

    @Override

    @Transactional(readOnly = true)
    public List<Analysis> getAllAnalysisByTestsAndStatus(List<String> testIdList, List<Integer> statusIdList)
            throws LIMSRuntimeException {
        List<Integer> testList = new ArrayList<>();
        try {
            String sql = "from Analysis a where a.test.id IN (:testList) and a.statusId IN (:statusIdList) order by a.sampleItem.sample.accessionNumber";

            for (String testId : testIdList) {
                testList.add(Integer.parseInt(testId));
            }

            org.hibernate.Query query = entityManager.unwrap(Session.class).createQuery(sql);
            query.setParameterList("testList", testList);
            query.setParameterList("statusIdList", statusIdList);
            return query.list();
        } catch (RuntimeException e) {
            LogEvent.logError(e.toString(), e);
            throw new LIMSRuntimeException("Error in Analysis getAllAnalysisByTestsAndStatuses()", e);
        }
    }

    @Override
    @Transactional(readOnly = true)
    public List<Analysis> getAllAnalysisByTestsAndStatusAndCompletedDateRange(List<String> testIdList,
            List<Integer> statusIdList, Date lowDate, Date highDate) throws LIMSRuntimeException {
        List<Integer> testList = new ArrayList<>();
        try {
            String sql = "from Analysis a where a.test.id IN (:testList) and a.statusId IN (:statusIdList) "
                    + "and a.completedDate BETWEEN :lowDate AND :highDate order by a.sampleItem.sample.accessionNumber";

            for (String testId : testIdList) {
                testList.add(Integer.parseInt(testId));
            }

            org.hibernate.Query query = entityManager.unwrap(Session.class).createQuery(sql);
            query.setParameterList("testList", testList);
            query.setParameterList("statusIdList", statusIdList);
            query.setDate("lowDate", lowDate);
            query.setDate("highDate", highDate);
            return query.list();
        } catch (RuntimeException e) {
            LogEvent.logError(e.toString(), e);
            throw new LIMSRuntimeException("Error in Analysis getAllAnalysisByTestsAndStatusAndCompletedDateRange()", e);
        }
    }

    @Override
    @Transactional(readOnly = true)
    public List<Analysis> getAllAnalysisByTestAndExcludedStatus(String testId, List<Integer> statusIdList)
            throws LIMSRuntimeException {
        try {
            String sql = "from Analysis a where a.test = :testId and a.statusId not IN (:statusIdList) order by a.sampleItem.sample.accessionNumber";

            org.hibernate.Query query = entityManager.unwrap(Session.class).createQuery(sql);
            query.setInteger("testId", Integer.parseInt(testId));
            query.setParameterList("statusIdList", statusIdList);
            return query.list();
        } catch (RuntimeException e) {

            LogEvent.logError(e.toString(), e);
            throw new LIMSRuntimeException("Error in Analysis getAllAnalysisByTestAndExcludedStatuses()", e);
        }

    }

    @Override
    @Transactional(readOnly = true)
    public List<Analysis> getAllAnalysisByTestSectionAndStatus(String testSectionId, List<Integer> statusIdList,
            boolean sortedByDateAndAccession) throws LIMSRuntimeException {
        try {
            String sql = "from Analysis a where a.testSection.id = :testSectionId and a.statusId IN (:statusIdList) order by a.id";

            if (sortedByDateAndAccession) {
                // sql += " order by a.sampleItem.sample.receivedTimestamp asc,
                // a.sampleItem.sample.accessionNumber";
            }

            org.hibernate.Query query = entityManager.unwrap(Session.class).createQuery(sql);
            query.setInteger("testSectionId", Integer.parseInt(testSectionId));
            query.setParameterList("statusIdList", statusIdList);
            return query.list();
        } catch (RuntimeException e) {

            LogEvent.logError(e.toString(), e);
            throw new LIMSRuntimeException("Error in Analysis getAllAnalysisByTestSectionAndStatuses()", e);
        }
    }

    @Override
    @Transactional(readOnly = true)
    public List<Analysis> getAllAnalysisByTestSectionAndExcludedStatus(String testSectionId, List<Integer> statusIdList)
            throws LIMSRuntimeException {
        try {
            String sql = "from Analysis a where a.testSection.id = :testSectionId and a.statusId NOT IN (:statusIdList) order by a.sampleItem.sample.receivedTimestamp asc, a.sampleItem.sample.accessionNumber ";

            org.hibernate.Query query = entityManager.unwrap(Session.class).createQuery(sql);
            query.setInteger("testSectionId", Integer.parseInt(testSectionId));
            query.setParameterList("statusIdList", statusIdList);
            return query.list();
            // entityManager.unwrap(Session.class).flush(); // CSL remove old
            // entityManager.unwrap(Session.class).clear(); // CSL remove old
        } catch (RuntimeException e) {

            LogEvent.logError(e.toString(), e);
            throw new LIMSRuntimeException("Error in Analysis getAllAnalysisByTestSectionAndExcludedStatuses()", e);
        }
    }

    @Override

    @Transactional(readOnly = true)
    public List<Analysis> getAnalysesBySampleItem(SampleItem sampleItem) throws LIMSRuntimeException {
        List<Analysis> list = null;
        try {
            String sql = "from Analysis a where a.sampleItem.id = :sampleItemId";

            org.hibernate.Query query = entityManager.unwrap(Session.class).createQuery(sql);
            query.setInteger("sampleItemId", Integer.parseInt(sampleItem.getId()));

            list = query.list();
        } catch (RuntimeException e) {
            LogEvent.logError(e.toString(), e);
            throw new LIMSRuntimeException("Error in Analysis getAnalysesBySampleItem()", e);
        }

        return list;
    }

    @Override

    @Transactional(readOnly = true)
    public List<Analysis> getAnalysesBySampleItemsExcludingByStatusIds(SampleItem sampleItem, Set<Integer> statusIds)
            throws LIMSRuntimeException {
        if (statusIds == null || statusIds.isEmpty()) {
            return getAnalysesBySampleItem(sampleItem);
        }

        List<Analysis> analysisList = null;

        try {
            String sql = "from Analysis a where a.sampleItem.id = :sampleItemId and a.statusId not in ( :statusList )";

            Query<Analysis> query = entityManager.unwrap(Session.class).createQuery(sql);
            query.setInteger("sampleItemId", Integer.parseInt(sampleItem.getId()));
            query.setParameterList("statusList", statusIds);

            analysisList = query.list();
        } catch (RuntimeException e) {

            LogEvent.logError(e.toString(), e);
            throw new LIMSRuntimeException("Error in Analysis getAnalysesBySampleItemsExcludingByStatusIds()", e);
        }

        return analysisList;
    }

    @Override
    @Transactional(readOnly = true)
    public List<Analysis> getAnalysesBySampleStatusIdExcludingByStatusId(String statusId, Set<Integer> statusIds)
            throws LIMSRuntimeException {
        if (statusIds == null || statusIds.isEmpty()) {
            return getAnalysesBySampleStatusId(statusId);
        }

        String sql = "from Analysis a where a.sampleItem.sample.statusId = :sampleStatus and a.statusId not in (:excludedStatusIds)";

        try {
            Query<Analysis> query = entityManager.unwrap(Session.class).createQuery(sql);
            query.setInteger("sampleStatus", Integer.parseInt(statusId));
            query.setParameterList("excludedStatusIds", statusIds);

            List<Analysis> analysisList = query.list();
            return analysisList;

        } catch (HibernateException e) {
            handleException(e, "getAnalysesBySampleStatusIdExcludingByStatusId");
        }

        return null;
    }

    @Override

    @Transactional(readOnly = true)
    public List<Analysis> getAnalysesBySampleStatusId(String statusId) throws LIMSRuntimeException {
        List<Analysis> analysisList = null;

        try {
            String sql = "from Analysis a where a.sampleItem.sample.statusId = :sampleStatusId";

            Query<Analysis> query = entityManager.unwrap(Session.class).createQuery(sql);
            query.setInteger("sampleStatusId", Integer.parseInt(statusId));

            analysisList = query.list();
        } catch (RuntimeException e) {

            LogEvent.logError(e.toString(), e);
            throw new LIMSRuntimeException("Error in Analysis getAnalysesBySampleItemsExcludingByStatusIds()", e);
        }

        return analysisList;
    }

    @Override
    @Transactional(readOnly = true)
    public List<Analysis> getAnalysesBySampleIdExcludedByStatusId(String id, Set<Integer> statusIds)
            throws LIMSRuntimeException {
        if (statusIds == null || statusIds.isEmpty()) {
            return getAnalysesBySampleId(id);
        }

        String sql = "from Analysis a where a.sampleItem.sample.id = :sampleId and a.statusId not in ( :excludedIds)";

        try {
            Query<Analysis> query = entityManager.unwrap(Session.class).createQuery(sql);
            query.setInteger("sampleId", Integer.parseInt(id));
            query.setParameterList("excludedIds", statusIds);
            List<Analysis> analysisList = query.list();
            // closeSession(); // CSL remove old
            return analysisList;
        } catch (HibernateException e) {
            handleException(e, "getAnalysesBySampleIdExcludedByStatusId");
        }

        return null;
    }

    @Override
    @Transactional(readOnly = true)
    public List<Analysis> getAnalysesBySampleIdAndStatusId(String id, Set<Integer> statusIds)
            throws LIMSRuntimeException {
        if (statusIds == null || statusIds.isEmpty()) {
            return getAnalysesBySampleId(id);
        }

        String sql = "from Analysis a where a.sampleItem.sample.id = :sampleId and a.statusId in ( :statusIds)";

        try {
            Query<Analysis> query = entityManager.unwrap(Session.class).createQuery(sql);
            query.setInteger("sampleId", Integer.parseInt(id));
            query.setParameterList("statusIds", statusIds);
            List<Analysis> analysisList = query.list();
            // closeSession(); // CSL remove old
            return analysisList;
        } catch (HibernateException e) {
            handleException(e, "getAnalysesBySampleIdAndStatusId");
        }

        return null;

    }

    /**
     * bugzilla 1993 (part of 1942) getAnalysesReadyToBeReported() - returns the
     * tests that should be updated with a printed date of today's date (see
     * ResultsReport)
     *
     */
    @Override

    @Transactional(readOnly = true)
    public List<Analysis> getAnalysesReadyToBeReported() throws LIMSRuntimeException {
        try {
            List<String> analysisStatusesToInclude = new ArrayList<>();
            analysisStatusesToInclude.add(SystemConfiguration.getInstance().getAnalysisStatusReleased());

            List<String> sampleStatusesToInclude = new ArrayList<>();
            sampleStatusesToInclude.add(SystemConfiguration.getInstance().getSampleStatusEntry2Complete());
            sampleStatusesToInclude.add(SystemConfiguration.getInstance().getSampleStatusReleased());

            String sql = "select distinct anal.id\n" + "        from\n" + "            sample samp,\n"
                    + "            test_analyte ta,\n" + "            analysis anal,\n"
                    + "            sample_item sampitem,\n" + "            test test,\n" + "            result res\n"
                    + "\n" + "        where\n" + "            ta.test_id = test.id and\n"
                    + "            ta.analyte_id=res.analyte_id and\n" + "            anal.id = res.analysis_id and\n"
                    + "            anal.test_id = test.id and\n" + "            anal.sampitem_id = sampitem. id and\n"
                    + "            sampitem.samp_id = samp.id\n" + "            and  res.is_reportable = 'Y'\n"
                    + "            and anal.is_reportable = 'Y'\n" + "            and anal.printed_date is null\n"
                    + "            and anal.status in (:analysisStatusesToInclude)\n"
                    + "            and samp.status in(:sampleStatusesToInclude)\n"
                    + "            --bugzilla 2028 - there is corresponding sql in main_report.jrxml and test_results.jrxml to make sure we exclude the samples for which tests qa events are not completed\n"
                    + "            --isQaEventsCompleted is 'Y' or 'N'\n"
                    + "            --------------if there are no qa events for this test then isQaEventsCompleted = 'Y'\n"
                    + "            and 'Y' = case when (select count(*) from analysis_qaevent aq where aq.analysis_id = anal.id)= 0 then 'Y'\n"
                    + "                        --if there are no holdable qa events for this test then  isQaEventsCompleted = 'Y'\n"
                    + "                           when (select count(*) from analysis_qaevent aq, qa_event q where aq.analysis_id = anal.id and q.id = aq.qa_event_id and q.is_holdable = 'Y') = 0 then 'Y'\n"
                    + "                        --if there the holdable qa events for this test are completed (completed date is not null) then isQaEventsCompleted = 'Y'\n"
                    + "                           when (select count(*) from analysis_qaevent aq, qa_event q where aq.analysis_id = anal.id and q.id = aq.qa_event_id and aq.completed_date is null and q.is_holdable = 'Y') = 0 then 'Y'\n"
                    + "                        --else isQaEventsCompleted = 'N'\n"
                    + "                           else 'N'" + "end";
            return entityManager.unwrap(Session.class).createQuery(sql)
                    .setParameterList("analysisStatusesToInclude", analysisStatusesToInclude)
                    .setParameterList("sampleStatusesToInclude", sampleStatusesToInclude).list();

        } catch (RuntimeException e) {
            LogEvent.logError(e.toString(), e);
            throw new LIMSRuntimeException("Error in getAnalysesReadyToBeReported()", e);
        } finally {
            // entityManager.unwrap(Session.class).flush(); // CSL remove old
            // entityManager.unwrap(Session.class).clear(); // CSL remove old
        }
    }

    @Override

    @Transactional(readOnly = true)
    public List<Analysis> getAllChildAnalysesByResult(Result result) throws LIMSRuntimeException {
        try {
            String sql = "from Analysis a where a.parentResult = :param and a.status NOT IN (:param2)";
            org.hibernate.Query query = entityManager.unwrap(Session.class).createQuery(sql);
            query.setParameter("param", result.getId());
            List<String> statusesToExclude = new ArrayList<>();
            statusesToExclude.add(SystemConfiguration.getInstance().getAnalysisStatusCanceled());
            query.setParameterList("param2", statusesToExclude);
            return query.list();
            // entityManager.unwrap(Session.class).flush(); // CSL remove old
            // entityManager.unwrap(Session.class).clear(); // CSL remove old
        } catch (RuntimeException e) {
            LogEvent.logError(e.toString(), e);
            throw new LIMSRuntimeException("Error in Analysis getallChildAnalysesByResult()", e);
        }
    }

    @Override

    @Transactional(readOnly = true)
    public List<Analysis> getMaxRevisionAnalysesBySample(SampleItem sampleItem) throws LIMSRuntimeException {
        try {
            String sql = "from Analysis a where (a.sampleItem.id, a.test.id, a.revision) IN "
                    + "(select b.sampleItem.id, b.test.id, max(b.revision) from Analysis b "
                    + "group by b.sampleItem.id, b.test.id) " + "and a.sampleItem.id = :param "
                    + "and a.status NOT IN (:param2) " + "order by a.test.id, a.revision desc";

            org.hibernate.Query query = entityManager.unwrap(Session.class).createQuery(sql);
            query.setParameter("param", sampleItem.getId());
            List<String> statusesToExclude = new ArrayList<>();
            statusesToExclude.add(SystemConfiguration.getInstance().getAnalysisStatusCanceled());
            query.setParameterList("param2", statusesToExclude);
            return query.list();
            // entityManager.unwrap(Session.class).flush(); // CSL remove old
            // entityManager.unwrap(Session.class).clear(); // CSL remove old
        } catch (RuntimeException e) {

            LogEvent.logError(e.toString(), e);
            throw new LIMSRuntimeException("Error in Analysis getMaxRevisionAnalysesBySample()", e);
        }
    }

    // bugzilla 2300 (separate method for sample tracking)

    @Override
    @Transactional(readOnly = true)
    public List<Analysis> getMaxRevisionAnalysesBySampleIncludeCanceled(SampleItem sampleItem)
            throws LIMSRuntimeException {
        try {
            String sql = "from Analysis a where (a.sampleItem.id, a.test.id, a.revision) IN "
                    + "(select b.sampleItem.id, b.test.id, max(b.revision) from Analysis b "
                    + "group by b.sampleItem.id, b.test.id) " + "and a.sampleItem.id = :param "
                    + "order by a.test.id, a.revision desc";

            org.hibernate.Query query = entityManager.unwrap(Session.class).createQuery(sql);
            query.setParameter("param", sampleItem.getId());
            return query.list();
            // entityManager.unwrap(Session.class).flush(); // CSL remove old
            // entityManager.unwrap(Session.class).clear(); // CSL remove old
        } catch (RuntimeException e) {
            LogEvent.logError(e.toString(), e);
            throw new LIMSRuntimeException("Error in Analysis getMaxRevisionAnalysesBySample()", e);
        }
    }

    @Override

    @Transactional(readOnly = true)
    public List<Analysis> getRevisionHistoryOfAnalysesBySample(SampleItem sampleItem) throws LIMSRuntimeException {
        try {
            String sql = "from Analysis a where (a.sampleItem.id, a.test.id, a.revision) NOT IN "
                    + "(select b.sampleItem.id, b.test.id, max(b.revision) from Analysis b "
                    + "group by b.sampleItem.id, b.test.id) " + "and a.sampleItem.id = :param "
                    + "and a.status NOT IN (:param2) " + "order by a.test.id, a.revision desc";

            org.hibernate.Query query = entityManager.unwrap(Session.class).createQuery(sql);
            query.setParameter("param", sampleItem.getId());
            List<String> statusesToExclude = new ArrayList<>();
            statusesToExclude.add(SystemConfiguration.getInstance().getAnalysisStatusCanceled());
            query.setParameterList("param2", statusesToExclude);
            return query.list();
            // entityManager.unwrap(Session.class).flush(); // CSL remove old
            // entityManager.unwrap(Session.class).clear(); // CSL remove old
        } catch (RuntimeException e) {
            LogEvent.logError(e.toString(), e);
            throw new LIMSRuntimeException("Error in Analysis getRevisionHistoryOfAnalysesBySample()", e);
        }
    }

    @Override

    @Transactional(readOnly = true)
    public List<Analysis> getRevisionHistoryOfAnalysesBySampleAndTest(SampleItem sampleItem, Test test,
            boolean includeLatestRevision) throws LIMSRuntimeException {
        try {
            String sql = "";
            if (includeLatestRevision) {
                sql = "from Analysis a " + "where a.sampleItem.id = :param " + "and a.status NOT IN (:param3) "
                        + "and a.test.id = :param2 " + "order by a.test.id, a.revision desc";
            } else {
                sql = "from Analysis a where (a.sampleItem.id, a.test.id, a.revision) NOT IN "
                        + "(select b.sampleItem.id, b.test.id, max(b.revision) from Analysis b "
                        + "group by b.sampleItem.id, b.test.id) " + "and a.sampleItem.id = :param "
                        + "and a.status NOT IN (:param3) " + "and a.test.id = :param2 "
                        + "order by a.test.id, a.revision desc";
            }

            org.hibernate.Query query = entityManager.unwrap(Session.class).createQuery(sql);
            query.setParameter("param", sampleItem.getId());
            query.setParameter("param2", test.getId());
            List<String> statusesToExclude = new ArrayList<>();
            statusesToExclude.add(SystemConfiguration.getInstance().getAnalysisStatusCanceled());
            query.setParameterList("param3", statusesToExclude);
            return query.list();
            // entityManager.unwrap(Session.class).flush(); // CSL remove old
            // entityManager.unwrap(Session.class).clear(); // CSL remove old
        } catch (RuntimeException e) {
            LogEvent.logError(e.toString(), e);
            throw new LIMSRuntimeException("Error in Analysis getRevisionHistoryOfAnalysesBySample()", e);
        }
    }

    @Override

    @Transactional(readOnly = true)
    public List<Analysis> getAllMaxRevisionAnalysesPerTest(Test test) throws LIMSRuntimeException {
        try {
            String sql = "from Analysis a where (a.sampleItem.id, a.revision) IN "
                    + "(select b.sampleItem.id, max(b.revision) from Analysis b " + "group by b.sampleItem.id) "
                    + "and a.test = :param " + "and a.status NOT IN (:param2) "
                    + "order by a.sampleItem.sample.accessionNumber";

            org.hibernate.Query query = entityManager.unwrap(Session.class).createQuery(sql);
            query.setParameter("param", test.getId());

            List<String> statusesToExclude = new ArrayList<>();
            statusesToExclude.add(SystemConfiguration.getInstance().getAnalysisStatusCanceled());
            query.setParameterList("param2", statusesToExclude);

            return query.list();
            // entityManager.unwrap(Session.class).flush(); // CSL remove old
            // entityManager.unwrap(Session.class).clear(); // CSL remove old
        } catch (RuntimeException e) {
            LogEvent.logError(e.toString(), e);
            throw new LIMSRuntimeException("Error in Analysis getAllMaxRevisionAnalysesPerTest()", e);
        }
    }

    // bugzilla 2227, 2258
    @Override

    @Transactional
    public List<Analysis> getMaxRevisionAnalysesReadyToBeReported() throws LIMSRuntimeException {
        try {
            List<String> analysisStatusesToInclude = new ArrayList<>();
            analysisStatusesToInclude.add(SystemConfiguration.getInstance().getAnalysisStatusReleased());

            List<String> sampleStatusesToInclude = new ArrayList<>();
            sampleStatusesToInclude.add(SystemConfiguration.getInstance().getSampleStatusEntry2Complete());
            sampleStatusesToInclude.add(SystemConfiguration.getInstance().getSampleStatusReleased());

            String sql = "select distinct anal.id\n" + "        from\n" + "            sample samp,\n"
                    + "            test_analyte ta,\n" + "            analysis anal,\n"
                    + "            sample_item sampitem,\n" + "            test test,\n" + "            result res\n"
                    + "\n" + "        where\n" + "          (\n" + "            (\n"
                    + "             anal.SAMPITEM_ID , anal.TEST_ID , anal.REVISION\n" + "            )IN(\n"
                    + "                select anal2.SAMPITEM_ID, anal2.TEST_ID, max(anal2.REVISION)\n"
                    + "                from\n" + "                  analysis anal2\n" + "                group by\n"
                    + "                    anal2.SAMPITEM_ID ,\n" + "                    anal2.TEST_ID\n"
                    + "                )\n" + "            ) and\n" + "            ta.test_id = test.id and\n"
                    + "            ta.analyte_id=res.analyte_id and\n" + "            anal.id = res.analysis_id and\n"
                    + "            anal.test_id = test.id and\n" + "            anal.sampitem_id = sampitem. id and\n"
                    + "            sampitem.samp_id = samp.id\n" + "            and  res.is_reportable = 'Y'\n"
                    + "            and anal.is_reportable = 'Y'\n" + "            and anal.printed_date is null\n"
                    + "            and anal.status in (:analysisStatusesToInclude)\n"
                    + "            and samp.status in(:sampleStatusesToInclude)\n"
                    + "            --bugzilla 2028 make sure we exclude the samples for which tests qa events are not completed\n"
                    + "            --isQaEventsCompleted is 'Y' or 'N'\n"
                    + "            --------------if there are no qa events for this test then isQaEventsCompleted = 'Y'\n"
                    + "            and 'Y' = case when (select count(*) from analysis_qaevent aq where aq.analysis_id = anal.id)= 0 then 'Y'\n"
                    + "                        --if there are no holdable qa events for this test then  isQaEventsCompleted = 'Y'\n"
                    + "                           when (select count(*) from analysis_qaevent aq, qa_event q where aq.analysis_id = anal.id and q.id = aq.qa_event_id and q.is_holdable = 'Y') = 0 then 'Y'\n"
                    + "                        --if there the holdable qa events for this test are completed (completed date is not null) then isQaEventsCompleted = 'Y'\n"
                    + "                           when (select count(*) from analysis_qaevent aq, qa_event q where aq.analysis_id = anal.id and q.id = aq.qa_event_id and aq.completed_date is null and q.is_holdable = 'Y') = 0 then 'Y'\n"
                    + "                        --else isQaEventsCompleted = 'N'\n"
                    + "                           else 'N'\n" + "                      end";
            return entityManager.unwrap(Session.class).createSQLQuery(sql)
                    .setParameterList("analysisStatusesToInclude", analysisStatusesToInclude)
                    .setParameterList("sampleStatusesToInclude", sampleStatusesToInclude).list();

        } catch (RuntimeException e) {
            LogEvent.logError(e.toString(), e);
            throw new LIMSRuntimeException("Error in Analysis getMaxRevisionAnalysesReadyToBeReported()", e);
        } finally {
            // entityManager.unwrap(Session.class).flush(); // CSL remove old
            // entityManager.unwrap(Session.class).clear(); // CSL remove old
        }
    }

    // bugzilla 1900
    @Override

    @Transactional
    public List<Analysis> getMaxRevisionAnalysesReadyForReportPreviewBySample(List<String> accessionNumbers)
            throws LIMSRuntimeException {
        List<Analysis> list = new Vector<>();
        try {
            List<String> analysisStatusesToInclude = new ArrayList<>();
            // see question in 1900 should this be released or results completed
            // status?
            // answer: results completed
            analysisStatusesToInclude.add(SystemConfiguration.getInstance().getAnalysisStatusResultCompleted());

            List<String> sampleStatusesToInclude = new ArrayList<>();
            sampleStatusesToInclude.add(SystemConfiguration.getInstance().getSampleStatusEntry2Complete());
            // see question in 1900 - should this be included? Yes
            sampleStatusesToInclude.add(SystemConfiguration.getInstance().getSampleStatusReleased());

            if (accessionNumbers != null && accessionNumbers.size() > 0) {
                String sql = "select distinct anal.id\n" + "        from\n" + "            sample samp,\n"
                        + "            test_analyte ta,\n" + "            analysis anal,\n"
                        + "            sample_item sampitem,\n" + "            test test,\n"
                        + "            result res\n" + "\n" + "        where\n" + "          (\n" + "            (\n"
                        + "             anal.SAMPITEM_ID , anal.TEST_ID , anal.REVISION\n" + "            )IN(\n"
                        + "                select anal2.SAMPITEM_ID, anal2.TEST_ID, max(anal2.REVISION)\n"
                        + "                from\n" + "                  analysis anal2\n" + "                group by\n"
                        + "                    anal2.SAMPITEM_ID ,\n" + "                    anal2.TEST_ID\n"
                        + "                )\n" + "            ) and\n" + "            ta.test_id = test.id and\n"
                        + "            ta.analyte_id=res.analyte_id and\n"
                        + "            anal.id = res.analysis_id and\n" + "            anal.test_id = test.id and\n"
                        + "            anal.sampitem_id = sampitem. id and\n"
                        + "            sampitem.samp_id = samp.id\n" + "            and  res.is_reportable = 'Y'\n"
                        + "            and anal.is_reportable = 'Y'\n" + "            and anal.printed_date is null\n"
                        + "            and anal.status in (:analysisStatusesToInclude)\n"
                        + "            and samp.status in(:sampleStatusesToInclude)\n"
                        + "            and samp.accession_number in(:samplesToInclude)\n"
                        + "            --bugzilla 2509 removed exclusion of holdable not completed qa events\n"
                        + "            --bugzilla 2028 make sure we exclude the samples for which tests qa events are not completed\n"
                        + "            --isQaEventsCompleted is 'Y' or 'N'\n"
                        + "            --------------if there are no qa events for this test then isQaEventsCompleted = 'Y'\n"
                        + "            --and 'Y' = case when (select count(*) from analysis_qaevent aq where aq.analysis_id = anal.id)= 0 then 'Y'\n"
                        + "                        --if there are no holdable qa events for this test then  isQaEventsCompleted = 'Y'\n"
                        + "                           --when (select count(*) from analysis_qaevent aq, qa_event q where aq.analysis_id = anal.id and q.id = aq.qa_event_id and q.is_holdable = 'Y') = 0 then 'Y'\n"
                        + "                        --if there the holdable qa events for this test are completed (completed date is not null) then isQaEventsCompleted = 'Y'\n"
                        + "                           --when (select count(*) from analysis_qaevent aq, qa_event q where aq.analysis_id = anal.id and q.id = aq.qa_event_id and aq.completed_date is null and q.is_holdable = 'Y') = 0 then 'Y'\n"
                        + "                        --else isQaEventsCompleted = 'N'\n"
                        + "                           --else 'N'\n" + "                      --end";
                list = entityManager.unwrap(Session.class).createSQLQuery(sql)
                        .setParameterList("analysisStatusesToInclude", analysisStatusesToInclude)
                        .setParameterList("sampleStatusesToInclude", sampleStatusesToInclude)
                        .setParameterList("samplesToInclude", accessionNumbers).list();
            }

        } catch (RuntimeException e) {
            LogEvent.logError(e.toString(), e);
            throw new LIMSRuntimeException("Error in getMaxRevisionAnalysesReadyForReportPreviewBySample()", e);
        } finally {
            // entityManager.unwrap(Session.class).flush(); // CSL remove old
            // entityManager.unwrap(Session.class).clear(); // CSL remove old
        }
        return list;
    }

    // bugzilla 1856
    @Override
    @Transactional
    public List<Analysis> getAnalysesAlreadyReportedBySample(Sample sample) throws LIMSRuntimeException {
        try {
            String sql = "select distinct anal.id\n" + "        from\n" + "            sample samp,\n"
                    + "            test_analyte ta,\n" + "            analysis anal,\n"
                    + "            sample_item sampitem,\n" + "            test test,\n" + "            result res\n"
                    + "\n" + "        where\n" + "           (\n" + "            (\n"
                    + "             anal.SAMPITEM_ID , anal.TEST_ID , anal.REVISION\n" + "            )IN(\n"
                    + "                select anal2.SAMPITEM_ID, anal2.TEST_ID, max(anal2.REVISION)\n"
                    + "                from\n" + "                  analysis anal2\n" + "                group by\n"
                    + "                    anal2.SAMPITEM_ID ,\n" + "                    anal2.TEST_ID\n"
                    + "                )\n" + "          ) and\n" + "        samp.id = :sampleId and\n"
                    + "        ta.test_id = test.id and\n" + "        ta.analyte_id=res.analyte_id and\n"
                    + "        anal.id = res.analysis_id and\n" + "        anal.test_id = test.id and\n"
                    + "        anal.sampitem_id = sampitem. id and\n" + "        sampitem.samp_id = samp.id\n"
                    + "        and anal.printed_date is not null";
            return entityManager.unwrap(Session.class).createSQLQuery(sql).setParameter("sampleId", sample.getId())
                    .list();
        } catch (RuntimeException e) {
            LogEvent.logError(e.toString(), e);
            throw new LIMSRuntimeException("Error in getAnalysesAlreadyReportedBySample()", e);
        } finally {
            // entityManager.unwrap(Session.class).flush(); // CSL remove old
            // entityManager.unwrap(Session.class).clear(); // CSL remove old
        }
    }

    // bugzilla 2264
    @Override

    @Transactional
    public List<Analysis> getMaxRevisionPendingAnalysesReadyToBeReportedBySample(Sample sample)
            throws LIMSRuntimeException {
        try {
            List<String> analysisStatusesToInclude = new ArrayList<>();
            analysisStatusesToInclude.add(SystemConfiguration.getInstance().getAnalysisStatusAssigned());
            // bugzilla 2264 per Nancy add results completed status to pending
            // tests
            analysisStatusesToInclude.add(SystemConfiguration.getInstance().getAnalysisStatusResultCompleted());

            String sql = "select\n" + "    distinct anal.id\n" + "    from\n" + "    sample_item sampitem,\n"
                    + "    sample samp,\n" + "    analysis anal,\n" + "    test test\n" + "\n" + "   where\n"
                    + "     (\n" + "       (\n" + "         anal.SAMPITEM_ID , anal.TEST_ID , anal.REVISION\n"
                    + "        )IN(\n" + "         select anal2.SAMPITEM_ID, anal2.TEST_ID, max(anal2.REVISION)\n"
                    + "         from\n" + "         analysis anal2\n" + "         group by\n"
                    + "         anal2.SAMPITEM_ID ,\n" + "         anal2.TEST_ID\n" + "       )\n" + "    ) and\n"
                    + "    samp.id = :sampleId\n" + "    and  sampitem.samp_id = samp.id\n"
                    + "    and anal.sampitem_id = sampitem. id\n" + "    and anal.test_id = test.id\n" + "    and\n"
                    + "\n" + "    (select count(*)\n" + "       from test_analyte   t_a\n"
                    + "       where t_a.test_id = test.id and\n" + "             (t_a.id)  in (\n"
                    + "                           select ta.id\n" + "                           from test_analyte ta,\n"
                    + "                                analysis anal2,\n"
                    + "                                sample_item sampitem,\n"
                    + "                                sample samp,\n" + "                                test test\n"
                    + "                           where\n" + "                                samp.id = :sampleId and\n"
                    + "                                sampitem.samp_id = samp.id and\n"
                    + "                                anal2.sampitem_id = sampitem. id and\n"
                    + "                                anal2.test_id = test.id and\n"
                    + "                                ta.test_id = test.id and\n"
                    + "                                ta.is_reportable = 'Y' and\n"
                    + "                                anal2.is_reportable = 'Y' and\n"
                    + "                                anal2.printed_date is null and\n"
                    + "                                anal.id = anal2.id and\n"
                    + "                                anal2.status in (:analysisStatusesToInclude)\n"
                    + "                           )\n" + "   ) > 0";
            return entityManager.unwrap(Session.class).createSQLQuery(sql).setParameter("sampleId", sample.getId())
                    .setParameterList("analysisStatusesToInclude", analysisStatusesToInclude).list();

        } catch (RuntimeException e) {
            LogEvent.logError(e.toString(), e);
            throw new LIMSRuntimeException("Error in Analysis getMaxRevisionPendingAnalysesReadyToBeReportedBySample()",
                    e);
        } finally {
            // entityManager.unwrap(Session.class).flush(); // CSL remove old
            // entityManager.unwrap(Session.class).clear(); // CSL remove old
        }
    }

    // bugzilla 1900
    @Override
    @SuppressWarnings({ "rawtypes", "unchecked" })
    @Transactional(readOnly = true)
    public List<Analysis> getMaxRevisionPendingAnalysesReadyForReportPreviewBySample(Sample sample)
            throws LIMSRuntimeException {
        List<Analysis> list = new Vector<>();

        try {

            List<String> analysisStatusesToInclude = new ArrayList<>();
            analysisStatusesToInclude.add(SystemConfiguration.getInstance().getAnalysisStatusAssigned());
            // see question in 1900 do we need to include this?
            // Answer NO
            // analysisStatusesToInclude.add(SystemConfiguration.getInstance().getAnalysisStatusResultCompleted());

            list = entityManager.unwrap(Session.class)
                    .getNamedQuery("analysis.getMaxRevisionPendingAnalysesReadyToBeReportedBySample")
                    .setParameter("sampleId", sample.getId())
                    .setParameterList("analysisStatusesToInclude", analysisStatusesToInclude).list();

        } catch (RuntimeException e) {
            LogEvent.logError(e.toString(), e);
            throw new LIMSRuntimeException("Error in getMaxRevisionPendingAnalysesReadyForReportPreviewBySample()", e);
        } finally {
            // entityManager.unwrap(Session.class).flush(); // CSL remove old
            // entityManager.unwrap(Session.class).clear(); // CSL remove old
        }

        return list;
    }

    @Override
    @SuppressWarnings({ "unchecked", "rawtypes" })
    @Transactional(readOnly = true)
    public Analysis getPreviousAnalysisForAmendedAnalysis(Analysis analysis) throws LIMSRuntimeException {
        Analysis previousAnalysis = null;
        try {
            // Use an expression to read in the Analysis whose
            // revision is 1 less than the analysis passed in

            String sql = "from Analysis a where a.revision = :param and a.sampleItem = :param2 and a.test = :param3 and a.status NOT IN (:param4)";
            Query<Analysis> query = entityManager.unwrap(Session.class).createQuery(sql);

            String revisionString = analysis.getRevision();
            int revision = 0;
            if (!StringUtil.isNullorNill(revisionString)) {
                try {
                    revision = Integer.parseInt(revisionString);
                } catch (NumberFormatException e) {
                    LogEvent.logError(e.toString(), e);
                    throw new LIMSRuntimeException("Error in getPreviousAnalysisForAmendedAnalysis()", e);
                }
            }

            query.setParameter("param", String.valueOf((revision - 1)));
            query.setParameter("param2", analysis.getSampleItem());
            query.setParameter("param3", analysis.getTest());

            List<String> statusesToExclude = new ArrayList<>();
            statusesToExclude.add(SystemConfiguration.getInstance().getAnalysisStatusCanceled());
            query.setParameterList("param4", statusesToExclude);
            List<Analysis> list = query.list();
            if ((list != null) && !list.isEmpty()) {
                previousAnalysis = list.get(0);
            }
            // entityManager.unwrap(Session.class).flush(); // CSL remove old
            // entityManager.unwrap(Session.class).clear(); // CSL remove old

        } catch (RuntimeException e) {

            LogEvent.logError(e.toString(), e);
            throw new LIMSRuntimeException("Exception occurred in getPreviousAnalysisForAmendedAnalysis", e);
        }
        return previousAnalysis;

    }

//	@Override
//	@SuppressWarnings({ "rawtypes", "unchecked" })
//	protected boolean duplicateExists(Analysis analysis) {
//		try {
//
//			List list = new ArrayList();
//
//			String sql = "from Analysis a where a.sampleItem = :param and a.test = :param2 and a.status NOT IN (:param3)";
//			org.hibernate.Query query = entityManager.unwrap(Session.class).createQuery(sql);
//			query.setParameter("param", analysis.getSampleItem());
//			query.setParameter("param2", analysis.getTest());
//			List statusesToExclude = new ArrayList();
//			statusesToExclude.add(SystemConfiguration.getInstance().getAnalysisStatusCanceled());
//			query.setParameterList("param3", statusesToExclude);
//
//			list = query.list();
//			// entityManager.unwrap(Session.class).flush(); // CSL remove old
//			// entityManager.unwrap(Session.class).clear(); // CSL remove old
//
//			if (list.size() > 0) {
//				return true;
//			} else {
//				return false;
//			}
//
//		} catch (RuntimeException e) {
//
//			LogEvent.logError("AnalysisDAOImpl", "duplicateAnalysisExists()", e.toString());
//			throw new LIMSRuntimeException("Error in duplicateAnalysisExists()", e);
//		}
//	}

    @Override
    @SuppressWarnings({ "unchecked", "rawtypes" })
    @Transactional(readOnly = true)
    public void getMaxRevisionAnalysisBySampleAndTest(Analysis analysis) throws LIMSRuntimeException {

        try {
            Analysis anal = null;
            String sql = "from Analysis a where (a.sampleItem.id, a.test.id, a.revision) IN "
                    + "(select b.sampleItem.id, b.test.id, max(b.revision) from Analysis b "
                    + "group by b.sampleItem.id, b.test.id) " + "and a.sampleItem = :param "
                    + "and a.status NOT IN (:param3) " + "and a.test = :param2";

            org.hibernate.Query query = entityManager.unwrap(Session.class).createQuery(sql);
            query.setParameter("param", analysis.getSampleItem().getId());
            query.setParameter("param2", analysis.getTest().getId());
            List<String> statusesToExclude = new ArrayList<>();
            statusesToExclude.add(SystemConfiguration.getInstance().getAnalysisStatusCanceled());
            query.setParameterList("param3", statusesToExclude);
            anal = (Analysis) query.uniqueResult();
            // entityManager.unwrap(Session.class).flush(); // CSL remove old
            // entityManager.unwrap(Session.class).clear(); // CSL remove old

            if (anal != null) {
                PropertyUtils.copyProperties(analysis, anal);
            } else {
                analysis.setId(null);
            }

        } catch (IllegalAccessException | InvocationTargetException | NoSuchMethodException e) {

            LogEvent.logError(e.toString(), e);
            throw new LIMSRuntimeException("Error in Analysis getMaxRevisionAnalysisBySampleAndTest()", e);
        }

    }

    @Override
    @SuppressWarnings({ "rawtypes", "unchecked" })
    @Transactional(readOnly = true)
    public List<Analysis> getMaxRevisionParentTestAnalysesBySample(SampleItem sampleItem) throws LIMSRuntimeException {

        List<Analysis> list = new Vector<>();
        try {

            String sql = "from Analysis a where (a.sampleItem.id, a.test.id, a.revision) IN "
                    + "(select b.sampleItem.id, b.test.id, max(b.revision) from Analysis b "
                    + "group by b.sampleItem.id, b.test.id) " + "and a.sampleItem.id = :param "
                    + "and a.status NOT IN (:param2) " + "and a.parentAnalysis is null "
                    + "order by a.test.id, a.revision desc";

            org.hibernate.Query query = entityManager.unwrap(Session.class).createQuery(sql);
            query.setParameter("param", sampleItem.getId());
            List<String> statusesToExclude = new ArrayList<>();
            statusesToExclude.add(SystemConfiguration.getInstance().getAnalysisStatusCanceled());
            query.setParameterList("param2", statusesToExclude);
            list = query.list();
            // entityManager.unwrap(Session.class).flush(); // CSL remove old
            // entityManager.unwrap(Session.class).clear(); // CSL remove old
        } catch (RuntimeException e) {
            LogEvent.logError(e.toString(), e);
            throw new LIMSRuntimeException("Error in Analysis getMaxRevisionAnalysesBySample()", e);
        }

        return list;
    }

    @Override

    @Transactional(readOnly = true)
    public List<Analysis> getAnalysesForStatusId(String statusId) throws LIMSRuntimeException {

        List<Analysis> list = null;

        try {
            String sql = "from Analysis a where a.statusId = :statusId";
            org.hibernate.Query query = entityManager.unwrap(Session.class).createQuery(sql);
            query.setInteger("statusId", Integer.parseInt(statusId));

            list = query.list();
            // closeSession(); // CSL remove old
            return list;
        } catch (HibernateException e) {
            handleException(e, "getAnalysisForStatusId");
        }

        return null;
    }

    @Override
    @Transactional(readOnly = true)
    public List<Analysis> getAnalysisStartedOnExcludedByStatusId(Date collectionDate, Set<Integer> statusIds)
            throws LIMSRuntimeException {
        if (statusIds == null || statusIds.isEmpty()) {
            return getAnalysisStartedOn(collectionDate);
        }

        String sql = "from Analysis a where a.startedDate = :startedDate and a.statusId not in ( :statusList )";

        try {
            Query<Analysis> query = entityManager.unwrap(Session.class).createQuery(sql);
            query.setDate("startedDate", collectionDate);
            query.setParameterList("statusList", statusIds);

            List<Analysis> analysisList = query.list();
            // closeSession(); // CSL remove old
            return analysisList;
        } catch (HibernateException e) {
            handleException(e, "getAnalysisStartedOnExcludedByStatusId");
        }

        return null;
    }

    @Override

    @Transactional(readOnly = true)
    public List<Analysis> getAnalysisStartedOn(Date collectionDate) throws LIMSRuntimeException {

        try {
            String sql = "from Analysis a where DATE(a.startedDate) = DATE(:startedDate)";
            Query<Analysis> query = entityManager.unwrap(Session.class).createQuery(sql);
            query.setDate("startedDate", collectionDate);

            List<Analysis> list = query.list();
            return list;

        } catch (HibernateException e) {
            handleException(e, "getAnalysisStartedOn");
        }

        return null;
    }

    @Override
    @Transactional(readOnly = true)
    public List<Analysis> getAnalysisCollectedOnExcludedByStatusId(Date collectionDate, Set<Integer> statusIds)
            throws LIMSRuntimeException {
        if (statusIds == null || statusIds.isEmpty()) {
            return getAnalysisStartedOn(collectionDate);
        }

        String sql = "from Analysis a where DATE(a.sampleItem.collectionDate) = DATE(:startedDate) and a.statusId not in ( :statusList )";

        try {
            Query<Analysis> query = entityManager.unwrap(Session.class).createQuery(sql);
            query.setDate("startedDate", collectionDate);
            query.setParameterList("statusList", statusIds);

            List<Analysis> analysisList = query.list();
            return analysisList;
        } catch (HibernateException e) {
            handleException(e, "getAnalysisStartedOnExcludedByStatusId");
        }

        return null;
    }

    @Override

    @Transactional(readOnly = true)
    public List<Analysis> getAnalysisCollectedOn(Date collectionDate) throws LIMSRuntimeException {

        try {
            String sql = "from Analysis a where a.sampleItem.collectionDate = :startedDate";
            Query<Analysis> query = entityManager.unwrap(Session.class).createQuery(sql);
            query.setDate("startedDate", collectionDate);

            List<Analysis> list = query.list();
            // closeSession(); // CSL remove old
            return list;

        } catch (HibernateException e) {
            handleException(e, "getAnalysisStartedOn");
        }

        return null;
    }

    /**
     * @see org.openelisglobal.analysis.dao.AnalysisDAO#getAnalysisBySampleAndTestIds(java.lang.String,
     *      java.util.List)
     */
    @Override

    @Transactional(readOnly = true)
    public List<Analysis> getAnalysisBySampleAndTestIds(String sampleId, List<Integer> testIds) {
        List<Analysis> list = null;
        try {
            if (testIds == null || testIds.size() == 0) {
                return new ArrayList<>();
            }
            String sql = "from Analysis a WHERE a.sampleItem.sample.id = :sampleId AND a.test.id IN ( :testIds )";
            org.hibernate.Query query = entityManager.unwrap(Session.class).createQuery(sql);
            query.setInteger("sampleId", Integer.valueOf(sampleId));
            query.setParameterList("testIds", testIds);

            list = query.list();
            // entityManager.unwrap(Session.class).flush(); // CSL remove old
            // entityManager.unwrap(Session.class).clear(); // CSL remove old

        } catch (HibernateException e) {
            LogEvent.logError(e.toString(), e);
            throw new LIMSRuntimeException("Error in getAnalysisStartedOn()", e);
        }

        return list;
    }

    @Override

    @Transactional(readOnly = true)
    public List<Analysis> getAnalysisByTestSectionAndCompletedDateRange(String sectionID, Date lowDate, Date highDate)
            throws LIMSRuntimeException {

        String sql = "From Analysis a where a.testSection.id = :testSectionId and a.completedDate BETWEEN :lowDate AND :highDate";

        try {
            Query<Analysis> query = entityManager.unwrap(Session.class).createQuery(sql);
            query.setInteger("testSectionId", Integer.parseInt(sectionID));
            query.setDate("lowDate", lowDate);
            query.setDate("highDate", highDate);

            List<Analysis> list = query.list();
            // closeSession(); // CSL remove old
            return list;
        } catch (HibernateException e) {
            handleException(e, "getAnalysisByTestSectionAndCompletedDateRange");
        }

        return null;
    }

    @Override

    @Transactional(readOnly = true)
    public List<Analysis> getAnalysisStartedOrCompletedInDateRange(Date lowDate, Date highDate)
            throws LIMSRuntimeException {
        String sql = "From Analysis a where a.startedDate BETWEEN :lowDate AND :highDate or a.completedDate BETWEEN :lowDate AND :highDate";

        try {
            Query<Analysis> query = entityManager.unwrap(Session.class).createQuery(sql);
            query.setDate("lowDate", lowDate);
            query.setDate("highDate", highDate);

            List<Analysis> list = query.list();
            // closeSession(); // CSL remove old
            return list;
        } catch (HibernateException e) {
            handleException(e, "getAnalysisStartedOrCompletedInDateRange");
        }

        return null;

    }

    @Override

    @Transactional(readOnly = true)
    public List<Analysis> getAnalysesBySampleId(String id) throws LIMSRuntimeException {
        List<Analysis> list = null;
        if (!GenericValidator.isBlankOrNull(id)) {
            try {
                String sql = "from Analysis a where a.sampleItem.sample.id = :sampleId";

                org.hibernate.Query query = entityManager.unwrap(Session.class).createQuery(sql);
                query.setInteger("sampleId", Integer.parseInt(id));

                list = query.list();
            } catch (RuntimeException e) {
                handleException(e, "getAnalysesBySampleId");
            }
        }
        return list;
    }


    @Override
    @Transactional(readOnly = true)
    public List<Analysis> getAllAnalysisByTestsAndStatus(List<Integer> testIds, List<Integer> analysisStatusList,
            List<Integer> sampleStatusList) {
        String sql = "From Analysis a WHERE a.test.id IN (:testIds) AND a.statusId IN (:analysisStatusList) AND a.sampleItem.sample.statusId IN (:sampleStatusList)";
        try {
            Query<Analysis> query = entityManager.unwrap(Session.class).createQuery(sql);
            query.setParameterList("testIds", testIds);
            query.setParameterList("analysisStatusList", analysisStatusList);
            query.setParameterList("sampleStatusList", sampleStatusList);

            List<Analysis> analysisList = query.list();

            return analysisList;

        } catch (HibernateException e) {
            handleException(e, "getAllAnalysisByTestSectionAndStatus");
        }

        return null;
    }



    @Override
    @Transactional(readOnly = true)
    public List<Analysis> getAllAnalysisByTestsAndStatusAndCompletedDateRange(List<Integer> testIdList, List<Integer> analysisStatusList,
            List<Integer> sampleStatusList, Date lowDate, Date highDate) {
        List<Integer> testList = new ArrayList<>();
        try {
            String sql = "from Analysis a where a.test.id IN (:testList) and a.statusId IN (:analysisStatusList) "
                    + "and a.sampleItem.sample.statusId IN (:sampleStatusList) "
                    + "and a.completedDate BETWEEN :lowDate AND :highDate order by a.sampleItem.sample.accessionNumber";

            for (Integer testId : testIdList) {
                testList.add(testId);
            }

            org.hibernate.Query query = entityManager.unwrap(Session.class).createQuery(sql);
            query.setParameterList("testList", testList);
            query.setParameterList("sampleStatusList", sampleStatusList);
            query.setParameterList("analysisStatusList", analysisStatusList);
            query.setDate("lowDate", lowDate);
            query.setDate("highDate", highDate);

            List<Analysis> analysisList = query.list();
            return analysisList;

        } catch (HibernateException e) {
            handleException(e, "getAllAnalysisByTestsAndStatusAndCompletedDateRange");
        }
        return null;
    }

    @Override
    @Transactional(readOnly = true)
    public List<Analysis> getAllAnalysisByTestSectionAndStatus(String testSectionId, List<Integer> analysisStatusList,
            List<Integer> sampleStatusList) throws LIMSRuntimeException {

        String sql = "From Analysis a WHERE a.testSection.id = :testSectionId AND a.statusId IN (:analysisStatusList) AND a.sampleItem.sample.statusId IN (:sampleStatusList) ORDER BY a.sampleItem.sample.accessionNumber";
        try {
            Query<Analysis> query = entityManager.unwrap(Session.class).createQuery(sql);
            query.setInteger("testSectionId", Integer.parseInt(testSectionId));
            query.setParameterList("analysisStatusList", analysisStatusList);
            query.setParameterList("sampleStatusList", sampleStatusList);

            List<Analysis> analysisList = query.list();

            // closeSession(); // CSL remove old

            return analysisList;

        } catch (HibernateException e) {
            handleException(e, "getAllAnalysisByTestSectionAndStatus");
        }

        return null;
    }

    @Override
    public List<Analysis> getPageAnalysisByTestSectionAndStatus(String testSectionId, List<Integer> analysisStatusList,
            List<Integer> sampleStatusList) {

        String sql = "From Analysis a WHERE a.testSection.id = :testSectionId AND a.statusId IN (:analysisStatusList) AND a.sampleItem.sample.statusId IN (:sampleStatusList) ORDER BY a.sampleItem.sample.accessionNumber";
        try {
            Query<Analysis> query = entityManager.unwrap(Session.class).createQuery(sql);
            query.setInteger("testSectionId", Integer.parseInt(testSectionId));
            query.setParameterList("analysisStatusList", analysisStatusList);
            query.setParameterList("sampleStatusList", sampleStatusList);
            query.setMaxResults(PAGING_SIZE);

            List<Analysis> analysisList = query.list();

            return analysisList;

        } catch (HibernateException e) {
            handleException(e, "getAllAnalysisByTestSectionAndStatus");
        }

        return null;
    }

    @Override
    @Transactional(readOnly = true)
    public List<Analysis> getAnalysisStartedOnRangeByStatusId(Date lowDate, Date highDate, String statusID)
            throws LIMSRuntimeException {
        String sql = "From Analysis a where a.statusId = :statusID and a.startedDate BETWEEN :lowDate AND :highDate";

        try {
            Query<Analysis> query = entityManager.unwrap(Session.class).createQuery(sql);
            query.setInteger("statusID", Integer.parseInt(statusID));
            query.setDate("lowDate", lowDate);
            query.setDate("highDate", highDate);

            List<Analysis> analysisList = query.list();
            // closeSession(); // CSL remove old
            return analysisList;

        } catch (HibernateException e) {
            handleException(e, "getAnalysisStartedOnRangeByStatusId");
        }

        return null;
    }

    @Override
    @Transactional(readOnly = true)
    public List<Analysis> getAnalysisCompleteInRange(Timestamp lowDate, Timestamp highDate)
            throws LIMSRuntimeException {
        String sql = "From Analysis a where a.completedDate >= :lowDate AND a.completedDate < :highDate";

        try {
            Query<Analysis> query = entityManager.unwrap(Session.class).createQuery(sql);
            query.setTimestamp("lowDate", lowDate);
            query.setTimestamp("highDate", highDate);

            List<Analysis> analysisList = query.list();
            // closeSession(); // CSL remove old
            return analysisList;

        } catch (HibernateException e) {
            handleException(e, "getAnalysisCompletedInRange");
        }

        return null;
    }

    @Override
    @Transactional(readOnly = true)
    public List<Analysis> getAnalysisEnteredAfterDate(Timestamp date) throws LIMSRuntimeException {
        String sql = "From Analysis a where a.enteredDate > :date";

        try {
            Query<Analysis> query = entityManager.unwrap(Session.class).createQuery(sql);
            query.setTimestamp("date", date);

            List<Analysis> analysisList = query.list();
            // closeSession(); // CSL remove old
            return analysisList;

        } catch (HibernateException e) {
            handleException(e, "getAnalysisEnteredAfterDate");
        }

        return null;
    }

    @Override
    @Transactional(readOnly = true)
    public List<Analysis> getAnalysisByAccessionAndTestId(String accessionNumber, String testId)
            throws LIMSRuntimeException {
        if (GenericValidator.isBlankOrNull(accessionNumber) || GenericValidator.isBlankOrNull(testId)) {
            return new ArrayList<>();
        }

        String sql = "From Analysis a where a.sampleItem.sample.accessionNumber = :accessionNumber and a.test.id = :testId";

        try {
            Query<Analysis> query = entityManager.unwrap(Session.class).createQuery(sql);
            query.setString("accessionNumber", accessionNumber);
            query.setInteger("testId", Integer.parseInt(testId));
            List<Analysis> analysises = query.list();
            // closeSession(); // CSL remove old
            return analysises;
        } catch (HibernateException e) {
            handleException(e, "getAnalysisByAccessionAndTestId");
        }

        return null;
    }

    @Override
    @Transactional(readOnly = true)
    public List<Analysis> getAnalysisByTestNamesAndCompletedDateRange(List<String> testNames, Date lowDate,
            Date highDate) throws LIMSRuntimeException {
        if (testNames.isEmpty()) {
            return new ArrayList<>();
        }

        String sql = "From Analysis a where (a.test.localizedTestName.english in (:testNames) or a.test.localizedTestName.french in (:testNames)) and a.completedDate BETWEEN :lowDate AND :highDate";

        try {
            Query<Analysis> query = entityManager.unwrap(Session.class).createQuery(sql);
            query.setParameterList("testNames", testNames);
            query.setDate("lowDate", lowDate);
            query.setDate("highDate", highDate);

            List<Analysis> list = query.list();
            // closeSession(); // CSL remove old
            return list;
        } catch (HibernateException e) {
            handleException(e, "getAnalysisByTestNamesAndCompletedDateRange");
        }

        return null;
    }

    @Override
    @Transactional(readOnly = true)
    public List<Analysis> getAnalysisByTestDescriptionAndCompletedDateRange(List<String> descriptions, Date lowDate,
            Date highDate) throws LIMSRuntimeException {
        if (descriptions.isEmpty()) {
            return new ArrayList<>();
        }

        String sql = "From Analysis a where a.test.description in (:descriptions) and a.completedDate BETWEEN :lowDate AND :highDate";

        try {
            Query<Analysis> query = entityManager.unwrap(Session.class).createQuery(sql);
            query.setParameterList("descriptions", descriptions);
            query.setDate("lowDate", lowDate);
            query.setDate("highDate", highDate);

            List<Analysis> list = query.list();
            // closeSession(); // CSL remove old
            return list;
        } catch (HibernateException e) {
            handleException(e, "getAnalysisByTestDescriptionsAndCompletedDateRange");
        }

        return null;
    }

    @Override
    @Transactional(readOnly = true)
    public List<Analysis> getAnalysesBySampleItemIdAndStatusId(String sampleItemId, String statusId)
            throws LIMSRuntimeException {
        try {
            String sql = "from Analysis a where a.sampleItem.id = :sampleItemId and a.statusId = :statusId";

            Query<Analysis> query = entityManager.unwrap(Session.class).createQuery(sql);
            query.setInteger("sampleItemId", Integer.parseInt(sampleItemId));
            query.setInteger("statusId", Integer.parseInt(statusId));

            List<Analysis> analysisList = query.list();
            return analysisList;
        } catch (RuntimeException e) {
            handleException(e, "getAnalysesBySampleItemIdAndStatusId");
        }

        return null; // will never get here
    }

    @Override
    @Transactional(readOnly = true)
    public Analysis getAnalysisById(String analysisId) throws LIMSRuntimeException {
        if (analysisId == null) {
            return null;
        }
        try {
            Analysis analysis = entityManager.unwrap(Session.class).get(Analysis.class, analysisId);
            // closeSession(); // CSL remove old
            return analysis;
        } catch (RuntimeException e) {
            handleException(e, "getAnalysisById");
        }

        return null;
    }

    @Override
    @Transactional(readOnly = true)
    public List<Analysis> getAnalysesBySampleIdTestIdAndStatusId(List<Integer> sampleIdList, List<Integer> testIdList,
            List<Integer> statusIdList) throws LIMSRuntimeException {

        if (sampleIdList.isEmpty() || testIdList.isEmpty() || statusIdList.isEmpty()) {
            return new ArrayList<>();
        }
        String sql = "from Analysis a where a.sampleItem.sample.id in (:sampleIdList) and a.test.id in (:testIdList) and a.statusId in (:statusIdList) order by a.releasedDate desc";

        try {
            Query<Analysis> query = entityManager.unwrap(Session.class).createQuery(sql);
            query.setParameterList("sampleIdList", sampleIdList);
            query.setParameterList("testIdList", testIdList);
            query.setParameterList("statusIdList", statusIdList);
            List<Analysis> analysisList = query.list();
            // closeSession(); // CSL remove old
            return analysisList;
        } catch (HibernateException e) {
            handleException(e, "getAnalysesBySampleIdTestIdAndStatusId");
        }

        return null;

    }

    @Override
    public List<Analysis> get(List<String> ids) {
        String sql = "from Analysis a where a.id in (:ids)";

        try {
            Query<Analysis> query = entityManager.unwrap(Session.class).createQuery(sql);
            query.setParameterList("ids", ids.stream().map(e -> Integer.parseInt(e)).collect(Collectors.toList()));
            List<Analysis> analysisList = query.list();
            return analysisList;
        } catch (HibernateException e) {
            handleException(e, "get");
        }
        // TODO Auto-generated method stub
        return null;
    }

    @Override
    public int getCountAnalysisByTestSectionAndStatus(String testSectionId, List<Integer> analysisStatusList,
            List<Integer> sampleStatusList) {

        String hql = "SELECT COUNT(*) From Analysis a WHERE a.testSection.id = :testSectionId AND a.statusId IN (:analysisStatusList) AND a.sampleItem.sample.statusId IN (:sampleStatusList)";
        try {
            Query<Long> query = entityManager.unwrap(Session.class).createQuery(hql);
            query.setInteger("testSectionId", Integer.parseInt(testSectionId));
            query.setParameterList("analysisStatusList", analysisStatusList);
            query.setParameterList("sampleStatusList", sampleStatusList);

            Long analysisList = query.uniqueResult();

            return analysisList.intValue();

        } catch (HibernateException e) {
            handleException(e, "getAllAnalysisByTestSectionAndStatus");
        }

        return 0;
    }
<<<<<<< HEAD
=======

>>>>>>> a5f07bb6


//	@Override
//	public Analysis getPatientPreviousAnalysisForTestName(Patient patient, Sample currentSample, String testName) {
//		Analysis previousAnalysis = null;
//		List<Integer> sampIDList = new ArrayList<>();
//		List<Integer> testIDList = new ArrayList<>();
////		TestDAO testDAO = new TestDAOImpl();
////		SampleHumanDAO sampleHumanDAO = new SampleHumanDAOImpl();
//
//		List<Sample> sampList = sampleHumanService.getSamplesForPatient(patient.getId());
//
//		if (sampList.isEmpty() || testService.getTestByName(testName) == null) {
//			return previousAnalysis;
//		}
//
//		testIDList.add(Integer.parseInt(testService.getTestByName(testName).getId()));
//
//		for (Sample sample : sampList) {
//			sampIDList.add(Integer.parseInt(sample.getId()));
//		}
//
//		List<Integer> statusList = new ArrayList<>();
//		statusList.add(Integer.parseInt(SpringContext.getBean(IStatusService.class).getStatusID(AnalysisStatus.Finalized)));
//
////		AnalysisDAO analysisDAO = new AnalysisDAOImpl();
//		List<Analysis> analysisList = getAnalysesBySampleIdTestIdAndStatusId(sampIDList, testIDList, statusList);
//
//		if (analysisList == null || analysisList.isEmpty()) {
//			return previousAnalysis;
//		}
//
//		for (int i = 0; i < analysisList.size(); i++) {
//			if (i < analysisList.size() - 1 && currentSample.getAccessionNumber()
//					.equals(analysisList.get(i).getSampleItem().getSample().getAccessionNumber())) {
//				previousAnalysis = analysisList.get(i + 1);
//				return previousAnalysis;
//			}
//
//		}
//		return previousAnalysis;
//
//	}

}<|MERGE_RESOLUTION|>--- conflicted
+++ resolved
@@ -1695,11 +1695,6 @@
 
         return 0;
     }
-<<<<<<< HEAD
-=======
-
->>>>>>> a5f07bb6
-
 
 //	@Override
 //	public Analysis getPatientPreviousAnalysisForTestName(Patient patient, Sample currentSample, String testName) {

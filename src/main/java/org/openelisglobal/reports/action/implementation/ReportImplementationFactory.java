--- conflicted
+++ resolved
@@ -18,147 +18,7 @@
 import org.openelisglobal.reports.action.implementation.ReportSpecificationParameters.Parameter;
 
 public class ReportImplementationFactory {
-<<<<<<< HEAD
   private static final boolean isLNSP = true;
-=======
-    private static final boolean isLNSP = true;
-
-    public static IReportParameterSetter getParameterSetter(String report) {
-        if (!GenericValidator.isBlankOrNull(report)) {
-            if (report.equals("patientARV1")) {
-                return new ReportSpecificationParameters(Parameter.ACCESSION_RANGE,
-                        MessageUtil.getMessage("reports.label.patient.ARV.all"), null);
-            } else if (report.equals("retroCINonConformityByLabno")) {
-                return new ReportSpecificationParameters(Parameter.ACCESSION_RANGE,
-                        MessageUtil.getMessage("reports.label.patient.ARV.all"), null);
-            } else if (report.equals("patientARVInitial1")) {
-                return new ReportSpecificationParameters(Parameter.ACCESSION_RANGE,
-                        MessageUtil.getMessage("reports.label.patient.ARV.initial"), null);
-            } else if (report.equals("patientARVInitial2")) {
-                return new ReportSpecificationParameters(Parameter.ACCESSION_RANGE,
-                        MessageUtil.getMessage("reports.label.patient.ARV.initial"), null);
-            } else if (report.equals("patientARVFollowup1")) {
-                return new ReportSpecificationParameters(Parameter.ACCESSION_RANGE,
-                        MessageUtil.getMessage("reports.label.patient.ARV.followup"), null);
-            } else if (report.equals("patientARVFollowup2")) {
-                return new ReportSpecificationParameters(Parameter.ACCESSION_RANGE,
-                        MessageUtil.getMessage("reports.label.patient.ARV.followup"), null);
-            } else if (report.equals("patientEID1")) {
-                return new ReportSpecificationParameters(new Parameter[] { Parameter.ACCESSION_RANGE,
-                        Parameter.USE_PATIENT_SEARCH, Parameter.USE_SITE_SEARCH },
-                        MessageUtil.getMessage("reports.label.patient.EID"), null);
-            } else if (report.equals("patientEID2")) {
-                return new ReportSpecificationParameters(Parameter.ACCESSION_RANGE,
-                        MessageUtil.getMessage("reports.label.patient.EID"), null);
-            } else if (report.equals("patientVL1")) {
-                return new ReportSpecificationParameters(new Parameter[] { Parameter.ACCESSION_RANGE,
-                        Parameter.USE_PATIENT_SEARCH, Parameter.USE_SITE_SEARCH },
-                        MessageUtil.getMessage("reports.label.patient.VL"), null);
-            } else if (report.equals("patientIndeterminate1")) {
-                return new ReportSpecificationParameters(Parameter.ACCESSION_RANGE,
-                        MessageUtil.getMessage("reports.label.patient.indeterminate"), null);
-            } else if (report.equals("patientIndeterminate2")) {
-                return new ReportSpecificationParameters(Parameter.ACCESSION_RANGE,
-                        MessageUtil.getMessage("reports.label.patient.indeterminate"), null);
-            } else if (report.equals("patientIndeterminateByLocation")) {
-                return new PatientIndeterminateByLocationReport();
-            } else if (report.equals("indicatorSectionPerformance")) {
-                return new ReportSpecificationParameters(Parameter.NO_SPECIFICATION,
-                        MessageUtil.getMessage("reports.label.indicator.performance"), null);
-            } else if (report.equals("patientHaitiClinical") || report.equals("patientHaitiLNSP")
-                    || report.equals("patientCILNSP") || report.equals("patientCILNSP_vreduit")) {
-                return new PatientClinicalReport();
-            }else if (report.equals("TBPatientReport")) {
-                return new PatientClinicalReport();
-            }else if (report.equals("indicatorHaitiClinicalHIV")) {
-                return new IndicatorHIV();
-            } else if (report.equals("indicatorHaitiLNSPHIV")) {
-                return new IndicatorHIVLNSP();
-            } else if (report.equals("indicatorCDILNSPHIV")) {
-                return new IndicatorCDIHIVLNSP();
-            } else if (report.equals("indicatorHaitiClinicalAllTests")) {
-                return new IndicatorAllTestClinical();
-            } else if (report.equals("indicatorHaitiLNSPAllTests")) {
-                return new IndicatorAllTestLNSP();
-            } else if (report.equals("CISampleExport")) {
-                return new ExportProjectByDate();
-            } else if (report.equals("ForCIDashboard")) {
-                return new ForCIDashboard();
-            } else if (report.equals("CISampleRoutineExport")) {
-                return new ExportRoutineByDate();
-            } else if (report.equals("referredOut")) {
-                return new ReferredOutReport();
-            } else if (report.equals("HaitiExportReport") || report.equals("HaitiLNSPExportReport")) {
-                return new ReportSpecificationParameters(Parameter.DATE_RANGE,
-                        MessageUtil.getMessage("reports.label.project.export") + " "
-                                + MessageUtil.getContextualMessage("sample.collectionDate"),
-                        null);
-            } else if (report.equals("indicatorConfirmation")) {
-                return new ConfirmationReport();
-            } else if (isNonConformityByDateReport(report)) {
-                return new ReportSpecificationParameters(Parameter.DATE_RANGE,
-                        MessageUtil.getMessage("openreports.nonConformityReport"), null);
-            } else if (isNonConformityBySectionReport(report)) {
-                return new ReportSpecificationParameters(Parameter.DATE_RANGE,
-                        MessageUtil.getMessage("reports.nonConformity.bySectionReason.title"), null);
-            } else if (report.equals("patientSpecialReport")) {
-                return new ReportSpecificationParameters(Parameter.ACCESSION_RANGE,
-                        MessageUtil.getMessage("reports.specialRequest.title"), null);
-            } else if (report.equals("indicatorHaitiLNSPSiteTestCount")) {
-                return new IndicatorHaitiSiteTestCountReport();
-            } else if (report.equals("retroCIFollowupRequiredByLocation")) {
-                return new RetroCIFollowupRequiredByLocation();
-            } else if (report.equals("retroCInonConformityNotification")) {
-                return new RetroCINonConformityNotification();
-            } else if (report.equals("patientCollection")) {
-                return new RetroCIPatientCollectionReport();
-            } else if (report.equals("patientAssociated")) {
-                return new RetroCIPatientAssociatedReport();
-            } else if (report.equals("indicatorRealisation")) {
-                return new ReportSpecificationParameters(Parameter.DATE_RANGE,
-                        MessageUtil.getMessage("report.realisation"), null);
-            } else if (report.equals("epiSurveillanceExport")) {
-                return new ReportSpecificationParameters(Parameter.DATE_RANGE,
-                        MessageUtil.getMessage("banner.menu.report.epi.surveillance.export"), null);
-            } else if (report.equals("activityReportByPanel")) {
-                return new ActivityReportByPanel();
-            } else if (report.equals("activityReportByTest")) {
-                return new ActivityReportByTest();
-            } else if (report.equals("activityReportByTestSection")) {
-                return new ActivityReportByTestSection();
-            } else if (report.equals("rejectionReportByPanel")) {
-                return new RejectionReportByPanel();
-            } else if (report.equals("rejectionReportByTest")) {
-                return new RejectionReportByTest();
-            } else if (report.equals("rejectionReportByTestSection")) {
-                return new RejectionReportByTestSection();
-            } else if (report.equals("CIStudyExport")) {
-                return new ExportStudyProjectByDate();
-            } else if (report.equals("TBOrderExport")) {
-                return new ExportTBOrdersByDate();
-            } else if (report.equals("Trends")) {
-                return new ExportTrendsByDate();
-            }else if(report.equals("WHONETExport")){
-                return new WHONETReport();
-            }
-
-            else if (report.equals("covidResultsReport")) {
-                return new CovidResultsReport();
-            } else if (report.equals("statisticsReport")) {
-                return new StatisticsReport();
-            } else if (report.equals("sampleRejectionReport")) {
-                return new CSVSampleRejectionReport();
-            }
-        }
-
-        return null;
-    }
-
-    private static boolean isNonConformityByDateReport(String report) {
-        return report.equals("retroCINonConformityByDate") || report.equals("haitiNonConformityByDate")
-                || report.equals("haitiClinicalNonConformityByDate");
-    }
->>>>>>> 919ea6b4
 
   public static IReportParameterSetter getParameterSetter(String report) {
     if (!GenericValidator.isBlankOrNull(report)) {
@@ -311,6 +171,8 @@
         return new TBOrderReport();
       } else if (report.equals("Trends")) {
         return new ExportTrendsByDate();
+      } else if (report.equals("WHONETExport")) {
+        return new WHONETReport();
       } else if (report.equals("covidResultsReport")) {
         return new CovidResultsReport();
       } else if (report.equals("statisticsReport")) {
@@ -320,128 +182,8 @@
       }
     }
 
-<<<<<<< HEAD
     return null;
   }
-=======
-    public static IReportCreator getReportCreator(String report) {
-        if (!GenericValidator.isBlankOrNull(report)) {
-            if (report.equals("patientARV1")) {
-                return new PatientARVVersion1Report();
-            } else if (report.equals("retroCINonConformityByLabno")) {
-                return new RetroCINonConformityByLabno();
-            } else if (report.equals("patientARVInitial1")) {
-                return new PatientARVInitialVersion1Report();
-            } else if (report.equals("patientARVInitial2")) {
-                return new PatientARVInitialVersion2Report();
-            } else if (report.equals("patientARVFollowup1")) {
-                return new PatientARVFollowupVersion1Report();
-            } else if (report.equals("patientARVFollowup2")) {
-                return new PatientARVFollowupVersion2Report();
-            } else if (report.equals("patientEID1")) {
-                return new PatientEIDVersion1Report();
-            } else if (report.equals("patientEID2")) {
-                return new PatientEIDVersion2Report();
-            } else if (report.equals("patientVL1")) {
-                return new PatientVLVersion1Report();
-            } else if (report.equals("patientIndeterminate1")) {
-                return new PatientIndeterminateVersion1Report();
-            } else if (report.equals("patientIndeterminate2")) {
-                return new PatientIndeterminateVersion2Report();
-            } else if (report.equals("patientIndeterminateByLocation")) {
-                return new PatientIndeterminateByLocationReport();
-            } else if (report.equals("indicatorSectionPerformance")) {
-                return new IndicatorSectionPerformanceReport();
-            } else if (report.equals("patientHaitiClinical")) {
-                return new PatientClinicalReport(!isLNSP);
-            } else if (report.equals("patientHaitiLNSP")) {
-                return new PatientClinicalReport(isLNSP);
-            } else if (report.equals("patientCILNSP")) {
-                return new PatientCILNSPClinical();
-            } else if (report.equals("patientCILNSP_vreduit")) {
-                //return new PatientCILNSPClinical_vreduit();
-            	return new PatientCILNSPClinical();
-            } else if (report.equals("TBPatientReport")) {
-            	return new TBPatientReport();
-            } else if (report.equals("indicatorHaitiClinicalHIV")) {
-                return new IndicatorHIV();
-            } else if (report.equals("indicatorHaitiLNSPHIV")) {
-                return new IndicatorHIVLNSP();
-            } else if (report.equals("indicatorHaitiClinicalAllTests")) {
-                return new IndicatorAllTestClinical();
-            } else if (report.equals("indicatorHaitiLNSPAllTests")) {
-                return new IndicatorAllTestLNSP();
-            } else if (report.equals("CISampleExport")) {
-                return new ExportProjectByDate();
-            } else if (report.equals("ForCIDashboard")) {
-                return new ForCIDashboard();
-            }
-            else if (report.equals("CISampleRoutineExport")) {
-                return new ExportRoutineByDate();
-            } else if (report.equals("referredOut")) {
-                return new ReferredOutReport();
-            } else if (report.equals("HaitiExportReport")) {
-                return new HaitiExportReport();
-            } else if (report.equals("HaitiLNSPExportReport")) {
-                return new HaitiLNSPExportReport();
-            } else if (report.equals("indicatorConfirmation")) {
-                return new ConfirmationReport();
-            } else if (report.equals("retroCINonConformityByDate")) {
-                return new RetroCINonConformityByDate();
-            } else if (report.equals("haitiNonConformityByDate")) {
-                return new HaitiNonConformityByDate();
-            } else if (report.equals("haitiClinicalNonConformityByDate")) {
-                return new HaitiNonConformityByDate();
-            } else if (report.equals("retroCInonConformityBySectionReason")) {
-                return new RetroCINonConformityBySectionReason();
-            } else if (report.equals("haitiNonConformityBySectionReason")) {
-                return new HaitiNonConformityBySectionReason();
-            } else if (report.equals("haitiClinicalNonConformityBySectionReason")) {
-                return new HaitiNonConformityBySectionReason();
-            } else if (report.equals("indicatorHaitiLNSPSiteTestCount")) {
-                return new IndicatorHaitiSiteTestCountReport();
-            } else if (report.equals("retroCIFollowupRequiredByLocation")) {
-                return new RetroCIFollowupRequiredByLocation();
-            } else if (report.equals("patientSpecialReport")) {
-                return new PatientSpecialRequestReport();
-            } else if (report.equals("retroCInonConformityNotification")) {
-                return new RetroCINonConformityNotification();
-            } else if (report.equals("patientCollection")) {
-                return new RetroCIPatientCollectionReport();
-            } else if (report.equals("patientAssociated")) {
-                return new RetroCIPatientAssociatedReport();
-            } else if (report.equals("indicatorCDILNSPHIV")) {
-                return new IndicatorCDIHIVLNSP();
-            } else if (report.equals("validationBacklog")) {
-                return new ValidationBacklogReport();
-            } else if (report.equals("indicatorRealisation")) {
-                return new IPCIRealisationReport();
-            } else if (report.equals("epiSurveillanceExport")) {
-                return new HaitiLnspEpiExportReport();
-            } else if (report.equals("activityReportByPanel")) {
-                return new ActivityReportByPanel();
-            } else if (report.equals("activityReportByTest")) {
-                return new ActivityReportByTest();
-            } else if (report.equals("activityReportByTestSection")) {
-                return new ActivityReportByTestSection();
-            } else if (report.equals("rejectionReportByPanel")) {
-                return new RejectionReportByPanel();
-            } else if (report.equals("rejectionReportByTest")) {
-                return new RejectionReportByTest();
-            } else if (report.equals("rejectionReportByTestSection")) {
-                return new RejectionReportByTestSection();
-            } else if (report.equals("CIStudyExport")) {
-                return new ExportStudyProjectByDate();
-            } else if (report.equals("Trends")) {
-                return new ExportTrendsByDate();
-            } else if (report.equals("TBOrderExport")) {
-                return new ExportTBOrdersByDate();
-            } else if (report.equals("MauritiusProtocolSheet")) {
-                return new MauritiusProtocolSheet();
-            }else if(report.equals("WHONETExport")){
-                 return new WHONETReport();
-            }
->>>>>>> 919ea6b4
 
   private static boolean isNonConformityByDateReport(String report) {
     return report.equals("retroCINonConformityByDate")
@@ -568,6 +310,8 @@
         return new ExportTBOrdersByDate();
       } else if (report.equals("MauritiusProtocolSheet")) {
         return new MauritiusProtocolSheet();
+      } else if (report.equals("WHONETExport")) {
+        return new WHONETReport();
       } else if (report.equals("covidResultsReport")) {
         return new CovidResultsReport();
       } else if (report.equals("statisticsReport")) {

/*
 * The contents of this file are subject to the Mozilla Public License
 * Version 1.1 (the "License"); you may not use this file except in
 * compliance with the License. You may obtain a copy of the License at
 * http://www.mozilla.org/MPL/
 *
 * Software distributed under the License is distributed on an "AS IS"
 * basis, WITHOUT WARRANTY OF ANY KIND, either express or implied. See the
 * License for the specific language governing rights and limitations under
 * the License.
 *
 * The Original Code is OpenELIS code.
 *
 * Copyright (C) The Minnesota Department of Health.  All Rights Reserved.
 *
 * Contributor(s): CIRG, University of Washington, Seattle WA.
 */
package org.openelisglobal.reports.action.implementation.reportBeans;

import static org.apache.commons.validator.GenericValidator.isBlankOrNull;
import static org.openelisglobal.reports.action.implementation.reportBeans.CSVColumnBuilder.Strategy.DICT;
import static org.openelisglobal.reports.action.implementation.reportBeans.CSVColumnBuilder.Strategy.TEST_RESULT;

import java.sql.Connection;
import java.sql.Date;
import java.sql.ResultSet;
import java.sql.SQLException;
import java.text.ParseException;
import java.text.SimpleDateFormat;
import java.util.ArrayList;
import java.util.HashMap;
import java.util.List;
import java.util.Map;

import org.hibernate.Session;
import org.hibernate.SessionFactory;
import org.hibernate.jdbc.ReturningWork;
import org.openelisglobal.analyte.service.AnalyteService;
import org.openelisglobal.analyte.valueholder.Analyte;
import org.openelisglobal.common.log.LogEvent;
import org.openelisglobal.common.services.IStatusService;
import org.openelisglobal.common.services.StatusService;
import org.openelisglobal.common.services.StatusService.AnalysisStatus;
import org.openelisglobal.common.services.StatusService.OrderStatus;
import org.openelisglobal.common.util.DateUtil;
import org.openelisglobal.common.util.StringUtil;
import org.openelisglobal.observationhistorytype.service.ObservationHistoryTypeService;
import org.openelisglobal.observationhistorytype.valueholder.ObservationHistoryType;
import org.openelisglobal.project.service.ProjectService;
import org.openelisglobal.project.valueholder.Project;
import org.openelisglobal.result.service.ResultService;
import org.openelisglobal.result.valueholder.Result;
import org.openelisglobal.spring.util.SpringContext;
import org.openelisglobal.test.service.TestService;
import org.openelisglobal.test.service.TestServiceImpl;
import org.openelisglobal.test.valueholder.Test;
import org.openelisglobal.testresult.service.TestResultService;
import org.openelisglobal.testresult.valueholder.TestResult;
import org.openelisglobal.typeoftestresult.service.TypeOfTestResultServiceImpl;

/**
 * @author pahill (pahill@uw.edu)
 * @since Mar 18, 2011
 */
abstract public class CSVColumnBuilder {

    // these are used so we are not passing around strings in the methods that are
    // appended to sql
    // this is to cover any potential sql injection that could be introduced by a
    // developer
    protected enum SQLConstant {
        ARV_TREATMENT_ADV_EFF_GRD("arvTreatmentAdvEffGrd"), ARV_TREATMENT_ADV_EFF_TYPE("arvTreatmentAdvEffType"),
        COTRIMOXAZOLE_TREAT_ADV_EFF_GRD("cotrimoxazoleTreatAdvEffGrd"),
        COTRIMOXAZOLE_TREAT_ADV_EFF_TYPE("cotrimoxazoleTreatAdvEffType"),
        CURRENT_ARV_TREATMENT_INNS("currentARVTreatmentINNs"), CURRENT_DISEASE_OTHER("currentDiseaseOther"),
        CURRENT_DISEASES("currentDiseases"), DEMO("demo"), FUTURE_ARV_TREATMENT_INNS("futureARVTreatmentINNs"),
        ORGANIZATION("organization"), PRIOR_ARV_TREATMENT_INNS("priorARVTreatmentINNs"),
        PRIOR_DISEASE_OTHER("priorDiseaseOther"), PRIOR_DISEASES("priorDiseases"), RESULT("result");

        private final String nameInSql;

        private SQLConstant(String name) {
            nameInSql = name;
        }

        @Override
        public String toString() {
            return nameInSql;
        }
    }

    /**
     *
     */
    public CSVColumnBuilder(StatusService.AnalysisStatus validStatusFilter) {
        // we'll round up everything via hibernate first.
        ResourceTranslator.DictionaryTranslator.getInstance();
        ResourceTranslator.GenderTranslator.getInstance();

        if (validStatusFilter != null) {
            validStatusId = SpringContext.getBean(IStatusService.class).getStatusID(validStatusFilter);
        }
    }

    /**
     * The list of all columns that can be exported for lookup when report is
     * generated
     */
    private final Map<String, CSVColumn> columnsByDbName = new HashMap<>();

    /**
     * The list of columns in order of definition, so that we can generate
     * JasperReports XML in order for display
     */
    private final List<CSVColumn> columnsInOrder = new ArrayList<>();

    /**
     * In order as postgres would order varchar columns (alphabetical ignoring
     * case?).
     */
    protected List<ObservationHistoryType> allObHistoryTypes;

    /**
     * All possible tests, so we can have 1 result per test.
     */
    protected List<Test> allTests;

    /**
     * This table provide a mapping from test name (CSV column heading also) to the
     * TestResult record so we can look at the result type (Dictionary vs. constant
     * etc.)
     */
    protected Map<String, TestResult> testResultsByTestName;

    protected String validStatusId;

    protected static final SimpleDateFormat postgresDateFormat = new SimpleDateFormat("yyyy-MM-dd");
    private static final SimpleDateFormat postgresDateTime = new SimpleDateFormat("yyyy-MM-dd hh:mm:ss");

    protected ResultSet resultSet;

    protected String eol = System.getProperty("line.separator");

    private static ProjectService projectService = SpringContext.getBean(ProjectService.class);

    protected ResultService resultService = SpringContext.getBean(ResultService.class);
    private ObservationHistoryTypeService ohtService = SpringContext.getBean(ObservationHistoryTypeService.class);
    private AnalyteService analyteService = SpringContext.getBean(AnalyteService.class);
    private TestService testService = SpringContext.getBean(TestService.class);
    private TestResultService testResultService = SpringContext.getBean(TestResultService.class);

    // This is the largest value possible for a postgres column name. The code will
    // convert the
    // test description to a column name so we need to truncate
    // It's actually 63 but UTF_8 makes 59 safer.
    private static final int MAX_POSTGRES_COL_NAME = 55;

    /**
     * the test have to be sorted by the name, because they have to match the pivot
     * table order in the results
     */
    @SuppressWarnings("unchecked")
    protected void defineAllTestsAndResults() {
        if (allTests == null) {
            allTests = testService.getAllOrderBy("name");
        }
        if (testResultsByTestName == null) {
            testResultsByTestName = new HashMap<>();
            List<TestResult> allTestResults = testResultService.getAllTestResults();
            for (TestResult testResult : allTestResults) {
                String key = TestServiceImpl.getLocalizedTestNameWithType(testResult.getTest());
                testResultsByTestName.put(key, testResult);
            }
        }
    }

    /**
     * map to provide appropriate tag to identify the project.
     */

    static Map<String /* project Id */, String /* project tag */> projectTagById = new HashMap<>();
    static {
        defineAllProjectTags();
    }

    public static void defineAllProjectTags() {
        List<Project> allProjects = projectService.getAllProjects();
        for (Project project : allProjects) {
            String projectTag;
            // Watch the order on these 1st 2!
            if (project.getNameKey().contains("ARVF")) {
                projectTag = "ARVS";
            } else if (project.getNameKey().contains("ARV")) {
                projectTag = "ARVB";
            } else if (project.getNameKey().contains("VLS")) {
                projectTag = "VLS";
            } else if (project.getNameKey().contains("Recency")) {
                projectTag = "RTRI";
            } else  {
                // otherwise we use the letters from the Sample ID prefix, which
                // at some locations for some projects is undefined.
                String code = project.getProgramCode();
                projectTag = (code == null) ? "" : code.substring(1); // drop the L
            }
            projectTagById.put(project.getId(), projectTag);
        }
    }

    protected StringBuilder query;

    private String gendCD4CountAnalyteId;

    /**
     * The various ways that columns are converted for CSV export
     *
     * @author Paul A. Hill (pahill@uw.edu)
     * @since Feb 1, 2011
     */
    public enum Strategy {
        ANALYSIS_STATUS, DICT, // dictionary localized value
        DICT_PLUS, // dictionary localized value or a string constant
        DICT_RAW, // dictionary localized value, no attempts at trimming to show just code number.
        DATE, // date (i.e. 01/01/2013)
        DATE_TIME, // date with time (i.e. 01/01/2013 12:12:00)
        NONE, GENDER, DROP_ZERO, TEST_RESULT, GEND_CD4, SAMPLE_STATUS, PROJECT, LOG, // results is a real number, but
                                                                                     // display the log of it.
        AGE_YEARS, AGE_MONTHS, AGE_WEEKS, DEBUG, CUSTOM, // special handling which is encapsulated in an instance of
                                                         // ICSVColumnCustomStrategy
        BLANK // Will always be an empty string. Used when column is wanted but data is not
    }

    public void buildDataSource() throws SQLException {
        buildResultSet();
    }

    protected void buildResultSet() throws SQLException {
        makeSQL();
        String sql = query.toString();
        // LogEvent.logInfo(this.getClass().getSimpleName(), "method unkown", "===1===\n" +
        // sql.substring(0, 7000)); // the SQL is
        // chunked out only because Eclipse thinks printing really big strings to the
        // console must be wrong, so it truncates them
        // LogEvent.logInfo(this.getClass().getSimpleName(), "method unkown", "===2===\n" +
        // sql.substring(7000));
//		Session session = HibernateUtil.getSession().getSessionFactory().openSession();
//		PreparedStatement stmt = session.connection().prepareStatement(sql, ResultSet.TYPE_SCROLL_SENSITIVE,
//				ResultSet.CONCUR_READ_ONLY);
//		resultSet = stmt.executeQuery();
        Session session = SpringContext.getBean(SessionFactory.class).getCurrentSession();
        session.beginTransaction();
        resultSet = session.doReturningWork(new ReturningWork<ResultSet>() {

            @Override
            public ResultSet execute(Connection connection) throws SQLException {
                return connection.prepareStatement(sql, ResultSet.TYPE_SCROLL_SENSITIVE, ResultSet.CONCUR_READ_ONLY)
                        .executeQuery();
            }

        });
    }

    protected synchronized String formatDateForDatabaseSql(Date date) {
        // SimpleDateFormat is not thread safe
        return postgresDateFormat.format(date);
    }

    private synchronized String formatDateTimeForDatabaseSql(Date date) {
        // SimpleDateFormat is not thread safe
        return postgresDateTime.format(date);
    }

    protected synchronized java.util.Date parseDateForDatabaseSql(String date) throws ParseException {
        // SimpleDateFormat is not thread safe
        return postgresDateFormat.parse(date);
    }

    private synchronized java.util.Date parseDateTimeForDatabaseSql(String date) throws ParseException {
        // SimpleDateFormat is not thread safe
        return postgresDateTime.parse(date);
    }

    /**
     * @param value
     * @return
     */
    protected String datetimeToLocalDate(String value) {
        try {
            Date date = new java.sql.Date(parseDateTimeForDatabaseSql(value).getTime());
            return DateUtil.convertSqlDateToStringDate(date);
        } catch (ParseException e) {
            return value;
        }
    }

    protected String datetimeToLocalDateTime(String value) {
        try {
            return DateUtil.formatDateTimeAsText(parseDateTimeForDatabaseSql(value));
        } catch (ParseException e) {
            return value;
        }
    }

    public String getValue(CSVColumn column, String accessionNumber) throws SQLException, ParseException {
        String value;
        // look in the data source for a value
        try {
            value = resultSet.getString(trimToPostgresMaxColumnName(column.dbName));
        } catch (RuntimeException e) {
            // if you end up where it is because the result set doesn't return a
            // column of the right name
            // Check MAX_POSTGRES_COL_NAME if this fails on a long name
            LogEvent.logInfo(this.getClass().getSimpleName(), "getValue",
                    "Internal Error: Unable to find db column \"" + column.dbName + "\" in data.");
            return "?" + column.csvName + "?";
        }

        String result = column.translate(value, accessionNumber);
        // translate should never return null, "" is better while it is doing
        // translation.
        if (result == null) {
            LogEvent.logInfo(this.getClass().getSimpleName(), "getValue", "A null found " + column.dbName);
        }
        return result;
    }

    private String prepareColumnName(String columnName) {
        // trim and escape the column name so it is more safe from sql injection
        if (!columnName.matches("(?i)[a-zàâçéèêëîïôûùüÿñæœ0-9_ ()%/\\[\\]+\\-]+")) {
            LogEvent.logWarn(this.getClass().getSimpleName(), "prepareColumnName",
                    "potentially dangerous character detected in '" + columnName + "'");
        }
        return "\"" + trimToPostgresMaxColumnName(columnName = columnName.replace("\"", "\\\"")) + "\"";
    }

    private String trimToPostgresMaxColumnName(String name) {
        if (name.length() <= MAX_POSTGRES_COL_NAME) {
            return name;
        } else {
            return name.substring(0, MAX_POSTGRES_COL_NAME);
        }
    }

    public void add(String dbName, String csvTitle) {
        add(dbName, csvTitle, DICT);
    }

    public void add(String dbName, String csvTitle, Strategy strat) {
        CSVColumn col = new CSVColumn(dbName, csvTitle, strat);
        columnsByDbName.put(dbName, col);
        columnsInOrder.add(col);
    }

    public void add(String dbName, String csvTitle, ICSVColumnCustomStrategy customStrategy) {
        CSVColumn col = new CSVColumn(dbName, csvTitle, Strategy.CUSTOM, customStrategy);
        columnsByDbName.put(dbName, col);
        columnsInOrder.add(col);
    }

    /**
     * A utility routine for finding the project short tag (used in exporting etc.)
     * from a projectId.
     *
     */
    public static String translateProjectId(String projectId) {
        return (projectId == null) ? null : projectTagById.get(projectId);
    }

    public class CSVColumn {
        public String csvName;
        public String dbName;
        public Strategy strategy;
        public ICSVColumnCustomStrategy customStrategy;

        public CSVColumn(String dbName, String csvName, Strategy strategy) {
            this.csvName = csvName;
            this.dbName = dbName;
            this.strategy = strategy;
        }

        public CSVColumn(String dbName, String csvName, Strategy strategy, ICSVColumnCustomStrategy customStrategy) {
            this.csvName = csvName;
            this.dbName = dbName;
            this.strategy = strategy;
            this.customStrategy = customStrategy;
        }

        public String translate(String value, String accessionNumber) throws SQLException, ParseException {
            switch (strategy) {
            case CUSTOM:
                return customStrategy.translate(value, accessionNumber, csvName, dbName);
            case DICT_RAW:
                return isBlankOrNull(value) ? ""
                        : ResourceTranslator.DictionaryTranslator.getInstance().translateRaw(value);
            case DICT_PLUS:
                return isBlankOrNull(value) ? ""
                        : ResourceTranslator.DictionaryTranslator.getInstance().translateOrNot(value);
            case DICT:
                return isBlankOrNull(value) ? ""
                        : ResourceTranslator.DictionaryTranslator.getInstance().translate(value);
            case DATE:
                return isBlankOrNull(value) ? "" : datetimeToLocalDate(value);
            case DATE_TIME:
                return isBlankOrNull(value) ? "" : datetimeToLocalDateTime(value);
            case AGE_YEARS:
            case AGE_MONTHS:
            case AGE_WEEKS:
                return isBlankOrNull(value) ? "" : translateAge(strategy, value);
            // PK: Query result already return M/F so no need to translate
            // case GENDER:
            // return isBlankOrNull(value) ? "" :
            // ResourceTranslator.GenderTranslator.getInstance().translate(value);
            case DROP_ZERO:
                return ("0".equals(value) || value == null) ? "" : value;
            case TEST_RESULT:
                return isBlankOrNull(value) ? "" : translateTestResult(this.csvName, value);
            case GEND_CD4:
                return isBlankOrNull(value) ? "" : translateGendResult(getGendCD4CountAnalyteId(), value);
            case LOG:
                return isBlankOrNull(value) ? "" : translateLog(value);
            case SAMPLE_STATUS:
                OrderStatus orderStatus = SpringContext.getBean(IStatusService.class).getOrderStatusForID(value);
                if (orderStatus == null) {
                    return "?";
                }
                switch (orderStatus) {
                case Entered:
                    return "E"; // entered, entree
                case Started:
                    return "C"; // commenced, commence
                case Finished:
                    return "F"; // Finished, Finale
                case NonConforming_depricated:
                    return "N"; // Non-conforming, Non-conformes
                }
			case ANALYSIS_STATUS:
				AnalysisStatus analysisStatus = StatusService.getInstance().getAnalysisStatusForID(value);
				if (analysisStatus == null)
					return "?";
				switch (analysisStatus) {
				case SampleRejected:
					return "Reject"; // rejété, entr�e
				case NotStarted:
					return "Not_Started"; // entered, entr�e
				case Canceled:
					return "Canceled"; // commenced, commenc�
				case TechnicalAcceptance:
					return "Validation_Technique"; // Finished, Finale
				case TechnicalRejected:
					return "Rejet - Technique"; // Non-conforming, Non-conformes
				case BiologistRejected:
					return "Rejet - Biologie"; // entered, entr�e
				case NonConforming_depricated:
					return "Non Conforme"; // commenced, commenc�
				case Finalized:
					return "Validation_Biologique"; // Finished, Finale
				
				
				}
            case PROJECT:
                return translateProjectId(value);
            case DEBUG:
                LogEvent.logInfo(this.getClass().getSimpleName(), "translate",
                        "Processing Column Value: " + csvName + " \"" + value + "\"");
            case BLANK:
                return "";
            default:
                return isBlankOrNull(value) ? "" : value;
            }
        }

        private String translateGendResult(String gendResultAnalyteId, String sampleItemId) {
            // 'generated CD4 Count'
            Result gendCD4Result = resultService.getResultForAnalyteAndSampleItem(gendResultAnalyteId, sampleItemId);
            if (gendCD4Result == null) {
                return "";
            }
            String value = gendCD4Result.getValue(true);
            return (value == null) ? "" : value;
        }

        /**
         * The log value of the given value as a floating-point value.
         *
         * @param value
         * @return The log value
         */
        private String translateLog(String value) {
            try {
                double d = Double.parseDouble(value);
                return String.valueOf(Math.log10(d));
            } catch (NumberFormatException e) {
                return "";
            }
        }

        public String translateAge(Strategy strategy, String end) throws SQLException, ParseException {
            java.util.Date birthday = resultSet.getDate("birth_date");
            java.util.Date endDate = parseDateTimeForDatabaseSql(end);
            switch (strategy) {
            case AGE_YEARS:
                return String.valueOf(DateUtil.getAgeInYears(birthday, endDate));
            case AGE_MONTHS:
                return String.valueOf(DateUtil.getAgeInMonths(birthday, endDate));
            case AGE_WEEKS:
                return String.valueOf(DateUtil.getAgeInWeeks(birthday, endDate));
            }
            return "";
        }

        /**
         * @param value
         * @return @
         * @throws SQLException
         */
        public String translateTestResult(String testName, String value) throws SQLException {
            TestResult testResult = testResultsByTestName.get(testName); 
            if(testName.equalsIgnoreCase("DNA PCR")) { //need fix: testName is different from map key
            	return ResourceTranslator.DictionaryTranslator.getInstance().translateRaw(value);
            }
            // if it is not in the table then its just a value in the result
            // that was NOT selected from a list, thus no translation
            if (testResult == null) {
                return value;
            }
            String type = testResult.getTestResultType();
            // if it is in the table D have to be translated through the
            // dictionary, otherwise don't
            if (TypeOfTestResultServiceImpl.ResultType.DICTIONARY.getCharacterValue().equals(type)) {
                return ResourceTranslator.DictionaryTranslator.getInstance().translateRaw(value);
            } else if (TypeOfTestResultServiceImpl.ResultType.MULTISELECT.getCharacterValue().equals(type)) {
                return findMultiSelectItemsForTest(testResult.getTest().getId());
            }
            return value;
        }

        /**
         * @param testId
         * @return
         * @throws SQLException
         */
        private String findMultiSelectItemsForTest(String testId) throws SQLException {
            String sampleId = resultSet.getString("sample_id");
            List<Result> results = resultService.getResultsForTestAndSample(sampleId, testId);
            StringBuilder multi = new StringBuilder();
            for (Result result : results) {
                multi.append(ResourceTranslator.DictionaryTranslator.getInstance().translateRaw(result.getValue()));
                multi.append(",");
            }

            if (multi.length() > 0) {
                multi.setLength(multi.length() - 1);
            }

            return multi.toString();
        }
    }

    abstract public void makeSQL();

    protected void defineAllObservationHistoryTypes() {
        allObHistoryTypes = ohtService.getAllOrdered("typeName", false);
    }

    /**
     * For every sample, one row per sample item, one column per test result for
     * that sample item.
     *
     * @param lowDatePostgres
     * @param highDatePostgres
     */
    protected void appendResultCrosstab(Date lowDate, Date highDate) {
        // A list of analytes which should not show up in the regular results,
        // because they are not the primary results, but, for example, is a
        // conclusion.
        // String excludeAnalytes = getExcludedAnalytesSet();
        SQLConstant listName = SQLConstant.RESULT;
        query.append(", \n\n ( SELECT si.samp_id, si.id AS sampleItem_id, si.sort_order AS sampleItemNo, " + listName
                + ".* " + " FROM sample_item AS si LEFT JOIN \n ");

        // Begin cross tab / pivot table
        query.append(" crosstab( " + "\n 'SELECT si.id, t.description, r.value "
                + "\n FROM clinlims.result AS r, clinlims.analysis AS a, clinlims.sample_item AS si, clinlims.sample AS s, clinlims.test AS t, clinlims.test_result AS tr "
                + "\n WHERE " + "\n s.id = si.samp_id" + " AND s.collection_date >= date(''"
                + formatDateForDatabaseSql(lowDate) + "'')  AND s.collection_date <= date(''"
                + formatDateForDatabaseSql(highDate) + " '') " + "\n AND s.id = si.samp_id "
                + "\n AND si.id = a.sampitem_id "
                // sql injection safe as user cannot overwrite validStatusId in database
                + ((validStatusId == null) ? "" : " AND a.status_id = " + validStatusId)
                + "\n AND a.id = r.analysis_id " + "\n AND r.test_result_id = tr.id" + "\n AND tr.test_id = t.id       "
                // + (( excludeAnalytes == null)?"":
                // " AND r.analyte_id NOT IN ( " + excludeAnalytes) + ")"
                // + " AND a.test_id = t.id "
                + "\n ORDER BY 1, 2 "
                + "\n ', 'SELECT description FROM test where is_active = ''Y'' ORDER BY 1' ) ");
        // end of cross tab

        // Name the test pivot table columns . We'll name them all after the
        // resource name, because some tests have fancy characters in them and
        // somewhere
        // between iReport, Java and postgres a complex name (e.g. one including
        // a beta, " HCG Quant") get messed up and isn't found.
        query.append("\n as " + listName + " ( " // inner use of the list name
                + "\"si_id\" numeric(10) ");
        for (Test col : allTests) {
            String testName = TestServiceImpl.getLocalizedTestNameWithType(col);
<<<<<<< HEAD
            // sql injection safe as it is escaped for
=======
                // sql injection safe as it is escaped for
>>>>>>> f5314336
            query.append("\n, " + prepareColumnName(testName) + " varchar(200) ");
        }
        query.append(" ) \n");
        // left join all sample Items from the right sample range to the results table.
        query.append("\n ON si.id = " + listName + ".si_id " // the inner use a few lines above
                + "\n ORDER BY si.samp_id, si.id " + "\n) AS " + listName + "\n "); // outer re-use the list name to
                                                                                    // name this sparse matrix of
                                                                                    // results.
    }

    /**
     * @return
     */
    /*
     * private String getExcludedAnalytesSet() { String[] excludedAnalytes = new
     * String[] { getGendCD4CountAnalyteId() }; StringBuilder sb = new
     * StringBuilder(); for (String a : excludedAnalytes) {
     * sb.append(a).append(","); } sb.setLength(sb.length() - 1); return
     * sb.toString(); }
     */

    protected void appendObservationHistoryCrosstab(Date lowDate, Date highDate) {
        SQLConstant listName = SQLConstant.DEMO;
        appendCrosstabPreamble(listName);
        query.append( // any Observation History items
                "\n crosstab( " + "\n 'SELECT DISTINCT oh.sample_id as samp_id, oht.type_name, value "
                        + "\n FROM observation_history AS oh, sample AS s, observation_history_type AS oht "
                        + "\n WHERE s.collection_date >= date(''" + formatDateForDatabaseSql(lowDate) + "'') "
                        + "\n AND s.collection_date <= date(''" + formatDateForDatabaseSql(highDate) + "'')"
                        + "\n AND s.id = oh.sample_id AND oh.observation_history_type_id = oht.id order by 1;' "
                        + "\n , "
                        + "\n 'SELECT DISTINCT oht.type_name FROM observation_history_type AS oht ORDER BY 1;' " + // must
                                                                                                                   // be
                                                                                                                   // the
                                                                                                                   // same
                                                                                                                   // list
                                                                                                                   // as
                                                                                                                   // the
                                                                                                                   // column
                                                                                                                   // definition
                                                                                                                   // for
                                                                                                                   // the
                                                                                                                   // demo
                                                                                                                   // table
                                                                                                                   // below.
                        "\n ) \n ");

        // in the following list of observation history items, all valid values
        // are listed in alphabetical order (since that is how crosstab lists
        // them), so that that the queries constructed don't have to filter the
        // exceptional ones.
        // It is the column name list defined in the constructor of this class
        // which picks the right column to display (and in what order). That
        // list is also used to generated the JasperReport XML
        // That list skips the OH types which actually repeat (priorDiseases,
        // priorARVTreatmentINNs) which are returned as as crosstab set of
        // columns either specially named columns (disease acronyms for each
        // diseases) or with with n after their name (priorARVTreatmentINNs1, 2,
        // ... )
        query.append(" as demo ( " + " \"s_id\"                           numeric(10) ");
        for (ObservationHistoryType oht : allObHistoryTypes) {
            // this is sql injection safe as users currently have no way of modifying fields
            // in ObservationHistoryTypes
            query.append("\n," + oht.getTypeName() + " varchar(100) ");
        }
        query.append(" ) \n");
        appendCrosstabPostfix(lowDate, highDate, listName);
    }

    protected void appendCrosstabPreamble(SQLConstant listName) {
        query.append(", \n\n ( SELECT s.id AS samp_id, " + listName + ".* " + " FROM sample AS s LEFT JOIN \n ");
    }

    protected void appendCrosstabPostfix(Date lowDate, Date highDate, SQLConstant listName) {
        query.append("\n ON s.id = " + listName + ".s_id " + " AND s.collection_date >= '"
                + formatDateForDatabaseSql(lowDate) + "'" + " AND s.collection_date <= '"
                + formatDateForDatabaseSql(highDate) + "'" + " ORDER BY 1 " + "\n) AS " + listName + "\n ");
    }

    protected Object pad20(Object translate) {
        // uncomment the following lines to help make everything line up when
        // debugging output.
        // String strIn = (String)translate;
        // int len = strIn.length();
        // len = ( len > 30 )? 30: len;
        // translate = translate + " ".substring(len);
        return translate;
    }

    /**
     * Generate a column to the list of all columns. One for each possible test.
     */
    protected void addAllResultsColumns() {
        for (Test test : allTests) {
            String testTag = TestServiceImpl.getLocalizedTestNameWithType(test);
            add(testTag, TestServiceImpl.getLocalizedTestNameWithType(test), TEST_RESULT);
        }
    }

    /**
     * Useful for the 1st line of a CSV files. This produces a completely escaped
     * for MSExcel comma separated list of columns.
     *
     * @return one string with all names.
     */
    public String getColumnNamesLine() {
        StringBuilder line = new StringBuilder();
        for (CSVColumn column : columnsInOrder) {
            line.append(StringUtil.escapeCSVValue(column.csvName));
            line.append(",");
        }
        line.setLength(line.length() - 1);
        line.append(eol);
        return line.toString();
    }

    /**
     * @return @
     * @throws ParseException
     * @throws SQLException
     */
    public String nextLine() throws SQLException, ParseException {
        StringBuilder line = new StringBuilder();
        String accessionNumber = null;
        for (CSVColumn column : columnsInOrder) {
            // OK this is a little hocky. Some of the custom translation strategies need the
            // accession number and MOST of the time
            // they are called after the accession number column. Not sure what to do if
            // they are ever called before.
            String translatedValue = StringUtil.escapeCSVValue(getValue(column, accessionNumber));
            if (accessionNumber == null && "accession_number".equals(column.dbName)) {
                accessionNumber = translatedValue;
            }
            line.append(translatedValue);
            line.append(",");
        }
        line.setLength(line.length() - 1);
        line.append(eol);
        return line.toString();
    }

    public boolean next() throws SQLException {
        return resultSet.next();
    }

    /**
     * @throws SQLException
     *
     */
    public void closeResultSet() throws SQLException {
        resultSet.close();
        resultSet = null;
    }

    protected String getGendCD4CountAnalyteId() {
        if (gendCD4CountAnalyteId == null) {
            Analyte a = new Analyte();
            a.setAnalyteName("generated CD4 Count");
            gendCD4CountAnalyteId = analyteService.getAnalyteByName(a, false).getId();
        }
        return gendCD4CountAnalyteId;
    }
}<|MERGE_RESOLUTION|>--- conflicted
+++ resolved
@@ -603,11 +603,7 @@
                 + "\"si_id\" numeric(10) ");
         for (Test col : allTests) {
             String testName = TestServiceImpl.getLocalizedTestNameWithType(col);
-<<<<<<< HEAD
             // sql injection safe as it is escaped for
-=======
-                // sql injection safe as it is escaped for
->>>>>>> f5314336
             query.append("\n, " + prepareColumnName(testName) + " varchar(200) ");
         }
         query.append(" ) \n");

/*
 * The contents of this file are subject to the Mozilla Public License
 * Version 1.1 (the "License"); you may not use this file except in
 * compliance with the License. You may obtain a copy of the License at
 * http://www.mozilla.org/MPL/
 *
 * Software distributed under the License is distributed on an "AS IS"
 * basis, WITHOUT WARRANTY OF ANY KIND, either express or implied. See the
 * License for the specific language governing rights and limitations under
 * the License.
 *
 * The Original Code is OpenELIS code.
 *
 * Copyright (C) The Minnesota Department of Health.  All Rights Reserved.
 *
 * Contributor(s): CIRG, University of Washington, Seattle WA.
 */
package org.openelisglobal.reports.action.implementation.reportBeans;

import static org.apache.commons.validator.GenericValidator.isBlankOrNull;
import static org.openelisglobal.reports.action.implementation.reportBeans.CSVColumnBuilder.Strategy.DICT;
import static org.openelisglobal.reports.action.implementation.reportBeans.CSVColumnBuilder.Strategy.TEST_RESULT;

import java.sql.Connection;
import java.sql.Date;
import java.sql.ResultSet;
import java.sql.SQLException;
import java.text.ParseException;
import java.text.SimpleDateFormat;
import java.util.ArrayList;
import java.util.HashMap;
import java.util.List;
import java.util.Map;

import org.hibernate.Session;
import org.hibernate.SessionFactory;
import org.hibernate.Transaction;
import org.hibernate.jdbc.ReturningWork;
import org.openelisglobal.analyte.service.AnalyteService;
import org.openelisglobal.analyte.valueholder.Analyte;
import org.openelisglobal.common.log.LogEvent;
import org.openelisglobal.common.services.IStatusService;
import org.openelisglobal.common.services.StatusService;
import org.openelisglobal.common.services.StatusService.OrderStatus;
import org.openelisglobal.common.util.DateUtil;
import org.openelisglobal.common.util.StringUtil;
import org.openelisglobal.observationhistorytype.service.ObservationHistoryTypeService;
import org.openelisglobal.observationhistorytype.valueholder.ObservationHistoryType;
import org.openelisglobal.project.service.ProjectService;
import org.openelisglobal.project.valueholder.Project;
import org.openelisglobal.result.service.ResultService;
import org.openelisglobal.result.valueholder.Result;
import org.openelisglobal.spring.util.SpringContext;
import org.openelisglobal.test.service.TestService;
import org.openelisglobal.test.service.TestServiceImpl;
import org.openelisglobal.test.valueholder.Test;
import org.openelisglobal.testresult.service.TestResultService;
import org.openelisglobal.testresult.valueholder.TestResult;
import org.openelisglobal.typeoftestresult.service.TypeOfTestResultServiceImpl;

/**
 * @author pahill (pahill@uw.edu)
 * @since Mar 18, 2011
 */
abstract public class CSVColumnBuilder {

    // these are used so we are not passing around strings in the methods that are
    // appended to sql
    // this is to cover any potential sql injection that could be introduced by a
    // developer
    protected enum SQLConstant {
        ARV_TREATMENT_ADV_EFF_GRD("arvTreatmentAdvEffGrd"), ARV_TREATMENT_ADV_EFF_TYPE("arvTreatmentAdvEffType"),
        COTRIMOXAZOLE_TREAT_ADV_EFF_GRD("cotrimoxazoleTreatAdvEffGrd"),
        COTRIMOXAZOLE_TREAT_ADV_EFF_TYPE("cotrimoxazoleTreatAdvEffType"),
        CURRENT_ARV_TREATMENT_INNS("currentARVTreatmentINNs"), CURRENT_DISEASE_OTHER("currentDiseaseOther"),
        CURRENT_DISEASES("currentDiseases"), DEMO("demo"), FUTURE_ARV_TREATMENT_INNS("futureARVTreatmentINNs"),
        ORGANIZATION("organization"), PRIOR_ARV_TREATMENT_INNS("priorARVTreatmentINNs"),
        PRIOR_DISEASE_OTHER("priorDiseaseOther"), PRIOR_DISEASES("priorDiseases"), RESULT("result");

        private final String nameInSql;

        private SQLConstant(String name) {
            nameInSql = name;
        }

        @Override
        public String toString() {
            return nameInSql;
        }
    }

    /**
     *
     */
    public CSVColumnBuilder(StatusService.AnalysisStatus validStatusFilter) {
        // we'll round up everything via hibernate first.
        ResourceTranslator.DictionaryTranslator.getInstance();
        ResourceTranslator.GenderTranslator.getInstance();

        if (validStatusFilter != null) {
            validStatusId = SpringContext.getBean(IStatusService.class).getStatusID(validStatusFilter);
        }
    }

    /**
     * The list of all columns that can be exported for lookup when report is
     * generated
     */
    private final Map<String, CSVColumn> columnsByDbName = new HashMap<>();

    /**
     * The list of columns in order of definition, so that we can generate
     * JasperReports XML in order for display
     */
    private final List<CSVColumn> columnsInOrder = new ArrayList<>();

    /**
     * In order as postgres would order varchar columns (alphabetical ignoring
     * case?).
     */
    protected List<ObservationHistoryType> allObHistoryTypes;

    /**
     * All possible tests, so we can have 1 result per test.
     */
    protected List<Test> allTests;

    /**
     * This table provide a mapping from test name (CSV column heading also) to the
     * TestResult record so we can look at the result type (Dictionary vs. constant
     * etc.)
     */
    protected Map<String, TestResult> testResultsByTestName;

    protected String validStatusId;

    protected static final SimpleDateFormat postgresDateFormat = new SimpleDateFormat("yyyy-MM-dd");
    private static final SimpleDateFormat postgresDateTime = new SimpleDateFormat("yyyy-MM-dd hh:mm:ss");

    protected ResultSet resultSet;

    protected String eol = System.getProperty("line.separator");

    private static ProjectService projectService = SpringContext.getBean(ProjectService.class);

    protected ResultService resultService = SpringContext.getBean(ResultService.class);
    private ObservationHistoryTypeService ohtService = SpringContext.getBean(ObservationHistoryTypeService.class);
    private AnalyteService analyteService = SpringContext.getBean(AnalyteService.class);
    private TestService testService = SpringContext.getBean(TestService.class);
    private TestResultService testResultService = SpringContext.getBean(TestResultService.class);

    // This is the largest value possible for a postgres column name. The code will
    // convert the
    // test description to a column name so we need to truncate
    // It's actually 63 but UTF_8 makes 59 safer.
    private static final int MAX_POSTGRES_COL_NAME = 55;

    /**
     * the test have to be sorted by the name, because they have to match the pivot
     * table order in the results
     */
    @SuppressWarnings("unchecked")
    protected void defineAllTestsAndResults() {
        if (allTests == null) {
            allTests = testService.getAllOrderBy("name");
        }
        if (testResultsByTestName == null) {
            testResultsByTestName = new HashMap<>();
            List<TestResult> allTestResults = testResultService.getAllTestResults();
            for (TestResult testResult : allTestResults) {
                String key = TestServiceImpl.getLocalizedTestNameWithType(testResult.getTest());
                testResultsByTestName.put(key, testResult);
            }
        }
    }

    /**
     * map to provide appropriate tag to identify the project.
     */

    static Map<String /* project Id */, String /* project tag */> projectTagById = new HashMap<>();
    static {
        defineAllProjectTags();
    }

    public static void defineAllProjectTags() {
        List<Project> allProjects = projectService.getAllProjects();
        for (Project project : allProjects) {
            String projectTag;
            // Watch the order on these 1st 2!
            if (project.getNameKey().contains("ARVF")) {
                projectTag = "ARVS";
            } else if (project.getNameKey().contains("ARV")) {
                projectTag = "ARVB";
            } else if (project.getNameKey().contains("VLS")) {
                projectTag = "VLS";
            } else {
                // otherwise we use the letters from the Sample ID prefix, which
                // at some locations for some projects is undefined.
                String code = project.getProgramCode();
                projectTag = (code == null) ? "" : code.substring(1); // drop the L
            }
            projectTagById.put(project.getId(), projectTag);
        }
    }

    protected StringBuilder query;

    private String gendCD4CountAnalyteId;

    /**
     * The various ways that columns are converted for CSV export
     *
     * @author Paul A. Hill (pahill@uw.edu)
     * @since Feb 1, 2011
     */
    public enum Strategy {
        ANALYSIS_STATUS,
        DICT, // dictionary localized value
        DICT_PLUS, // dictionary localized value or a string constant
        DICT_RAW, // dictionary localized value, no attempts at trimming to show just code number.
        DATE, // date (i.e. 01/01/2013)
        DATE_TIME, // date with time (i.e. 01/01/2013 12:12:00)
        NONE, GENDER, DROP_ZERO, TEST_RESULT, GEND_CD4, SAMPLE_STATUS, PROJECT, LOG, // results is a real number, but
                                                                                     // display the log of it.
        AGE_YEARS, AGE_MONTHS, AGE_WEEKS, DEBUG, CUSTOM, // special handling which is encapsulated in an instance of
                                                         // ICSVColumnCustomStrategy
        BLANK // Will always be an empty string. Used when column is wanted but data is not
    }

    public void buildDataSource() throws SQLException {
        buildResultSet();
    }

    protected void buildResultSet() throws SQLException {
        makeSQL();
        String sql = query.toString();
        // LogEvent.logInfo(this.getClass().getName(), "method unkown", "===1===\n" +
        // sql.substring(0, 7000)); // the SQL is
        // chunked out only because Eclipse thinks printing really big strings to the
        // console must be wrong, so it truncates them
        // LogEvent.logInfo(this.getClass().getName(), "method unkown", "===2===\n" +
        // sql.substring(7000));
//		Session session = HibernateUtil.getSession().getSessionFactory().openSession();
//		PreparedStatement stmt = session.connection().prepareStatement(sql, ResultSet.TYPE_SCROLL_SENSITIVE,
//				ResultSet.CONCUR_READ_ONLY);
//		resultSet = stmt.executeQuery();
<<<<<<< HEAD
        Session session = SpringContext.getBean(SessionFactory.class).openSession();
=======
        Session session = SpringContext.getBean(SessionFactory.class).getCurrentSession();
        session.beginTransaction();
>>>>>>> 9e62c835
        resultSet = session.doReturningWork(new ReturningWork<ResultSet>() {

            @Override
            public ResultSet execute(Connection connection) throws SQLException {
                return connection.prepareStatement(sql, ResultSet.TYPE_SCROLL_SENSITIVE, ResultSet.CONCUR_READ_ONLY)
                        .executeQuery();
            }

        });
    }

    protected synchronized String formatDateForDatabaseSql(Date date) {
        // SimpleDateFormat is not thread safe
        return postgresDateFormat.format(date);
    }

    private synchronized String formatDateTimeForDatabaseSql(Date date) {
        // SimpleDateFormat is not thread safe
        return postgresDateTime.format(date);
    }

    protected synchronized java.util.Date parseDateForDatabaseSql(String date) throws ParseException {
        // SimpleDateFormat is not thread safe
        return postgresDateFormat.parse(date);
    }

    private synchronized java.util.Date parseDateTimeForDatabaseSql(String date) throws ParseException {
        // SimpleDateFormat is not thread safe
        return postgresDateTime.parse(date);
    }

    /**
     * @param value
     * @return
     */
    protected String datetimeToLocalDate(String value) {
        try {
            Date date = new java.sql.Date(parseDateTimeForDatabaseSql(value).getTime());
            return DateUtil.convertSqlDateToStringDate(date);
        } catch (ParseException e) {
            return value;
        }
    }

    protected String datetimeToLocalDateTime(String value) {
        try {
            return DateUtil.formatDateTimeAsText(parseDateTimeForDatabaseSql(value));
        } catch (ParseException e) {
            return value;
        }
    }

    public String getValue(CSVColumn column, String accessionNumber) throws SQLException, ParseException {
        String value;
        // look in the data source for a value
        try {
            value = resultSet.getString(trimToPostgresMaxColumnName(column.dbName));
        } catch (RuntimeException e) {
            // if you end up where it is because the result set doesn't return a
            // column of the right name
            // Check MAX_POSTGRES_COL_NAME if this fails on a long name
            LogEvent.logInfo(this.getClass().getName(), "method unkown",
                    "Internal Error: Unable to find db column \"" + column.dbName + "\" in data.");
            return "?" + column.csvName + "?";
        }

        String result = column.translate(value, accessionNumber);
        // translate should never return null, "" is better while it is doing
        // translation.
        if (result == null) {
            LogEvent.logInfo(this.getClass().getName(), "method unkown", "A null found " + column.dbName);
        }
        return result;
    }

    private String prepareColumnName(String columnName) {
        // trim and escape the column name so it is more safe from sql injection
        if (!columnName.matches("(?i)[a-zàâçéèêëîïôûùüÿñæœ0-9_ ()%/\\[\\]+\\-]+")) {
            LogEvent.logWarn(this.getClass().getName(), "prepareColumnName",
                    "potentially dangerous character detected in '" + columnName + "'");
        }
        return "\"" + trimToPostgresMaxColumnName(columnName = columnName.replace("\"", "\\\"")) + "\"";
    }

    private String trimToPostgresMaxColumnName(String name) {
        if (name.length() <= MAX_POSTGRES_COL_NAME) {
            return name;
        } else {
            return name.substring(0, MAX_POSTGRES_COL_NAME);
        }
    }

    public void add(String dbName, String csvTitle) {
        add(dbName, csvTitle, DICT);
    }

    public void add(String dbName, String csvTitle, Strategy strat) {
        CSVColumn col = new CSVColumn(dbName, csvTitle, strat);
        columnsByDbName.put(dbName, col);
        columnsInOrder.add(col);
    }

    public void add(String dbName, String csvTitle, ICSVColumnCustomStrategy customStrategy) {
        CSVColumn col = new CSVColumn(dbName, csvTitle, Strategy.CUSTOM, customStrategy);
        columnsByDbName.put(dbName, col);
        columnsInOrder.add(col);
    }

    /**
     * A utility routine for finding the project short tag (used in exporting etc.)
     * from a projectId.
     *
     */
    public static String translateProjectId(String projectId) {
        return (projectId == null) ? null : projectTagById.get(projectId);
    }

    public class CSVColumn {
        public String csvName;
        public String dbName;
        public Strategy strategy;
        public ICSVColumnCustomStrategy customStrategy;

        public CSVColumn(String dbName, String csvName, Strategy strategy) {
            this.csvName = csvName;
            this.dbName = dbName;
            this.strategy = strategy;
        }

        public CSVColumn(String dbName, String csvName, Strategy strategy, ICSVColumnCustomStrategy customStrategy) {
            this.csvName = csvName;
            this.dbName = dbName;
            this.strategy = strategy;
            this.customStrategy = customStrategy;
        }

        public String translate(String value, String accessionNumber) throws SQLException, ParseException {
            switch (strategy) {
            case CUSTOM:
                return customStrategy.translate(value, accessionNumber, csvName, dbName);
            case DICT_RAW:
                return isBlankOrNull(value) ? ""
                        : ResourceTranslator.DictionaryTranslator.getInstance().translateRaw(value);
            case DICT_PLUS:
                return isBlankOrNull(value) ? ""
                        : ResourceTranslator.DictionaryTranslator.getInstance().translateOrNot(value);
            case DICT:
                return isBlankOrNull(value) ? ""
                        : ResourceTranslator.DictionaryTranslator.getInstance().translate(value);
            case DATE:
                return isBlankOrNull(value) ? "" : datetimeToLocalDate(value);
            case DATE_TIME:
                return isBlankOrNull(value) ? "" : datetimeToLocalDateTime(value);
            case AGE_YEARS:
            case AGE_MONTHS:
            case AGE_WEEKS:
                return isBlankOrNull(value) ? "" : translateAge(strategy, value);
            //PK: Query result already return M/F so no need to translate
            //case GENDER:
            //    return isBlankOrNull(value) ? "" : ResourceTranslator.GenderTranslator.getInstance().translate(value);
            case DROP_ZERO:
                return ("0".equals(value) || value == null) ? "" : value;
            case TEST_RESULT:
                return isBlankOrNull(value) ? "" : translateTestResult(csvName, value);
            case GEND_CD4:
                return isBlankOrNull(value) ? "" : translateGendResult(getGendCD4CountAnalyteId(), value);
            case LOG:
                return isBlankOrNull(value) ? "" : translateLog(value);
            case SAMPLE_STATUS:
                OrderStatus orderStatus = SpringContext.getBean(IStatusService.class).getOrderStatusForID(value);
                if (orderStatus == null) {
                    return "?";
                }
                switch (orderStatus) {
                case Entered:
                    return "E"; // entered, entree
                case Started:
                    return "C"; // commenced, commence
                case Finished:
                    return "F"; // Finished, Finale
                case NonConforming_depricated:
                    return "N"; // Non-conforming, Non-conformes
                }
            case PROJECT:
                return translateProjectId(value);
            case DEBUG:
                LogEvent.logInfo(this.getClass().getName(), "method unkown",
                        "Processing Column Value: " + csvName + " \"" + value + "\"");
            case BLANK:
                return "";
            default:
                return isBlankOrNull(value) ? "" : value;
            }
        }

        private String translateGendResult(String gendResultAnalyteId, String sampleItemId) {
            // 'generated CD4 Count'
            Result gendCD4Result = resultService.getResultForAnalyteAndSampleItem(gendResultAnalyteId, sampleItemId);
            if (gendCD4Result == null) {
                return "";
            }
            String value = gendCD4Result.getValue(true);
            return (value == null) ? "" : value;
        }

        /**
         * The log value of the given value as a floating-point value.
         *
         * @param value
         * @return The log value
         */
        private String translateLog(String value) {
            try {
                double d = Double.parseDouble(value);
                return String.valueOf(Math.log10(d));
            } catch (NumberFormatException e) {
                return "";
            }
        }

        public String translateAge(Strategy strategy, String end) throws SQLException, ParseException {
            java.util.Date birthday = resultSet.getDate("birth_date");
            java.util.Date endDate = parseDateTimeForDatabaseSql(end);
            switch (strategy) {
            case AGE_YEARS:
                return String.valueOf(DateUtil.getAgeInYears(birthday, endDate));
            case AGE_MONTHS:
                return String.valueOf(DateUtil.getAgeInMonths(birthday, endDate));
            case AGE_WEEKS:
                return String.valueOf(DateUtil.getAgeInWeeks(birthday, endDate));
            }
            return "";
        }

        /**
         * @param value
         * @return @
         * @throws SQLException
         */
        public String translateTestResult(String testName, String value) throws SQLException {
            TestResult testResult = testResultsByTestName.get(testName);
            // if it is not in the table then its just a value in the result
            // that was NOT selected from a list, thus no translation
            if (testResult == null) {
                return value;
            }
            String type = testResult.getTestResultType();
            // if it is in the table D have to be translated through the
            // dictionary, otherwise don't
            if (TypeOfTestResultServiceImpl.ResultType.DICTIONARY.getCharacterValue().equals(type)) {
                return ResourceTranslator.DictionaryTranslator.getInstance().translateRaw(value);
            } else if (TypeOfTestResultServiceImpl.ResultType.MULTISELECT.getCharacterValue().equals(type)) {
                return findMultiSelectItemsForTest(testResult.getTest().getId());
            }
            return value;
        }

        /**
         * @param testId
         * @return
         * @throws SQLException
         */
        private String findMultiSelectItemsForTest(String testId) throws SQLException {
            String sampleId = resultSet.getString("sample_id");
            List<Result> results = resultService.getResultsForTestAndSample(sampleId, testId);
            StringBuilder multi = new StringBuilder();
            for (Result result : results) {
                multi.append(ResourceTranslator.DictionaryTranslator.getInstance().translateRaw(result.getValue()));
                multi.append(",");
            }

            if (multi.length() > 0) {
                multi.setLength(multi.length() - 1);
            }

            return multi.toString();
        }
    }

    abstract public void makeSQL();

    protected void defineAllObservationHistoryTypes() {
        allObHistoryTypes = ohtService.getAllOrdered("typeName", false);
    }

    /**
     * For every sample, one row per sample item, one column per test result for
     * that sample item.
     *
     * @param lowDatePostgres
     * @param highDatePostgres
     */
    protected void appendResultCrosstab(Date lowDate, Date highDate) {
        // A list of analytes which should not show up in the regular results,
        // because they are not the primary results, but, for example, is a
        // conclusion.
        // String excludeAnalytes = getExcludedAnalytesSet();
        SQLConstant listName = SQLConstant.RESULT;
        query.append(", \n\n ( SELECT si.samp_id, si.id AS sampleItem_id, si.sort_order AS sampleItemNo, " + listName
                + ".* " + " FROM sample_item AS si LEFT JOIN \n ");

        // Begin cross tab / pivot table
        query.append(" crosstab( " + "\n 'SELECT si.id, t.description, r.value "
                + "\n FROM clinlims.result AS r, clinlims.analysis AS a, clinlims.sample_item AS si, clinlims.sample AS s, clinlims.test AS t, clinlims.test_result AS tr "
                + "\n WHERE " + "\n s.id = si.samp_id" + " AND s.collection_date >= date(''"
                + formatDateForDatabaseSql(lowDate) + "'')  AND s.collection_date <= date(''"
                + formatDateForDatabaseSql(highDate) + " '') " + "\n AND s.id = si.samp_id "
                + "\n AND si.id = a.sampitem_id "
                // sql injection safe as user cannot overwrite validStatusId in database
                + ((validStatusId == null) ? "" : " AND a.status_id = " + validStatusId)
                + "\n AND a.id = r.analysis_id " + "\n AND r.test_result_id = tr.id" + "\n AND tr.test_id = t.id       "
                // + (( excludeAnalytes == null)?"":
                // " AND r.analyte_id NOT IN ( " + excludeAnalytes) + ")"
                // + " AND a.test_id = t.id "
                + "\n ORDER BY 1, 2 "
                + "\n ', 'SELECT description FROM test where description != ''CD4'' AND is_active = ''Y'' ORDER BY 1' ) ");
        // end of cross tab

        // Name the test pivot table columns . We'll name them all after the
        // resource name, because some tests have fancy characters in them and
        // somewhere
        // between iReport, Java and postgres a complex name (e.g. one including
        // a beta, " HCG Quant") get messed up and isn't found.
        query.append("\n as " + listName + " ( " // inner use of the list name
                + "\"si_id\" numeric(10) ");
        for (Test col : allTests) {
            String testName = TestServiceImpl.getLocalizedTestNameWithType(col);
            if (!"CD4".equals(testName)) { // CD4 is listed as a test name but
                                           // it isn't clear it should be line
                                           // 446 may also have to be changed
                // sql injection safe as it is escaped for
                query.append("\n, " + prepareColumnName(testName) + " varchar(200) ");
            }
        }
        query.append(" ) \n");
        // left join all sample Items from the right sample range to the results table.
        query.append("\n ON si.id = " + listName + ".si_id " // the inner use a few lines above
                + "\n ORDER BY si.samp_id, si.id " + "\n) AS " + listName + "\n "); // outer re-use the list name to
                                                                                    // name this sparse matrix of
                                                                                    // results.
    }

    /**
     * @return
     */
    /*
     * private String getExcludedAnalytesSet() { String[] excludedAnalytes = new
     * String[] { getGendCD4CountAnalyteId() }; StringBuilder sb = new
     * StringBuilder(); for (String a : excludedAnalytes) {
     * sb.append(a).append(","); } sb.setLength(sb.length() - 1); return
     * sb.toString(); }
     */

    protected void appendObservationHistoryCrosstab(Date lowDate, Date highDate) {
        SQLConstant listName = SQLConstant.DEMO;
        appendCrosstabPreamble(listName);
        query.append( // any Observation History items
                "\n crosstab( " + "\n 'SELECT DISTINCT oh.sample_id as samp_id, oht.type_name, value "
                        + "\n FROM observation_history AS oh, sample AS s, observation_history_type AS oht "
                        + "\n WHERE s.collection_date >= date(''" + formatDateForDatabaseSql(lowDate) + "'') "
                        + "\n AND s.collection_date <= date(''" + formatDateForDatabaseSql(highDate) + "'')"
                        + "\n AND s.id = oh.sample_id AND oh.observation_history_type_id = oht.id order by 1;' "
                        + "\n , "
                        + "\n 'SELECT DISTINCT oht.type_name FROM observation_history_type AS oht ORDER BY 1;' " + // must
                                                                                                                   // be
                                                                                                                   // the
                                                                                                                   // same
                                                                                                                   // list
                                                                                                                   // as
                                                                                                                   // the
                                                                                                                   // column
                                                                                                                   // definition
                                                                                                                   // for
                                                                                                                   // the
                                                                                                                   // demo
                                                                                                                   // table
                                                                                                                   // below.
                        "\n ) \n ");

        // in the following list of observation history items, all valid values
        // are listed in alphabetical order (since that is how crosstab lists
        // them), so that that the queries constructed don't have to filter the
        // exceptional ones.
        // It is the column name list defined in the constructor of this class
        // which picks the right column to display (and in what order). That
        // list is also used to generated the JasperReport XML
        // That list skips the OH types which actually repeat (priorDiseases,
        // priorARVTreatmentINNs) which are returned as as crosstab set of
        // columns either specially named columns (disease acronyms for each
        // diseases) or with with n after their name (priorARVTreatmentINNs1, 2,
        // ... )
        query.append(" as demo ( " + " \"s_id\"                           numeric(10) ");
        for (ObservationHistoryType oht : allObHistoryTypes) {
            // this is sql injection safe as users currently have no way of modifying fields
            // in ObservationHistoryTypes
            query.append("\n," + oht.getTypeName() + " varchar(100) ");
        }
        query.append(" ) \n");
        appendCrosstabPostfix(lowDate, highDate, listName);
    }

    protected void appendCrosstabPreamble(SQLConstant listName) {
        query.append(", \n\n ( SELECT s.id AS samp_id, " + listName + ".* " + " FROM sample AS s LEFT JOIN \n ");
    }

    protected void appendCrosstabPostfix(Date lowDate, Date highDate, SQLConstant listName) {
        query.append("\n ON s.id = " + listName + ".s_id " + " AND s.collection_date >= '"
                + formatDateForDatabaseSql(lowDate) + "'" + " AND s.collection_date <= '"
                + formatDateForDatabaseSql(highDate) + "'" + " ORDER BY 1 " + "\n) AS " + listName + "\n ");
    }

    protected Object pad20(Object translate) {
        // uncomment the following lines to help make everything line up when
        // debugging output.
        // String strIn = (String)translate;
        // int len = strIn.length();
        // len = ( len > 30 )? 30: len;
        // translate = translate + " ".substring(len);
        return translate;
    }

    /**
     * Generate a column to the list of all columns. One for each possible test.
     */
    protected void addAllResultsColumns() {
        for (Test test : allTests) {
            String testTag = TestServiceImpl.getLocalizedTestNameWithType(test);
            if (!"CD4".equals(testTag)) {
                add(testTag, TestServiceImpl.getLocalizedTestNameWithType(test), TEST_RESULT);
            }
        }
    }

    /**
     * Useful for the 1st line of a CSV files. This produces a completely escaped
     * for MSExcel comma separated list of columns.
     *
     * @return one string with all names.
     */
    public String getColumnNamesLine() {
        StringBuilder line = new StringBuilder();
        for (CSVColumn column : columnsInOrder) {
            line.append(StringUtil.escapeCSVValue(column.csvName));
            line.append(",");
        }
        line.setLength(line.length() - 1);
        line.append(eol);
        return line.toString();
    }

    /**
     * @return @
     * @throws ParseException
     * @throws SQLException
     */
    public String nextLine() throws SQLException, ParseException {
        StringBuilder line = new StringBuilder();
        String accessionNumber = null;
        for (CSVColumn column : columnsInOrder) {
            // OK this is a little hocky. Some of the custom translation strategies need the
            // accession number and MOST of the time
            // they are called after the accession number column. Not sure what to do if
            // they are ever called before.
            String translatedValue = StringUtil.escapeCSVValue(getValue(column, accessionNumber));
            if (accessionNumber == null && "accession_number".equals(column.dbName)) {
                accessionNumber = translatedValue;
            }
            line.append(translatedValue);
            line.append(",");
        }
        line.setLength(line.length() - 1);
        line.append(eol);
        return line.toString();
    }

    public boolean next() throws SQLException {
        return resultSet.next();
    }

    /**
     * @throws SQLException
     *
     */
    public void closeResultSet() throws SQLException {
        resultSet.close();
        resultSet = null;
    }

    protected String getGendCD4CountAnalyteId() {
        if (gendCD4CountAnalyteId == null) {
            Analyte a = new Analyte();
            a.setAnalyteName("generated CD4 Count");
            gendCD4CountAnalyteId = analyteService.getAnalyteByName(a, false).getId();
        }
        return gendCD4CountAnalyteId;
    }
}<|MERGE_RESOLUTION|>--- conflicted
+++ resolved
@@ -34,7 +34,6 @@
 
 import org.hibernate.Session;
 import org.hibernate.SessionFactory;
-import org.hibernate.Transaction;
 import org.hibernate.jdbc.ReturningWork;
 import org.openelisglobal.analyte.service.AnalyteService;
 import org.openelisglobal.analyte.valueholder.Analyte;
@@ -245,12 +244,8 @@
 //		PreparedStatement stmt = session.connection().prepareStatement(sql, ResultSet.TYPE_SCROLL_SENSITIVE,
 //				ResultSet.CONCUR_READ_ONLY);
 //		resultSet = stmt.executeQuery();
-<<<<<<< HEAD
-        Session session = SpringContext.getBean(SessionFactory.class).openSession();
-=======
         Session session = SpringContext.getBean(SessionFactory.class).getCurrentSession();
         session.beginTransaction();
->>>>>>> 9e62c835
         resultSet = session.doReturningWork(new ReturningWork<ResultSet>() {
 
             @Override

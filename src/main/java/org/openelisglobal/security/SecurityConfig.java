--- conflicted
+++ resolved
@@ -36,7 +36,6 @@
 import org.springframework.security.oauth2.client.InMemoryOAuth2AuthorizedClientService;
 import org.springframework.security.oauth2.client.OAuth2AuthorizedClientService;
 import org.springframework.security.oauth2.client.registration.ClientRegistration;
-import org.springframework.security.oauth2.client.registration.ClientRegistration.Builder;
 import org.springframework.security.oauth2.client.registration.ClientRegistrationRepository;
 import org.springframework.security.oauth2.client.registration.InMemoryClientRegistrationRepository;
 import org.springframework.security.oauth2.core.AuthorizationGrantType;
@@ -66,13 +65,8 @@
     public static final String[] AUTH_OPEN_PAGES = { "/Home", "/Dashboard", "/Logout", "/MasterListsPage" };
     public static final String[] RESOURCE_PAGES = { "/css/**", "/favicon/**", "/images/**", "/documentation/**",
             "/scripts/**", "/jsp/**" };
-<<<<<<< HEAD
 //    public static final String[] HTTP_BASIC_SERVLET_PAGES = { "/pluginServlet/**", "/importAnalyzer", "/fhir/**" };
-=======
-    public static final String[] HTTP_BASIC_SERVLET_PAGES = { "/importAnalyzer",
-            "/fhir/**" };
-    public static final String[] AJAX_CALLS_TO_CONTROLLERS = {"/Provider/**"};     
->>>>>>> 4cc52cfd
+    public static final String[] AJAX_CALLS_TO_CONTROLLERS = {"/Provider/**"};
 //    public static final String[] CLIENT_CERTIFICATE_PAGES = {};
 
     private static final String CONTENT_SECURITY_POLICY = "default-src 'self'; script-src 'self' 'unsafe-inline' 'unsafe-eval';"
@@ -221,7 +215,7 @@
             KEYCLOAK {
 
                 @Override
-                public Builder getBuilder(String registrationId) {
+                public ClientRegistration.Builder getBuilder(String registrationId) {
                     ClientRegistration.Builder builder = getBuilder(registrationId, ClientAuthenticationMethod.POST,
                             DEFAULT_REDIRECT_URL);
                     builder.scope("openid", "profile");

package org.openelisglobal.security;

import org.springframework.beans.factory.annotation.Autowired;
import org.springframework.context.annotation.Bean;
import org.springframework.context.annotation.Configuration;
import org.springframework.core.annotation.Order;
import org.springframework.security.authentication.dao.DaoAuthenticationProvider;
import org.springframework.security.config.annotation.authentication.builders.AuthenticationManagerBuilder;
import org.springframework.security.config.annotation.web.builders.HttpSecurity;
import org.springframework.security.config.annotation.web.configuration.EnableWebSecurity;
import org.springframework.security.config.annotation.web.configuration.WebSecurityConfigurerAdapter;
import org.springframework.security.core.userdetails.UserDetailsService;
import org.springframework.security.crypto.bcrypt.BCryptPasswordEncoder;
import org.springframework.security.crypto.password.PasswordEncoder;
import org.springframework.security.web.authentication.AuthenticationFailureHandler;
import org.springframework.security.web.authentication.AuthenticationSuccessHandler;
import org.springframework.security.web.csrf.CsrfFilter;
import org.springframework.security.web.session.HttpSessionEventPublisher;
import org.springframework.web.filter.CharacterEncodingFilter;

@EnableWebSecurity
public class SecurityConfig {
    @Autowired
    private UserDetailsService userDetailsService;

    // pages that have special security constraints
    public static final String[] OPEN_PAGES = { "/ChangePasswordLogin.do", "/UpdateLoginChangePassword.do",
            "/LoginPage.do" };
    public static final String[] AUTH_OPEN_PAGES = { "/Home.do", "/Dashboard.do", "/Logout.do", "/MasterListsPage.do" };
    public static final String[] RESOURCE_PAGES = { "/css/**", "/favicon/**", "/images/**", "/documentation/**",
            "/scripts/**", "/jsp/**" };
    public static final String[] HTTP_BASIC_PAGES = { "/importAnalyzer/**", "/fhir/**" };

    private static final String CONTENT_SECURITY_POLICY = "default-src 'self'; script-src 'self' 'unsafe-inline' 'unsafe-eval';"
            + " connect-src 'self'; img-src 'self'; style-src 'self' 'unsafe-inline';"
            + " frame-src 'self'; object-src 'self';";

    @Autowired
    public void configureGlobalSecurity(AuthenticationManagerBuilder auth) throws Exception {
        auth.userDetailsService(userDetailsService);
        auth.authenticationProvider(authenticationProvider());
    }

    @Configuration
    @Order(1)
    public static class httpBasicServletSecurityConfiguration extends WebSecurityConfigurerAdapter {
        @Override
        protected void configure(HttpSecurity http) throws Exception {
            CharacterEncodingFilter filter = new CharacterEncodingFilter();
            filter.setEncoding("UTF-8");
            filter.setForceEncoding(true);
            http.addFilterBefore(filter, CsrfFilter.class);

<<<<<<< HEAD
            http.requestMatchers().antMatchers(HTTP_BASIC_PAGES).and().authorizeRequests().anyRequest().authenticated()
                    .and().httpBasic().and().csrf().disable();
=======
            // for all requests going to a http basic page, use this security configuration
            http.requestMatchers().antMatchers(HTTP_BASIC_SERVLET_PAGES).and().authorizeRequests().anyRequest()
                    // ensure they are authenticated
                    .authenticated().and()
                    // ensure they authenticate with http basic
                    .httpBasic().and()
                    // disable csrf as it is not needed for httpBasic
                    .csrf().disable()
                    // add security headers
                    .headers().frameOptions().sameOrigin().contentSecurityPolicy(CONTENT_SECURITY_POLICY);
>>>>>>> d4205987
        }

    }

    @Configuration
    public static class defaultSecurityConfiguration extends WebSecurityConfigurerAdapter {

        @Override
        protected void configure(HttpSecurity http) throws Exception {
            CharacterEncodingFilter filter = new CharacterEncodingFilter();
            filter.setEncoding("UTF-8");
            filter.setForceEncoding(true);
            http.addFilterBefore(filter, CsrfFilter.class);

            http.authorizeRequests()
                    // allow all users to access these pages no matter authentication status
                    .antMatchers(OPEN_PAGES).permitAll().antMatchers(RESOURCE_PAGES).permitAll()
                    // ensure all other requests are authenticated
                    .anyRequest().authenticated().and()
                    // setup login redirection and logic
                    .formLogin().loginPage("/LoginPage.do").permitAll().loginProcessingUrl("/ValidateLogin.do")
                    .usernameParameter("loginName").passwordParameter("password")
                    .failureHandler(customAuthenticationFailureHandler())
                    .successHandler(customAuthenticationSuccessHandler()).and()
                    // setup logout
                    .logout().logoutUrl("/Logout.do").logoutSuccessUrl("/LoginPage.do").invalidateHttpSession(true)
                    .and().sessionManagement().invalidSessionUrl("/LoginPage.do").sessionFixation().migrateSession()
                    .and().csrf().and()
                    // add security headers
                    .headers().frameOptions().sameOrigin().contentSecurityPolicy(CONTENT_SECURITY_POLICY);
        }

        @Bean
        public AuthenticationFailureHandler customAuthenticationFailureHandler() {
            return new CustomAuthenticationFailureHandler();
        }

        @Bean
        public AuthenticationSuccessHandler customAuthenticationSuccessHandler() {
            return new CustomAuthenticationSuccessHandler();
        }
    }

    @Bean
    public PasswordEncoder passwordEncoder() {
        return new BCryptPasswordEncoder();
    }

    @Bean
    public DaoAuthenticationProvider authenticationProvider() {
        DaoAuthenticationProvider authenticationProvider = new DaoAuthenticationProvider();
        authenticationProvider.setUserDetailsService(userDetailsService);
        authenticationProvider.setPasswordEncoder(passwordEncoder());
        return authenticationProvider;
    }

    @Bean
    public HttpSessionEventPublisher httpSessionEventPublisher() {
        return new HttpSessionEventPublisher();
    }
}<|MERGE_RESOLUTION|>--- conflicted
+++ resolved
@@ -51,12 +51,8 @@
             filter.setForceEncoding(true);
             http.addFilterBefore(filter, CsrfFilter.class);
 
-<<<<<<< HEAD
-            http.requestMatchers().antMatchers(HTTP_BASIC_PAGES).and().authorizeRequests().anyRequest().authenticated()
-                    .and().httpBasic().and().csrf().disable();
-=======
             // for all requests going to a http basic page, use this security configuration
-            http.requestMatchers().antMatchers(HTTP_BASIC_SERVLET_PAGES).and().authorizeRequests().anyRequest()
+            http.requestMatchers().antMatchers(HTTP_BASIC_PAGES).and().authorizeRequests().anyRequest()
                     // ensure they are authenticated
                     .authenticated().and()
                     // ensure they authenticate with http basic
@@ -65,7 +61,6 @@
                     .csrf().disable()
                     // add security headers
                     .headers().frameOptions().sameOrigin().contentSecurityPolicy(CONTENT_SECURITY_POLICY);
->>>>>>> d4205987
         }
 
     }

--- conflicted
+++ resolved
@@ -75,11 +75,8 @@
         resultTechnicianName("ResultTechnicianName"),        //If true the technicians name is needed for results
         allowResultRejection("allowResultRejection"),        //If true then a technician has the ability to reject an individual test and select a reason for rejection
         restrictFreeTextRefSiteEntry("restrictFreeTextRefSiteEntry"), //If true then a user cannot enter new referring sites during sample entry and must choose from list provided
-<<<<<<< HEAD
         restrictFreeTextMethodEntry("restrictFreeTextMethodEntry"), //If true the user must choose an existing method and will not be able to create a new method through result entry
-=======
         restrictFreeTextProviderEntry("restrictFreeTextProviderEntry"), //If true then a user cannot enter new providers during sample entry and must choose from list provided
->>>>>>> 4ad5a8ea
         autoFillTechNameBox("autoFillTechNameBox"),         //If true a box will be provided to auto-fill technicians name for all results on page
         autoFillTechNameUser("autoFillTechNameUser"),        //If true the technicians name will be auto-filled with the name of the logged in user
         AUTOFILL_COLLECTION_DATE("auto-fill collection date/time"),    //If true the collection date will be auto-filled with current date

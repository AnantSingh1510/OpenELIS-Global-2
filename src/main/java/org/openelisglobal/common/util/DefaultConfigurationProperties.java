--- conflicted
+++ resolved
@@ -55,7 +55,6 @@
 @Component
 public class DefaultConfigurationProperties extends ConfigurationProperties {
 
-<<<<<<< HEAD
     @Autowired
     private SiteInformationService siteInformationService;
     @Autowired
@@ -112,197 +111,10 @@
         finalProperties.setPropertyValue(Property.releaseNumber.name(),
                 SpringContext.getBean(Versioning.class).getReleaseNumber());
         LogEvent.logDebug(this.getClass().getSimpleName(), "initialize", "finished initializing configuration");
-=======
-    private static String propertyFile = "/SystemConfiguration.properties";
-    private java.util.Properties properties = null;
-    protected static Map<ConfigurationProperties.Property, KeyDefaultPair> propertiesFileMap;
-    protected static Map<String, ConfigurationProperties.Property> dbNamePropertiesMap;
-
-    private boolean databaseLoaded = false;
-
-    {
-        // config from SystemConfiguration.properties
-        propertiesFileMap = new HashMap<>();
-        propertiesFileMap.put(Property.AmbiguousDateValue, new KeyDefaultPair("date.ambiguous.date.value", "01"));
-        propertiesFileMap.put(Property.AmbiguousDateHolder, new KeyDefaultPair("date.ambiguous.date.holder", "X"));
-        propertiesFileMap.put(Property.ReferingLabParentOrg,
-                new KeyDefaultPair("organization.reference.lab.parent", null));
-        propertiesFileMap.put(Property.resultsResendTime, new KeyDefaultPair("results.send.retry.time", "30"));
-
-        // propertiesFileMap.put(Property. , new KeyDefaultPair() );
-
-        // config from site_information table
-        dbNamePropertiesMap = new HashMap<>();
-        setDBPropertyMappingAndDefault(Property.SiteCode, Property.SiteCode.getName(), "");
-        setDBPropertyMappingAndDefault(Property.TrainingInstallation, Property.TrainingInstallation.getName(), "false");
-        setDBPropertyMappingAndDefault(Property.PatientSearchURL, Property.PatientSearchURL.getName(), "");
-        setDBPropertyMappingAndDefault(Property.PatientSearchUserName, Property.PatientSearchUserName.getName(), "");
-        setDBPropertyMappingAndDefault(Property.PatientSearchPassword, Property.PatientSearchPassword.getName(), "");
-        setDBPropertyMappingAndDefault(Property.PatientSearchEnabled, Property.PatientSearchEnabled.getName(), "false");
-        setDBPropertyMappingAndDefault(Property.UseExternalPatientInfo, Property.UseExternalPatientInfo.getName(),
-                "false");
-        setDBPropertyMappingAndDefault(Property.labDirectorName, Property.labDirectorName.getName(), "");
-        setDBPropertyMappingAndDefault(Property.languageSwitch, Property.languageSwitch.getName(), "true");
-        setDBPropertyMappingAndDefault(Property.resultReportingURL, Property.resultReportingURL.getName(), "");
-        setDBPropertyMappingAndDefault(Property.reportResults, Property.reportResults.getName(), "false");
-        setDBPropertyMappingAndDefault(Property.malariaSurveillanceReportURL,
-                Property.malariaSurveillanceReportURL.getName(), "");
-        setDBPropertyMappingAndDefault(Property.malariaSurveillanceReport, Property.malariaSurveillanceReport.getName(),
-                "false");
-        setDBPropertyMappingAndDefault(Property.malariaCaseReport, Property.malariaCaseReport.getName(), "false");
-        setDBPropertyMappingAndDefault(Property.malariaCaseReportURL, Property.malariaCaseReportURL.getName(), "");
-        setDBPropertyMappingAndDefault(Property.testUsageReportingURL, Property.testUsageReportingURL.getName(), "");
-        setDBPropertyMappingAndDefault(Property.testUsageReporting, Property.testUsageReporting.getName(), "false");
-        setDBPropertyMappingAndDefault(Property.roleRequiredForModifyResults,
-                Property.roleRequiredForModifyResults.getName(), "false");
-        setDBPropertyMappingAndDefault(Property.notesRequiredForModifyResults,
-                Property.notesRequiredForModifyResults.getName(), "false");
-        setDBPropertyMappingAndDefault(Property.resultTechnicianName, Property.resultTechnicianName.getName(), "false");
-        setDBPropertyMappingAndDefault(Property.customCriticalMessage, Property.customCriticalMessage.getName(), "");
-        setDBPropertyMappingAndDefault(Property.allowResultRejection, Property.allowResultRejection.getName(), "false");
-        setDBPropertyMappingAndDefault(Property.restrictFreeTextRefSiteEntry,
-                Property.restrictFreeTextRefSiteEntry.getName(), "false");
-        setDBPropertyMappingAndDefault(Property.restrictFreeTextMethodEntry,
-                Property.restrictFreeTextMethodEntry.getName(), "false");
-        setDBPropertyMappingAndDefault(Property.restrictFreeTextProviderEntry,
-                Property.restrictFreeTextProviderEntry.getName(), "false");
-        setDBPropertyMappingAndDefault(Property.autoFillTechNameBox, Property.autoFillTechNameBox.getName(), "false");
-        setDBPropertyMappingAndDefault(Property.autoFillTechNameUser, Property.autoFillTechNameUser.getName(), "false");
-        setDBPropertyMappingAndDefault(Property.failedValidationMarker, Property.failedValidationMarker.getName(),
-                "true");
-        setDBPropertyMappingAndDefault(Property.SiteName, Property.SiteName.getName(), "");
-        setDBPropertyMappingAndDefault(Property.Addressline1label, Property.Addressline1label.getName(), "");
-        setDBPropertyMappingAndDefault(Property.Addressline2label, Property.Addressline2label.getName(), "");
-        setDBPropertyMappingAndDefault(Property.Addressline3label, Property.Addressline3label.getName(), "");
-        setDBPropertyMappingAndDefault(Property.GeographicUnit1Label, Property.GeographicUnit1Label.getName(), "");
-        setDBPropertyMappingAndDefault(Property.GeographicUnit2Label, Property.GeographicUnit2Label.getName(), "");
-        setDBPropertyMappingAndDefault(Property.PasswordRequirments, Property.PasswordRequirments.getName(), "MINN");
-        setDBPropertyMappingAndDefault(Property.FormFieldSet, Property.FormFieldSet.getName(),
-                IActionConstants.FORM_FIELD_SET_MAURITIUS);
-        setDBPropertyMappingAndDefault(Property.StringContext, Property.StringContext.getName(), "");
-        setDBPropertyMappingAndDefault(Property.StatusRules, Property.StatusRules.getName(), "CI");
-        setDBPropertyMappingAndDefault(Property.ReflexAction, Property.ReflexAction.getName(), "Haiti");
-        setDBPropertyMappingAndDefault(Property.AccessionFormat, Property.AccessionFormat.getName(), "SITEYEARNUM"); // spelled
-        // wrong
-        // in
-        // DB
-        setDBPropertyMappingAndDefault(Property.TRACK_PATIENT_PAYMENT, Property.TRACK_PATIENT_PAYMENT.getName(),
-                "false");
-        setDBPropertyMappingAndDefault(Property.ACCESSION_NUMBER_VALIDATE, Property.ACCESSION_NUMBER_VALIDATE.getName(),
-                "false");
-        setDBPropertyMappingAndDefault(Property.ALERT_FOR_INVALID_RESULTS, Property.ALERT_FOR_INVALID_RESULTS.getName(),
-                "false");
-        setDBPropertyMappingAndDefault(Property.DEFAULT_DATE_LOCALE, Property.DEFAULT_DATE_LOCALE.getName(), "fr-FR");
-        setDBPropertyMappingAndDefault(Property.DEFAULT_LANG_LOCALE, Property.DEFAULT_LANG_LOCALE.getName(), "fr-FR");
-        setDBPropertyMappingAndDefault(Property.configurationName, Property.configurationName.getName(), "not set");
-        setDBPropertyMappingAndDefault(Property.CONDENSE_NFS_PANEL, Property.CONDENSE_NFS_PANEL.getName(), "false");
-        setDBPropertyMappingAndDefault(Property.PATIENT_DATA_ON_RESULTS_BY_ROLE,
-                Property.PATIENT_DATA_ON_RESULTS_BY_ROLE.getName(), "false");
-        setDBPropertyMappingAndDefault(Property.USE_PAGE_NUMBERS_ON_REPORTS,
-                Property.USE_PAGE_NUMBERS_ON_REPORTS.getName(), "true");
-        setDBPropertyMappingAndDefault(Property.QA_SORT_EVENT_LIST, Property.QA_SORT_EVENT_LIST.getName(), "true");
-        setDBPropertyMappingAndDefault(Property.ALWAYS_VALIDATE_RESULTS, Property.ALWAYS_VALIDATE_RESULTS.getName(),
-                "true");
-        setDBPropertyMappingAndDefault(Property.ADDITIONAL_SITE_INFO, Property.ADDITIONAL_SITE_INFO.getName(), "");
-        setDBPropertyMappingAndDefault(Property.SUBJECT_ON_WORKPLAN, Property.SUBJECT_ON_WORKPLAN.getName(), "false");
-        setDBPropertyMappingAndDefault(Property.NEXT_VISIT_DATE_ON_WORKPLAN,
-                Property.NEXT_VISIT_DATE_ON_WORKPLAN.getName(), "false");
-        setDBPropertyMappingAndDefault(Property.ACCEPT_EXTERNAL_ORDERS, Property.ACCEPT_EXTERNAL_ORDERS.getName(),
-                "false");
-        setDBPropertyMappingAndDefault(Property.SIGNATURES_ON_NONCONFORMITY_REPORTS,
-                Property.SIGNATURES_ON_NONCONFORMITY_REPORTS.getName(), "false");
-        setDBPropertyMappingAndDefault(Property.AUTOFILL_COLLECTION_DATE, Property.AUTOFILL_COLLECTION_DATE.getName(),
-                "true");
-        setDBPropertyMappingAndDefault(Property.RESULTS_ON_WORKPLAN, Property.RESULTS_ON_WORKPLAN.getName(), "false");
-        setDBPropertyMappingAndDefault(Property.NONCONFORMITY_RECEPTION_AS_UNIT,
-                Property.NONCONFORMITY_RECEPTION_AS_UNIT.getName(), "true");
-        setDBPropertyMappingAndDefault(Property.NONCONFORMITY_SAMPLE_COLLECTION_AS_UNIT,
-                Property.NONCONFORMITY_SAMPLE_COLLECTION_AS_UNIT.getName(), "false");
-        setDBPropertyMappingAndDefault(Property.ACCESSION_NUMBER_PREFIX, Property.ACCESSION_NUMBER_PREFIX.getName(),
-                "");
-        setDBPropertyMappingAndDefault(Property.NOTE_EXTERNAL_ONLY_FOR_VALIDATION,
-                Property.NOTE_EXTERNAL_ONLY_FOR_VALIDATION.getName(), "false");
-        setDBPropertyMappingAndDefault(Property.PHONE_FORMAT, Property.PHONE_FORMAT.getName(), "(ddd) dddd-dddd");
-        setDBPropertyMappingAndDefault(Property.VALIDATE_PHONE_FORMAT, Property.VALIDATE_PHONE_FORMAT.getName(),
-                "true");
-        setDBPropertyMappingAndDefault(Property.ALLOW_DUPLICATE_SUBJECT_NUMBERS,
-                Property.ALLOW_DUPLICATE_SUBJECT_NUMBERS.getName(), "true");
-        setDBPropertyMappingAndDefault(Property.ALLOW_DUPLICATE_NATIONAL_IDS,
-                Property.ALLOW_DUPLICATE_NATIONAL_IDS.getName(), "false");
-
-        setDBPropertyMappingAndDefault(Property.VALIDATE_REJECTED_TESTS, Property.VALIDATE_REJECTED_TESTS.getName(),
-                "false");
-        setDBPropertyMappingAndDefault(Property.TEST_NAME_AUGMENTED, Property.TEST_NAME_AUGMENTED.getName(), "true");
-        setDBPropertyMappingAndDefault(Property.USE_BILLING_REFERENCE_NUMBER,
-                Property.USE_BILLING_REFERENCE_NUMBER.getName(), "false");
-        setDBPropertyMappingAndDefault(Property.BILLING_REFERENCE_NUMBER_LABEL,
-                Property.BILLING_REFERENCE_NUMBER_LABEL.getName(), "-1");
-        setDBPropertyMappingAndDefault(Property.ORDER_PROGRAM, Property.ORDER_PROGRAM.getName(), "true");
-        setDBPropertyMappingAndDefault(Property.BANNER_TEXT, Property.BANNER_TEXT.getName(), "-1");
-        setDBPropertyMappingAndDefault(Property.CLOCK_24, Property.CLOCK_24.getName(), "true");
-        setDBPropertyMappingAndDefault(Property.PATIENT_NATIONALITY, Property.PATIENT_NATIONALITY.getName(), "false");
-        setDBPropertyMappingAndDefault(Property.PATIENT_ID_REQUIRED, Property.PATIENT_ID_REQUIRED.getName(), "true");
-        setDBPropertyMappingAndDefault(Property.PATIENT_SUBJECT_NUMBER_REQUIRED,
-                Property.PATIENT_SUBJECT_NUMBER_REQUIRED.getName(), "true");
-        setDBPropertyMappingAndDefault(Property.PATIENT_NATIONAL_ID_REQUIRED,
-                Property.PATIENT_NATIONAL_ID_REQUIRED.getName(), "true");
-
-        setDBPropertyMappingAndDefault(Property.QA_SAMPLE_ID_REQUIRED, Property.QA_SAMPLE_ID_REQUIRED.getName(),
-                "false");
-        setDBPropertyMappingAndDefault(Property.MAX_ORDER_PRINTED, Property.MAX_ORDER_PRINTED.getName(), "10");
-        setDBPropertyMappingAndDefault(Property.MAX_SPECIMEN_PRINTED, Property.MAX_SPECIMEN_PRINTED.getName(), "1");
-        setDBPropertyMappingAndDefault(Property.MAX_ALIQUOT_PRINTED, Property.MAX_ALIQUOT_PRINTED.getName(), "1");
-        setDBPropertyMappingAndDefault(Property.DEFAULT_ORDER_PRINTED, Property.DEFAULT_ORDER_PRINTED.getName(), "2");
-        setDBPropertyMappingAndDefault(Property.DEFAULT_SPECIMEN_PRINTED, Property.DEFAULT_SPECIMEN_PRINTED.getName(),
-                "1");
-        setDBPropertyMappingAndDefault(Property.DEFAULT_ALIQUOT_PRINTED, Property.DEFAULT_ALIQUOT_PRINTED.getName(),
-                "1");
-        setDBPropertyMappingAndDefault(Property.ORDER_BARCODE_HEIGHT, Property.ORDER_BARCODE_HEIGHT.getName(), "25.4");
-        setDBPropertyMappingAndDefault(Property.ORDER_BARCODE_WIDTH, Property.ORDER_BARCODE_WIDTH.getName(), "76.2");
-        setDBPropertyMappingAndDefault(Property.SPECIMEN_BARCODE_HEIGHT, Property.SPECIMEN_BARCODE_HEIGHT.getName(),
-                "25.4");
-        setDBPropertyMappingAndDefault(Property.SPECIMEN_BARCODE_WIDTH, Property.SPECIMEN_BARCODE_WIDTH.getName(),
-                "76.2");
-        setDBPropertyMappingAndDefault(Property.BLOCK_BARCODE_HEIGHT, Property.BLOCK_BARCODE_HEIGHT.getName(), "25.4");
-        setDBPropertyMappingAndDefault(Property.BLOCK_BARCODE_WIDTH, Property.BLOCK_BARCODE_WIDTH.getName(), "76.2");
-        setDBPropertyMappingAndDefault(Property.SLIDE_BARCODE_HEIGHT, Property.SLIDE_BARCODE_HEIGHT.getName(), "25.4");
-        setDBPropertyMappingAndDefault(Property.SLIDE_BARCODE_WIDTH, Property.SLIDE_BARCODE_WIDTH.getName(), "76.2");
-        setDBPropertyMappingAndDefault(Property.SPECIMEN_FIELD_DATE, Property.SPECIMEN_FIELD_DATE.getName(), "true");
-        setDBPropertyMappingAndDefault(Property.SPECIMEN_FIELD_COLLECTED_BY,
-                Property.SPECIMEN_FIELD_COLLECTED_BY.getName(), "true");
-        setDBPropertyMappingAndDefault(Property.SPECIMEN_FIELD_SEX, Property.SPECIMEN_FIELD_SEX.getName(), "true");
-        setDBPropertyMappingAndDefault(Property.SPECIMEN_FIELD_TESTS, Property.SPECIMEN_FIELD_TESTS.getName(), "true");
-
-        setDBPropertyMappingAndDefault(Property.ALT_ACCESSION_PREFIX, Property.ALT_ACCESSION_PREFIX.getName(), "");
-        setDBPropertyMappingAndDefault(Property.USE_ALT_ACCESSION_PREFIX, Property.USE_ALT_ACCESSION_PREFIX.getName(),
-                "false");
-
-        setDBPropertyMappingAndDefault(Property.LAB_DIRECTOR_NAME, Property.LAB_DIRECTOR_NAME.getName(), "");
-        setDBPropertyMappingAndDefault(Property.LAB_DIRECTOR_TITLE, Property.LAB_DIRECTOR_TITLE.getName(), "");
-        setDBPropertyMappingAndDefault(Property.CONTACT_TRACING, Property.CONTACT_TRACING.getName(), "false");
-        // these are set through external connection now
-        // setDBPropertyMappingAndDefault(Property.INFO_HIGHWAY_ADDRESS,
-        // Property.INFO_HIGHWAY_ADDRESS.getName(), "");
-        // setDBPropertyMappingAndDefault(Property.INFO_HIGHWAY_USERNAME,
-        // Property.INFO_HIGHWAY_USERNAME.getName(), "");
-        // setDBPropertyMappingAndDefault(Property.INFO_HIGHWAY_PASSWORD,
-        // Property.INFO_HIGHWAY_PASSWORD.getName(), "");
-        // setDBPropertyMappingAndDefault(Property.INFO_HIGHWAY_ENABLED,
-        // Property.INFO_HIGHWAY_ENABLED.getName(), "");
-        setDBPropertyMappingAndDefault(Property.ALPHANUM_ACCESSION_PREFIX, Property.ALPHANUM_ACCESSION_PREFIX.getName(),
-                "");
-        setDBPropertyMappingAndDefault(Property.USE_ALPHANUM_ACCESSION_PREFIX,
-                Property.USE_ALPHANUM_ACCESSION_PREFIX.getName(), "false");
-        setDBPropertyMappingAndDefault(Property.REQUIRE_LAB_UNIT_AT_LOGIN, Property.REQUIRE_LAB_UNIT_AT_LOGIN.getName(),
-                "false");
-        setDBPropertyMappingAndDefault(Property.ENABLE_CLIENT_REGISTRY, Property.ENABLE_CLIENT_REGISTRY.getName(),
-                "false");
-    }
->>>>>>> 2cf3d051
-
         // setDefaultLocale here to avoid a circular dependency
         ((GlobalLocaleResolver) SpringContext.getBean(LocaleResolver.class)).setDefaultLocale(
                 Locale.forLanguageTag(finalProperties.getProperty(Property.DEFAULT_LANG_LOCALE.name())));
+
     }
 
     private void copyPropertiesPreferSource(OEProperties sourceProperties, OEProperties destinationProperties) {
@@ -496,6 +308,7 @@
         properties.setPropertyValue(Property.ALPHANUM_ACCESSION_PREFIX, "");
         properties.setPropertyValue(Property.USE_ALPHANUM_ACCESSION_PREFIX, "false");
         properties.setPropertyValue(Property.REQUIRE_LAB_UNIT_AT_LOGIN, "false");
+        properties.setPropertyValue(Property.ENABLE_CLIENT_REGISTRY, "false");
         return properties;
     }
 

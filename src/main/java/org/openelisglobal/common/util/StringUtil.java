/**
 * The contents of this file are subject to the Mozilla Public License Version 1.1 (the "License");
 * you may not use this file except in compliance with the License. You may obtain a copy of the
 * License at http://www.mozilla.org/MPL/
 *
 * <p>Software distributed under the License is distributed on an "AS IS" basis, WITHOUT WARRANTY OF
 * ANY KIND, either express or implied. See the License for the specific language governing rights
 * and limitations under the License.
 *
 * <p>The Original Code is OpenELIS code.
 *
 * <p>Copyright (C) The Minnesota Department of Health. All Rights Reserved.
 *
 * <p>Contributor(s): CIRG, University of Washington, Seattle WA.
 */
package org.openelisglobal.common.util;

import com.opencsv.CSVParser;
import com.opencsv.CSVParserBuilder;
import com.opencsv.CSVReader;
import com.opencsv.CSVReaderBuilder;
import com.opencsv.exceptions.CsvException;
import java.io.IOException;
import java.io.StringReader;
import java.util.ArrayList;
import java.util.Collection;
import java.util.List;
import java.util.StringTokenizer;
import java.util.regex.Pattern;
<<<<<<< HEAD
import java.util.stream.Collectors;
import java.util.stream.IntStream;

=======
>>>>>>> c027dcda
import org.apache.commons.validator.GenericValidator;
import org.openelisglobal.common.exception.LIMSException;
import org.openelisglobal.common.exception.LIMSRuntimeException;
import org.openelisglobal.common.log.LogEvent;
import org.owasp.encoder.Encode;

/**
 * @author diane benz
 *     <p>To change this generated comment edit the template variable "typecomment":
 *     Window>Preferences>Java>Templates. To enable and disable the creation of type comments go to
 *     Window>Preferences>Java>Code Generation.
 */
public class StringUtil {

  private static final String COMMA = ",";
  private static final String TIDDLE = "~";
  private static final String QUOTE = "\"";
  private static final Character CHAR_COMA = ',';
  private static final Character CHAR_TIDDLE = '~';
  private static final Character CHAR_QUOTE = '"';
  //    private static String STRING_KEY_SUFFIX = null;
  private static Pattern INTEGER_REG_EX = Pattern.compile("^-?\\d+$");
  private static Pattern ALL_NUMERIC_REG_EX = Pattern.compile("^\\d+$");

  public enum EncodeContext {
    JAVASCRIPT,
    HTML
  }

  public static <T extends Enum<?>> T searchEnum(Class<T> enumeration, String search) {
    for (T each : enumeration.getEnumConstants()) {
      if (each.name().compareToIgnoreCase(search) == 0) {
        return each;
      }
    }
    return null;
  }

  // private static SimpleDateFormat sdf = new SimpleDateFormat("MM/dd/yyyy");

  /**
   * bugzilla 2311 request parameter values coming back as string "null" when checked for
   * isNullorNill in an Action class need to return true
   */
  public static boolean isNullorNill(String string) {
    return string == null || string.equals("") || string.equals("null");
  }

  public static String replaceCharAtIndex(String string, char character, int index) {
    if (index < 0 || string == null || index >= string.length()) {
      return string;
    } else {
      return string.substring(0, index) + character + string.substring(index + 1);
    }
  }

  /**
   * Search for tags in a String with oldValue tags and replace the tag with the newValue text.
   *
   * @param input
   * @param oldValue
   * @param newValue
   * @return String of the text after replacement is completed
   */
  public static String replace(String input, String oldValue, String newValue) {

    StringBuffer retValue = new StringBuffer();
    String retString = null;

    if (input != null) {
      // Set up work string. (Extra space is so substring will work
      // without
      // extra coding when a oldValue label appears at the very end.)
      String workValue = input + " ";
      int pos;
      int pos_end;

      // Loop through the original text while there are still oldValue
      // tags
      // to be processed.
      pos = workValue.indexOf(oldValue);
      while (pos >= 0) {
        // If the tag is not the first character take all the text up to
        // the tag and append it to the new value.
        if (pos > 0) {
          retValue.append(workValue.substring(0, pos));
        }

        // Find the closing marker for the tag
        pos_end = pos + (oldValue.length() - 1);

        // Put in the new value
        retValue.append(newValue);

        // Truncate the translated text off the front of the string and
        // continue
        workValue = workValue.substring(pos_end + 1);

        pos = workValue.indexOf(oldValue);
      }

      // Now append any remaining text in the work string.
      retValue.append(workValue);
      retString = retValue.toString().trim();
    }
    return retString;
  }

  public static String replaceNullWithEmptyString(String in) {
    return in == null ? " " : in;
  }

  public static String[] toArray(String str) {
    String retArr[];

    if (null == str) {
      retArr = new String[0];
    } else {
      StringTokenizer tokenizer = new StringTokenizer(str, COMMA);

      retArr = new String[tokenizer.countTokens()];

      // String token;
      int idx = 0;

      while (tokenizer.hasMoreTokens()) {
        retArr[idx] = tokenizer.nextToken().trim();
        idx++;
      }
    }

    return retArr;
  }

  public static String[] toArray(String str, String delimiter) {
    String retArr[];

    if (null == str) {
      retArr = new String[0];
    } else {
      StringTokenizer tokenizer = new StringTokenizer(str, delimiter);

      retArr = new String[tokenizer.countTokens()];

      // String token;
      int idx = 0;

      while (tokenizer.hasMoreTokens()) {
        retArr[idx] = tokenizer.nextToken().trim();
        idx++;
      }
    }

    return retArr;
  }

  // from format (999)999-9999 and ext to 999/999-9999.ext
  public static String formatPhone(String phone, String ext) throws LIMSRuntimeException {
    String returnPhone = null;
    if (phone != null) {
      try {
        String area = phone.substring(1, 4);
        String pre = phone.substring(5, 8);
        String post = phone.substring(9, 13);
        returnPhone = area + "/" + pre + "-" + post;
      } catch (RuntimeException e) {
        LogEvent.logError(e);
      }
    }
    if (!StringUtil.isNullorNill(ext)) {
      returnPhone = returnPhone + "." + ext;
    }
    // LogEvent.logInfo(this.getClass().getSimpleName(), "method unkown", "This is phone "
    // + returnPhone);
    return returnPhone;
  }

  // from format 999/999-9999.ext to (999)999-9999
  public static String formatPhoneForDisplay(String phone) throws LIMSRuntimeException {
    String returnPhone = null;
    if (phone != null) {
      try {
        String area = phone.substring(0, 3);
        String pre = phone.substring(4, 7);
        String post = phone.substring(8, 12);
        returnPhone = "(" + area + ")" + pre + "-" + post;
      } catch (RuntimeException e) {
        LogEvent.logError(e);
      }
    }

    return returnPhone;
  }

  // from format 999/999-9999.ext to ext
  public static String formatExtensionForDisplay(String phone) throws LIMSRuntimeException {
    String returnPhone = null;
    if (phone != null) {
      try {
        returnPhone = phone.substring(13);
      } catch (RuntimeException e) {
        LogEvent.logError(e);
      }
    }

    return returnPhone;
  }

  // Returns true if string s is blank from position p to the end.
  public static boolean isRestOfStringBlank(String s, int p) {
    while (p < s.length() && Character.isWhitespace(s.charAt(p))) {
      p++;
    }
    return p >= s.length();
  }

  public static String convertStringToRegEx(String str) throws LIMSRuntimeException {
    try {
      String strArr[] = str.split("");
      StringBuffer sb = new StringBuffer();
      // discard first token
      for (int i = 1; i < strArr.length; i++) {
        sb.append("\\");
        sb.append(strArr[i]);
      }
      return sb.toString();
    } catch (RuntimeException e) {
      LogEvent.logError(e);
      throw new LIMSRuntimeException("Error converting string to regular expression ", e);
    }
  }

  public static String trim(String obj) throws LIMSRuntimeException {
    try {
      if (obj != null) {
        return obj.trim();
      }
      return "";
    } catch (RuntimeException e) {
      LogEvent.logError(e);
      throw new LIMSRuntimeException("Error trimming string ", e);
    }
  }

  @SuppressWarnings({"unchecked", "rawtypes"})
  public static List loadListFromStringOfElements(
      String str, String textSeparator, boolean validate) throws LIMSException {
    List list = new ArrayList();
    String arr[] = str.split(textSeparator);

    for (int i = 0; i < arr.length; i++) {
      String element = arr[i];
      element = element.trim();
      if (validate && StringUtil.isNullorNill(element)) {
        throw new LIMSException("empty data");
      }
      list.add(element.trim());
    }
    return list;
  }

  @SuppressWarnings({"unchecked", "rawtypes"})
  public static List createChunksOfText(String text, int maxWidth, boolean observeSpaces) {
    List list = new ArrayList();
    int indx;
    while (text != null && text.length() > 0) {
      if (text.length() <= maxWidth) {
        list.add(text);
        text = "";
      } else {
        if (observeSpaces) {
          indx = text.indexOf(" ", maxWidth);
          if (indx >= 0) {
            list.add(text.substring(0, indx));
            text = text.substring(indx);
          } else {
            list.add(text);
            text = "";
          }
        } else {
          list.add(text.substring(0, maxWidth));
          text = text.substring(maxWidth);
        }
      }
    }
    return list;
  }

  /*
   * No bounds checking for size
   */
  public static boolean isInteger(String result) {
    return INTEGER_REG_EX.matcher(result).matches();
  }

  public static boolean isAllNumeric(String result) {
    return ALL_NUMERIC_REG_EX.matcher(result).matches();
  }

  public static boolean textInCommaSeperatedValues(String target, String csv) {
    if (!GenericValidator.isBlankOrNull(csv)) {
      String[] seperatedText = csv.split(COMMA);

      for (String text : seperatedText) {
        if (text.trim().equals(target)) {
          return true;
        }
      }
    }
    return false;
  }

  /**
   * Limit the chars in a string to the simple Java identifiers, A-Z, a-z, $, _ etc. code taken from
   * http://www.exampledepot.com/egs/java.lang/IsJavaId.html
   *
   * @see Character#isJavaIdentifierPart(char) etc. for details.
   * @param s - some string to test
   * @return True => all is well
   */
  public static boolean isJavaIdentifier(String s) {
    if (s.length() == 0 || !Character.isJavaIdentifierStart(s.charAt(0))) {
      return false;
    }
    for (int i = 1; i < s.length(); i++) {
      if (!Character.isJavaIdentifierPart(s.charAt(i))) {
        return false;
      }
    }
    return true;
  }

  /**
   * A realy dumb CSV column value escaper. It deals with imbedded commas and double quotes, that is
   * all. Commas means the string needs quotes around it. Including a quote means we need to double
   * up that character for Excell.
   */
  public static String escapeCSVValue(String original) {
    // quotes
    StringBuilder out = new StringBuilder();
    if (GenericValidator.isBlankOrNull(original)
        || !original.contains(QUOTE) && !original.contains(COMMA)) {
      return original;
    }
    out.append(QUOTE);
    for (int i = 0; i < original.length(); i++) {
      Character c = original.charAt(i);
      if (c == '"') {
        out.append('"');
      }
      out.append(c);
    }
    out.append(QUOTE);
    return out.toString();
  }

  /**
   * Solves the problem of how to deal with commas within quoted strings for csv. I couldn't figure
   * out a regex that would cover it so we're doing it the hard way. It will stumble if '~' is
   * embedded in the string. This will fail on mixed fields such as 1,2,"something, else", 4,5
   */
  public static String[] separateCSVWithEmbededQuotes(String line) {

    String[] breakOnQuotes = line.split(QUOTE);

    int numQuotes = countInstances(line, CHAR_QUOTE);
    StringBuffer substitutedString = new StringBuffer(line.length() + (numQuotes * 2));
    for (String subString : breakOnQuotes) {
      if (subString.startsWith(COMMA)) {
        substitutedString.append(subString.replace(CHAR_COMA, CHAR_TIDDLE));
      } else {
        substitutedString.append(QUOTE);
        substitutedString.append(subString);
        substitutedString.append(QUOTE);
      }
    }

    return substitutedString.toString().split(TIDDLE);
  }

  /**
   * Similar to separateCSVWithEmbededQuotes(String line) but deals with mixed fields i.e.
   * 1,2,"something, else, 4",5 , "more of that thing", 8
   */
  public static String[] separateCSVWithMixedEmbededQuotes(String line) {
    CSVParser parser = new CSVParserBuilder().withSeparator(',').build();
    try (CSVReader reader =
        new CSVReaderBuilder(new StringReader(line)).withCSVParser(parser).build(); ) {
      String[] columns = reader.readNext();
      columns[columns.length - 1] =
          columns[columns.length - 1] + System.getProperty("line.separator");
      return columns;
    } catch (CsvException | IOException e) {
      LogEvent.logError(e);
      throw new LIMSRuntimeException(e.getMessage(), e);
    }
  }

  /**
   * Similar to separateCSVWithEmbededQuotes(String line) but deals with mixed fields i.e.
   * 1,2,"something, else, 4",5 , "more of that thing", 8
   *
   * @throws CsvException
   * @throws IOException
   */
  public static List<String[]> separateCSVWithMixedEmbededQuotesAllRows(String line) {
    CSVParser parser = new CSVParserBuilder().withSeparator(',').build();
    try (CSVReader reader =
        new CSVReaderBuilder(new StringReader(line)).withCSVParser(parser).build(); ) {
      return reader.readAll();
    } catch (CsvException | IOException e) {
      LogEvent.logError(e);
      throw new LIMSRuntimeException(e.getMessage(), e);
    }
  }

  /**
   * Compare two strings returning the appropriate -1,0,1; but deal with possible null strings which
   * will compare the same as "", aka before any other string.
   *
   * @param left left String
   * @param right right string
   * @return -1 if left is lexically less then right; 0 if they are equal; 1 if left is lexically
   *     greater than right.
   */
  public static int compareWithNulls(String left, String right) {
    if (left == null) {
      left = "";
    }
    if (right == null) {
      right = "";
    }
    return left.compareTo(right);
  }

  /**
   * Tests for equals without worrying about null. If they are both null they are equal
   *
   * @param left left String
   * @param right right String
   * @return true if they are both null or are equal
   */
  public static boolean safeEquals(String left, String right) {
    if (left == right) {
      return true;
    }

    if (left == null) {
      left = "";
    }
    if (right == null) {
      right = "";
    }
    return left.equals(right);
  }

  public static String replaceAllChars(String text, char replacement) {
    if (text == null) {
      return null;
    }

    StringBuilder boringString = new StringBuilder(text.length());

    for (int i = 0; i < text.length(); i++) {
      boringString.append(replacement);
    }

    return boringString.toString();
  }

  public static boolean containsOnly(String text, char target) {
    if (text == null) {
      return false;
    }

    for (int i = 0; i < text.length(); i++) {
      if (text.charAt(i) != target) {
        return false;
      }
    }

    return true;
  }

  public static String strip(String string, String toBeRemoved) {

    if (string.contains(toBeRemoved)) {
      String[] subStrings = string.trim().split(toBeRemoved);

      StringBuffer reconstituted = new StringBuffer(string.length());

      for (String subString : subStrings) {
        reconstituted.append(subString);
      }

      return reconstituted.toString();
    } else {
      return string;
    }
  }

  public static String blankIfNull(String string) {
    return string == null ? "" : string;
  }

  public static String ellipsisString(String text, int ellipsisAt) {
    if (text.length() > ellipsisAt) {
      return text.substring(0, ellipsisAt) + "...";
    } else {
      return text;
    }
  }

  public static String join(Collection<String> collection, String separator) {
    String constructed = "";
    if (collection.isEmpty()) {
      return constructed;
    }

    for (String item : collection) {
      constructed += item + separator;
    }

    return constructed.substring(0, constructed.length() - separator.length());
  }

  public static String replaceTail(String value, String tail) {
    return value.substring(0, value.length() - tail.length()) + tail;
  }

  public static String doubleWithSignificantDigits(double value, String significantDigits) {
    if (GenericValidator.isBlankOrNull(significantDigits) || significantDigits.equals("-1")) {
      return String.valueOf(value);
    }

    String format = "%1$." + significantDigits + "f";
    return String.format(format, value);
  }

  public static String doubleWithSignificantDigits(double value, int significantDigits) {
    String format = "%1$." + significantDigits + "f";
    return String.format(format, value);
  }

  /**
   * Builds a delimited String from a list of values
   *
   * @param values A list of Strings to be concatenated
   * @param delimiter What separates the strings
   * @param dropBlanksAndNulls If true then keep blank and null Strings out of the list
   * @return String
   */
  public static String buildDelimitedStringFromList(
      List<String> values, String delimiter, boolean dropBlanksAndNulls) {
    String delimitedString = "";

    if (values == null || values.isEmpty()) {
      return "";
    }

    int cnt = 0;
    for (String s : values) {
      if (GenericValidator.isBlankOrNull(s) && dropBlanksAndNulls) {
        continue;
      } else if (GenericValidator.isBlankOrNull(s) && !dropBlanksAndNulls) {
        s = "";
      }
      if (cnt == 0) {
        delimitedString = s;
        cnt++;
      } else {
        delimitedString = delimitedString + delimiter + s;
        cnt++;
      }
    }

    return delimitedString;
  }

  public static Double doubleWithInfinity(String significantDigits) {
    if (GenericValidator.isBlankOrNull(significantDigits)) {
      return null;
    }
    if ("Infinity".equals(significantDigits)) {
      return Double.POSITIVE_INFINITY;
    }
    if ("-Infinity".equals(significantDigits)) {
      return Double.NEGATIVE_INFINITY;
    }

<<<<<<< HEAD
    public static String repeat(String s, int times) {
        return IntStream.range(0, times).mapToObj(i -> s).collect(Collectors.joining(""));
    }
=======
    try {
      return new Double(significantDigits);
    } catch (NumberFormatException e) {
      LogEvent.logError(e);
      return null;
    }
  }

  public static int countInstances(String str, char character) {
    return (int) str.codePoints().filter(ch -> ch == character).count();
  }

  public static String encodeForContext(String message, EncodeContext context) {
    switch (context) {
      case HTML:
        return Encode.forHtml(message);
      case JAVASCRIPT:
        return Encode.forJavaScript(message);
      default:
        LogEvent.logWarn(
            "StringUtil",
            "encodeForContext",
            "Could not escape'" + message + "' for context: " + context.toString());
        return message;
    }
  }

  public static String nullSafeToString(Object obj) {
    return obj == null ? "" : obj.toString();
  }

  public static String snipToMaxLength(String string, int maxLength) {
    return string.length() > maxLength ? string.substring(0, maxLength) : string;
  }

  public static String snipToMaxIdLength(String string) {
    return string.length() > 10 ? string.substring(0, 10) : string;
  }

  public static int countChars(String[] strArray) {
    int total = 0;
    for (String str : strArray) {
      total += str.length();
    }
    return total;
  }

  public static String getActualNumericValue(String resultValue) {
    // ignore < or > from the analyser on validation
    String actualValue = resultValue;
    if (actualValue.startsWith("<") || actualValue.startsWith(">")) {
      actualValue = actualValue.replaceAll("<|>", "");
    }
    return actualValue;
  }
>>>>>>> c027dcda
}<|MERGE_RESOLUTION|>--- conflicted
+++ resolved
@@ -27,12 +27,8 @@
 import java.util.List;
 import java.util.StringTokenizer;
 import java.util.regex.Pattern;
-<<<<<<< HEAD
 import java.util.stream.Collectors;
 import java.util.stream.IntStream;
-
-=======
->>>>>>> c027dcda
 import org.apache.commons.validator.GenericValidator;
 import org.openelisglobal.common.exception.LIMSException;
 import org.openelisglobal.common.exception.LIMSRuntimeException;
@@ -623,11 +619,6 @@
       return Double.NEGATIVE_INFINITY;
     }
 
-<<<<<<< HEAD
-    public static String repeat(String s, int times) {
-        return IntStream.range(0, times).mapToObj(i -> s).collect(Collectors.joining(""));
-    }
-=======
     try {
       return new Double(significantDigits);
     } catch (NumberFormatException e) {
@@ -683,5 +674,8 @@
     }
     return actualValue;
   }
->>>>>>> c027dcda
+
+  public static String repeat(String s, int times) {
+    return IntStream.range(0, times).mapToObj(i -> s).collect(Collectors.joining(""));
+  }
 }
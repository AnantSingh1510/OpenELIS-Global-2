package org.openelisglobal.common.rest;

import java.util.ArrayList;
import java.util.Collections;
import java.util.Comparator;
import java.util.Map;
import java.util.stream.Collectors;
import java.util.HashMap;
import java.util.List;

import javax.annotation.PostConstruct;
import javax.servlet.http.HttpServletRequest;

import org.apache.commons.lang3.StringUtils;
import org.openelisglobal.common.action.IActionConstants;
import org.openelisglobal.common.constants.Constants;
import org.openelisglobal.common.services.DisplayListService;
import org.openelisglobal.common.services.DisplayListService.ListType;
import org.openelisglobal.common.services.IStatusService;
import org.openelisglobal.common.services.StatusService;
import org.openelisglobal.common.services.StatusService.AnalysisStatus;
import org.openelisglobal.common.util.ConfigurationProperties;
import org.openelisglobal.common.util.ConfigurationProperties.Property;
import org.openelisglobal.common.util.DateUtil;
import org.openelisglobal.common.util.IdValuePair;
import org.openelisglobal.localization.service.LocalizationService;
import org.openelisglobal.organization.service.OrganizationService;
import org.openelisglobal.organization.valueholder.Organization;
import org.openelisglobal.person.service.PersonService;
import org.openelisglobal.person.valueholder.Person;
import org.openelisglobal.provider.service.ProviderService;
import org.openelisglobal.provider.valueholder.Provider;
import org.openelisglobal.role.service.RoleService;
import org.openelisglobal.spring.util.SpringContext;
import org.openelisglobal.systemuser.service.UserService;
import org.openelisglobal.test.service.TestService;
import org.openelisglobal.test.service.TestServiceImpl;
import org.openelisglobal.test.valueholder.Test;
import org.openelisglobal.typeofsample.service.TypeOfSampleService;
import org.springframework.beans.factory.annotation.Autowired;
import org.springframework.http.MediaType;
import org.springframework.stereotype.Controller;
import org.springframework.web.bind.annotation.GetMapping;
import org.springframework.web.bind.annotation.PathVariable;
import org.springframework.web.bind.annotation.RequestMapping;
import org.springframework.web.bind.annotation.RequestParam;
import org.springframework.web.bind.annotation.ResponseBody;

@Controller
@RequestMapping(value = "/rest/")
public class DisplayListController extends BaseRestController{

    @Autowired
    private ProviderService  providerService;

    @Autowired
    private PersonService personService;
    
	@Autowired
	private UserService userService;
	
	@Autowired
	protected TestService testService;
	
	@Autowired
	private RoleService roleService;

	@Autowired
    TypeOfSampleService typeOfSampleService;

	@Autowired
    private LocalizationService localizationService;

	@Autowired
	private OrganizationService organizationService;

	private static boolean HAS_NFS_PANEL = false;

	static {
		HAS_NFS_PANEL = ConfigurationProperties.getInstance().isPropertyValueEqual(Property.CONDENSE_NFS_PANEL, "true");
	}
	

	protected static List<Integer> statusList;
	protected static List<String> nfsTestIdList;

	@PostConstruct
	private void initialize() {
		if (statusList == null) {
			statusList = new ArrayList<>();
			statusList.add(Integer
					.parseInt(SpringContext.getBean(IStatusService.class).getStatusID(AnalysisStatus.NotStarted)));
			statusList.add(Integer.parseInt(
					SpringContext.getBean(IStatusService.class).getStatusID(AnalysisStatus.BiologistRejected)));
			statusList.add(Integer.parseInt(
					SpringContext.getBean(IStatusService.class).getStatusID(AnalysisStatus.TechnicalRejected)));
			statusList.add(Integer.parseInt(
					SpringContext.getBean(IStatusService.class).getStatusID(AnalysisStatus.NonConforming_depricated)));
		}

		if (nfsTestIdList == null) {
			nfsTestIdList = new ArrayList<>();
			nfsTestIdList.add(getTestId("GB"));
			nfsTestIdList.add(getTestId("Neut %"));
			nfsTestIdList.add(getTestId("Lymph %"));
			nfsTestIdList.add(getTestId("Mono %"));
			nfsTestIdList.add(getTestId("Eo %"));
			nfsTestIdList.add(getTestId("Baso %"));
			nfsTestIdList.add(getTestId("GR"));
			nfsTestIdList.add(getTestId("Hb"));
			nfsTestIdList.add(getTestId("HCT"));
			nfsTestIdList.add(getTestId("VGM"));
			nfsTestIdList.add(getTestId("TCMH"));
			nfsTestIdList.add(getTestId("CCMH"));
			nfsTestIdList.add(getTestId("PLQ"));
		}

	}
	
	protected String getTestId(String testName) {
		Test test = testService.getTestByLocalizedName(testName);
		if (test == null) {
			test = new Test();
		}
		return test.getId();

	}

	protected List<IdValuePair> adjustNFSTests(List<IdValuePair> allTestsList) {
		List<IdValuePair> adjustedList = new ArrayList<>(allTestsList.size());
		for (IdValuePair idValuePair : allTestsList) {
			if (!nfsTestIdList.contains(idValuePair.getId())) {
				adjustedList.add(idValuePair);
			}
		}
		// add NFS to the list
		adjustedList.add(new IdValuePair("NFS", "NFS"));
		return adjustedList;
	}

	protected boolean allNFSTestsRequested(List<String> testIdList) {
		return (testIdList.containsAll(nfsTestIdList));

	}
	

    @GetMapping(value = "displayList/{listType}", produces = MediaType.APPLICATION_JSON_VALUE)
    @ResponseBody
    public List<IdValuePair> getDisplayList(@PathVariable DisplayListService.ListType listType) {
        return DisplayListService.getInstance().getFreshList(listType);
    }

    @GetMapping(value = "tests", produces = MediaType.APPLICATION_JSON_VALUE)
    @ResponseBody
    public List<IdValuePair> getTests() {
        return DisplayListService.getInstance().getFreshList(ListType.ALL_TESTS);
    }

	@GetMapping(value = "tests-by-sample", produces = MediaType.APPLICATION_JSON_VALUE)
    @ResponseBody
    public List<IdValuePair> getTestsBySample( @RequestParam String sampleType) {
		 List<IdValuePair> tests = new ArrayList<>();
		 List<Test> testList = new ArrayList<>();
        if (StringUtils.isNotBlank(sampleType)) {
            testList = typeOfSampleService.getActiveTestsBySampleTypeId(sampleType, false);
        } else {
            return tests;
        }
		
        testList.forEach(test -> { tests.add(new IdValuePair(test.getId(), TestServiceImpl.getLocalizedTestNameWithType(test)));});
        return tests;
    }

    @GetMapping(value = "samples", produces = MediaType.APPLICATION_JSON_VALUE)
    @ResponseBody
    public List<IdValuePair> getSamples() {
        return DisplayListService.getInstance().getList(ListType.SAMPLE_TYPE_ACTIVE);
    }

    @GetMapping(value = "health-regions", produces = MediaType.APPLICATION_JSON_VALUE)
    @ResponseBody
    public List<IdValuePair> getHealthRegions() {
        return DisplayListService.getInstance().getList(ListType.PATIENT_HEALTH_REGIONS);
    }

    @GetMapping(value = "education-list", produces = MediaType.APPLICATION_JSON_VALUE)
    @ResponseBody
    public List<IdValuePair> getEducationList() {
        return DisplayListService.getInstance().getList(ListType.PATIENT_EDUCATION);
    }

    @GetMapping(value = "marital-statuses", produces = MediaType.APPLICATION_JSON_VALUE)
    @ResponseBody
    public List<IdValuePair> getMaritialList() {
        return DisplayListService.getInstance().getList(ListType.PATIENT_MARITAL_STATUS);
    }

    @GetMapping(value = "nationalities", produces = MediaType.APPLICATION_JSON_VALUE)
    @ResponseBody
    public List<IdValuePair> getNationalityList() {
        return DisplayListService.getInstance().getList(ListType.PATIENT_NATIONALITY);
    }

    @GetMapping(value = "programs", produces = MediaType.APPLICATION_JSON_VALUE)
    @ResponseBody
    public List<IdValuePair> getPrograms() {
        return DisplayListService.getInstance().getList(ListType.PROGRAM);
    }

    @GetMapping(value = "dictionaryPrograms", produces = MediaType.APPLICATION_JSON_VALUE)
    @ResponseBody
    public List<IdValuePair> getDictionaryPrograms() {
        return DisplayListService.getInstance().getList(ListType.DICTIONARY_PROGRAM);
    }

    @GetMapping(value = "patientPaymentsOptions", produces = MediaType.APPLICATION_JSON_VALUE)
    @ResponseBody
    public List<IdValuePair> getSamplePatientPaymentOptions() {
        return DisplayListService.getInstance().getList(ListType.SAMPLE_PATIENT_PAYMENT_OPTIONS);
    }

    @GetMapping(value = "testLocationCodes", produces = MediaType.APPLICATION_JSON_VALUE)
    @ResponseBody
    public List<IdValuePair> getTestLocationCodes() {
        return DisplayListService.getInstance().getList(ListType.TEST_LOCATION_CODE);
    }

    @GetMapping(value = "test-rejection-reasons", produces = MediaType.APPLICATION_JSON_VALUE)
    @ResponseBody
    public List<IdValuePair> getTestRejectionReasons() {
        return DisplayListService.getInstance().getList(ListType.REJECTION_REASONS);
    }

    @GetMapping(value = "referral-reasons", produces = MediaType.APPLICATION_JSON_VALUE)
    @ResponseBody
    private List<IdValuePair> createReferralReasonList() {
        return DisplayListService.getInstance().getList(ListType.REFERRAL_REASONS);
    }

    @GetMapping(value = "referral-organizations", produces = MediaType.APPLICATION_JSON_VALUE)
    @ResponseBody
    private List<IdValuePair> createReferralOrganizationsList() {
        return DisplayListService.getInstance().getList(ListType.REFERRAL_ORGANIZATIONS);
    }

    @GetMapping(value = "site-names", produces = MediaType.APPLICATION_JSON_VALUE)
    @ResponseBody
    private List<IdValuePair> getSiteNameList() {
        return DisplayListService.getInstance().getList(ListType.SAMPLE_PATIENT_REFERRING_CLINIC);
    }


    @GetMapping(value = "configuration-properties", produces = MediaType.APPLICATION_JSON_VALUE)
    @ResponseBody
    private Map<String, String> getConfigurationProperties() {
        Map<String, String> configs = getOpenConfigurationProperties();
<<<<<<< HEAD
		configs.put(Property.allowResultRejection.toString() ,ConfigurationProperties.getInstance().getPropertyValue(
			    Property.allowResultRejection));
=======
		configs.put(Property.AccessionFormat.toString(), ConfigurationProperties.getInstance().getPropertyValue(Property.AccessionFormat));
>>>>>>> 52392b26
		return configs;
	}

	//these are fetched before login
    @GetMapping(value = "open-configuration-properties", produces = MediaType.APPLICATION_JSON_VALUE)
    @ResponseBody
    private  Map<String, String> getOpenConfigurationProperties() {
        ConfigurationProperties.forceReload();

        Map<String, String> configs = new HashMap<>();
	    configs.put(Property.restrictFreeTextProviderEntry.toString(), ConfigurationProperties.getInstance().getPropertyValue(
			    Property.restrictFreeTextProviderEntry));
	    configs.put(Property.restrictFreeTextRefSiteEntry.toString(), ConfigurationProperties.getInstance().getPropertyValue(
			    Property.restrictFreeTextRefSiteEntry));
	    configs.put(Property.PHONE_FORMAT.toString(), ConfigurationProperties.getInstance().getPropertyValue(
			    Property.PHONE_FORMAT));
	    configs.put(Property.releaseNumber.toString(), ConfigurationProperties.getInstance().getPropertyValue(
			    Property.releaseNumber));
	    configs.put(Property.restrictFreeTextProviderEntry.toString(), ConfigurationProperties.getInstance().getPropertyValue(
			    Property.restrictFreeTextProviderEntry));
	    configs.put(Property.restrictFreeTextProviderEntry.toString(), ConfigurationProperties.getInstance().getPropertyValue(
			    Property.restrictFreeTextProviderEntry));
		configs.put("currentDateAsText", DateUtil.getCurrentDateAsText());
		configs.put("currentTimeAsText",DateUtil.getCurrentTimeAsText());
		configs.put(Property.BANNER_TEXT.toString(), localizationService
		.getLocalizedValueById(ConfigurationProperties.getInstance().getPropertyValue(Property.BANNER_TEXT)));
        return configs;
	}

    @GetMapping(value = "practitioner", produces = MediaType.APPLICATION_JSON_VALUE)
    @ResponseBody
    private Provider getProviderInformation(@RequestParam String providerId) {
        if (providerId != null){
            Person person = personService.getPersonById(providerId);
            Provider provider = providerService.getProviderByPerson(person);
            return provider;
        }
        return null;
    }

	@GetMapping(value = "test-list", produces = MediaType.APPLICATION_JSON_VALUE)
	@ResponseBody
	private List<IdValuePair> getTestDropdownList(HttpServletRequest request) {
		List<IdValuePair> testList = userService.getAllDisplayUserTestsByLabUnit(getSysUserId(request),
				Constants.ROLE_RESULTS);

		if (HAS_NFS_PANEL) {
			testList = adjustNFSTests(testList);
		}
		Collections.sort(testList, new ValueComparator());
		return testList;
	}
	
	@GetMapping(value = "priorities", produces = MediaType.APPLICATION_JSON_VALUE)
	@ResponseBody
	private List<IdValuePair> createPriorityList() {
		return DisplayListService.getInstance().getList(ListType.ORDER_PRIORITY);
	}
	
	@GetMapping(value = "panels", produces = MediaType.APPLICATION_JSON_VALUE)
	@ResponseBody
	private List<IdValuePair> createPanelList() {
		return DisplayListService.getInstance().getList(ListType.PANELS);
	}
	
	@GetMapping(value = "test-sections", produces = MediaType.APPLICATION_JSON_VALUE)
	@ResponseBody
	private List<IdValuePair> createTestSectionsList() {
		return DisplayListService.getInstance().getList(ListType.REFERRAL_ORGANIZATIONS);
	}

	@GetMapping(value = "user-test-sections", produces = MediaType.APPLICATION_JSON_VALUE)
	@ResponseBody
	private List<IdValuePair> createUserTestSectionsList(HttpServletRequest request) {
		String resultsRoleId = roleService.getRoleByName(Constants.ROLE_RESULTS).getId();
		return userService.getUserTestSections(getSysUserId(request), resultsRoleId);
	}


	@GetMapping(value = "analysis-status-types", produces = MediaType.APPLICATION_JSON_VALUE)
	@ResponseBody
	public List<IdValuePair> getAnalysisStatusTypes() {

		List<IdValuePair> list = new ArrayList<>();
		list.add(new IdValuePair("0", ""));

		list.add(new IdValuePair(SpringContext.getBean(IStatusService.class).getStatusID(AnalysisStatus.NotStarted),
				SpringContext.getBean(IStatusService.class).getStatusName(AnalysisStatus.NotStarted)));
		list.add(new IdValuePair(SpringContext.getBean(IStatusService.class).getStatusID(AnalysisStatus.Canceled),
				SpringContext.getBean(IStatusService.class).getStatusName(AnalysisStatus.Canceled)));
		list.add(new IdValuePair(
				SpringContext.getBean(IStatusService.class).getStatusID(AnalysisStatus.TechnicalAcceptance),
				SpringContext.getBean(IStatusService.class).getStatusName(AnalysisStatus.TechnicalAcceptance)));
		list.add(new IdValuePair(SpringContext.getBean(IStatusService.class).getStatusID(AnalysisStatus.TechnicalRejected),
				SpringContext.getBean(IStatusService.class).getStatusName(AnalysisStatus.TechnicalRejected)));
		list.add(new IdValuePair(SpringContext.getBean(IStatusService.class).getStatusID(AnalysisStatus.BiologistRejected),
				SpringContext.getBean(IStatusService.class).getStatusName(AnalysisStatus.BiologistRejected)));

		return list;
	}

	@GetMapping(value = "sample-status-types", produces = MediaType.APPLICATION_JSON_VALUE)
	@ResponseBody
	public List<IdValuePair> getSampleStatusTypes() {

		List<IdValuePair> list = new ArrayList<>();
		list.add(new IdValuePair("0", ""));

		list.add(new IdValuePair(SpringContext.getBean(IStatusService.class).getStatusID(StatusService.OrderStatus.Entered),
				SpringContext.getBean(IStatusService.class).getStatusName(StatusService.OrderStatus.Entered)));
		list.add(new IdValuePair(SpringContext.getBean(IStatusService.class).getStatusID(StatusService.OrderStatus.Started),
				SpringContext.getBean(IStatusService.class).getStatusName(StatusService.OrderStatus.Started)));

		return list;
	}



	class ValueComparator implements Comparator<IdValuePair> {

		@Override
		public int compare(IdValuePair p1, IdValuePair p2) {
			return p1.getValue().toUpperCase().compareTo(p2.getValue().toUpperCase());
		}
	}


	@GetMapping(value = "departments-for-site", produces = MediaType.APPLICATION_JSON_VALUE)
	@ResponseBody
	public List<IdValuePair> getDepartmentsForReferingSite(@RequestParam String refferingSiteId) {
		
		List<IdValuePair> list = new ArrayList<>();
		List<Organization> departments = organizationService.getOrganizationsByParentId(refferingSiteId).stream()
		        .filter(org -> org.getIsActive().equals(IActionConstants.YES)).collect(Collectors.toList());
		departments.forEach(d -> {
			list.add(new IdValuePair(d.getId(), d.getOrganizationName()));
		});
		
		return list;
	}
	
}<|MERGE_RESOLUTION|>--- conflicted
+++ resolved
@@ -254,12 +254,12 @@
     @ResponseBody
     private Map<String, String> getConfigurationProperties() {
         Map<String, String> configs = getOpenConfigurationProperties();
-<<<<<<< HEAD
+
 		configs.put(Property.allowResultRejection.toString() ,ConfigurationProperties.getInstance().getPropertyValue(
 			    Property.allowResultRejection));
-=======
+
 		configs.put(Property.AccessionFormat.toString(), ConfigurationProperties.getInstance().getPropertyValue(Property.AccessionFormat));
->>>>>>> 52392b26
+
 		return configs;
 	}
 

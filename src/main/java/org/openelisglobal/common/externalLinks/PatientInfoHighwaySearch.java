--- conflicted
+++ resolved
@@ -358,16 +358,6 @@
     }
 
     private void setDate(ExtendedPatientSearchResults patient, String dateString) throws ParseException {
-<<<<<<< HEAD
-        String expectedPattern = "yyyy-MM-dd";
-        SimpleDateFormat formatter = new SimpleDateFormat(expectedPattern);
-        try {
-            Date date = formatter.parse(dateString);
-            patient.setBirthdate(DateUtil.formatDateAsText(date));
-        } catch (ParseException e) {
-            LogEvent.logError("Could not parse date '" + dateString + "' received from external search with pattern '" + expectedPattern + "'", e);
-            throw e;
-=======
         String dateFormat = "yyyy-MM-dd";
         String dateTimeFormat = "yyyy-MM-dd HH:mm:ss.S";
         SimpleDateFormat dateFormatter = new SimpleDateFormat(dateFormat);
@@ -383,8 +373,7 @@
                 LogEvent.logWarn(this.getClass().getName(), "setDate", 
                     "Could not parse date received from infohighway search");
             }
->>>>>>> 7a53d53f
-        }
+        } 
     }
 
     private SOAPMessage createSOAPRequest(String soapAction) throws Exception {

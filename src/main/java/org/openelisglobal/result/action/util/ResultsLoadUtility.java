--- conflicted
+++ resolved
@@ -252,15 +252,9 @@
 
     public List<TestResultItem> getUnfinishedTestResultItemsInTestSection(String testSectionId) {
 
-<<<<<<< HEAD
-//        List<Analysis> fullAnalysisList = analysisService.getAllAnalysisByTestSectionAndStatus(testSectionId,
-//                analysisStatusList, sampleStatusList);
-//        request.setAttribute("analysisesSize", fullAnalysisList.size());
-=======
 //      List<Analysis> fullAnalysisList = analysisService.getAllAnalysisByTestSectionAndStatus(testSectionId,
 //          analysisStatusList, sampleStatusList);
 //      request.setAttribute("analysisesSize", fullAnalysisList.size());
->>>>>>> a5f07bb6
         List<Analysis> analysisList = analysisService.getPageAnalysisByTestSectionAndStatus(testSectionId,
                 analysisStatusList, sampleStatusList);
 

--- conflicted
+++ resolved
@@ -106,161 +106,6 @@
 @Scope("prototype")
 public class ResultsLoadUtility {
 
-<<<<<<< HEAD
-	private static final boolean SORT_FORWARD = true;
-
-	public static final String TESTKIT = "TestKit";
-
-	private static final String NO_PATIENT_NAME = " ";
-	private static final String NO_PATIENT_INFO = " ";
-
-	private List<Sample> samples;
-	private String currentDate = "";
-	private Sample currSample;
-
-	private Set<Integer> excludedAnalysisStatus = new HashSet<>();
-	private List<Integer> analysisStatusList = new ArrayList<>();
-	private List<Integer> sampleStatusList = new ArrayList<>();
-
-	private List<InventoryKitItem> activeKits;
-
-	private Patient currentPatient;
-
-	@Autowired
-	private PatientService patientService;
-	@Autowired
-	private ResultService resultService;
-	@Autowired
-	private DictionaryService dictionaryService;
-	@Autowired
-	private LocalizationService localizationService;
-	@Autowired
-	private ResultSignatureService resultSignatureService;
-	@Autowired
-	private ResultInventoryService resultInventoryService;
-	@Autowired
-	private ObservationHistoryService observationHistoryService;
-	@Autowired
-	private AnalysisService analysisService;
-	@Autowired
-	private ReferralService referralService;
-	@Autowired
-	private AnalyteService analyteService;
-	@Autowired
-	private SystemUserService systemUserService;
-	@Autowired
-	private SampleHumanService sampleHumanService;
-	@Autowired
-	private TestService testService;
-	@Autowired
-	private SampleItemService sampleItemService;
-	@Autowired
-	private SampleQaEventService sampleQaEventService;
-
-	private final StatusRules statusRules = new StatusRules();
-
-	private boolean inventoryNeeded = false;
-
-	private String ANALYTE_CONCLUSION_ID;
-	private String ANALYTE_CD4_CNT_CONCLUSION_ID;
-	private static final String NUMERIC_RESULT_TYPE = "N";
-	private static boolean depersonalize = FormFields.getInstance().useField(Field.DepersonalizedResults);
-	private boolean useTechSignature = ConfigurationProperties.getInstance()
-			.isPropertyValueEqual(Property.resultTechnicianName, "true");
-	private static boolean supportReferrals = FormFields.getInstance().useField(Field.ResultsReferral);
-	private static boolean useInitialSampleCondition = FormFields.getInstance().useField(Field.InitialSampleCondition);
-	private boolean useCurrentUserAsTechDefault = ConfigurationProperties.getInstance()
-			.isPropertyValueEqual(Property.autoFillTechNameUser, "true");
-	private String currentUserName = "";
-	private int reflexGroup = 1;
-	private boolean lockCurrentResults = false;
-
-	@PostConstruct
-	public void initializeGlobalVariables() {
-		Analyte analyte = new Analyte();
-		analyte.setAnalyteName("Conclusion");
-		analyte = analyteService.getAnalyteByName(analyte, false);
-		ANALYTE_CONCLUSION_ID = analyte == null ? "" : analyte.getId();
-		analyte = new Analyte();
-		analyte.setAnalyteName("generated CD4 Count");
-		analyte = analyteService.getAnalyteByName(analyte, false);
-		ANALYTE_CD4_CNT_CONCLUSION_ID = analyte == null ? "" : analyte.getId();
-	}
-
-	public void setSysUser(String currentUserId) {
-		if (useCurrentUserAsTechDefault) {
-			SystemUser systemUser = new SystemUser();
-			systemUser.setId(currentUserId);
-			systemUserService.getData(systemUser);
-
-			if (systemUser.getId() != null) {
-				currentUserName = systemUser.getFirstName() + " " + systemUser.getLastName();
-			}
-		}
-	}
-
-	/*
-	 * N.B. The patient info is used to determine the limits for the results, not
-	 * for including patient information
-	 */
-	public List<TestResultItem> getGroupedTestsForSample(Sample sample, Patient patient) {
-
-		reflexGroup = 1;
-		activeKits = null;
-		samples = new ArrayList<>();
-
-		if (sample != null) {
-			samples.add(sample);
-		}
-
-		currentPatient = patient;
-		PersonService personService = SpringContext.getBean(PersonService.class);
-		personService.getData(patient.getPerson());
-
-		return getGroupedTestsForSamples();
-	}
-
-	public List<TestResultItem> getGroupedTestsForPatient(Patient patient) {
-		reflexGroup = 1;
-		activeKits = null;
-		inventoryNeeded = false;
-
-		currentPatient = patient;
-		PersonService personService = SpringContext.getBean(PersonService.class);
-		personService.getData(patient.getPerson());
-
-		samples = sampleHumanService.getSamplesForPatient(patient.getId());
-
-		return getGroupedTestsForSamples();
-	}
-
-	public void addIdentifingPatientInfo(Patient patient, PatientInfoForm form) {
-
-		if (patient == null) {
-			return;
-		}
-
-		PatientIdentityTypeMap identityMap = PatientIdentityTypeMap.getInstance();
-		List<PatientIdentity> identityList = PatientUtil.getIdentityListForPatient(patient);
-
-		if (!depersonalize) {
-			form.setFirstName(patient.getPerson().getFirstName());
-			form.setLastName(patient.getPerson().getLastName());
-			form.setDob(patient.getBirthDateForDisplay());
-			form.setGender(patient.getGender());
-		}
-
-		form.setSt(identityMap.getIdentityValue(identityList, "ST"));
-		form.setNationalId(GenericValidator.isBlankOrNull(patient.getNationalId()) ? patient.getExternalId()
-				: patient.getNationalId());
-		form.setSubjectNumber(patientService.getSubjectNumber(patient));
-	}
-
-	public List<TestResultItem> getUnfinishedTestResultItemsInTestSection(String testSectionId) {
-
-		List<Analysis> fullAnalysisList = analysisService.getAllAnalysisByTestSectionAndStatus(testSectionId,
-				analysisStatusList, sampleStatusList);
-=======
     private static final boolean SORT_FORWARD = true;
 
     public static final String TESTKIT = "TestKit";
@@ -420,9 +265,8 @@
 
     public List<TestResultItem> getUnfinishedTestResultItemsInTestSection(String testSectionId) {
 
-//      List<Analysis> fullAnalysisList = analysisService.getAllAnalysisByTestSectionAndStatus(testSectionId,
-//          analysisStatusList, sampleStatusList);
->>>>>>> 6b265d3f
+      List<Analysis> fullAnalysisList = analysisService.getAllAnalysisByTestSectionAndStatus(testSectionId,
+          analysisStatusList, sampleStatusList);
 //      request.setAttribute("analysisesSize", fullAnalysisList.size());
 //        List<Analysis> analysisList = analysisService.getPageAnalysisByTestSectionAndStatus(testSectionId,
 //                analysisStatusList, sampleStatusList);
@@ -1094,20 +938,12 @@
 
 				valid = value >= resultLimit.getLowValid() && value <= resultLimit.getHighValid();
 
-<<<<<<< HEAD
-			} catch (NumberFormatException e) {
-				LogEvent.logInfo(this.getClass().getName(), "getIsValid", e.getMessage());
-				// no-op
-			}
-		}
-=======
+
             } catch (NumberFormatException e) {
                 LogEvent.logInfo(this.getClass().getSimpleName(), "getIsValid", e.getMessage());
                 // no-op
             }
         }
->>>>>>> 6b265d3f
-
 		return valid;
 	}
 
@@ -1119,20 +955,11 @@
 				double value = Double.valueOf(resultValue);
 
 				normal = value >= resultLimit.getLowNormal() && value <= resultLimit.getHighNormal();
-
-<<<<<<< HEAD
-			} catch (NumberFormatException e) {
-				LogEvent.logInfo(this.getClass().getName(), "getIsNormal", e.getMessage());
-				// no-op
-			}
-		}
-=======
-            } catch (NumberFormatException e) {
+      } catch (NumberFormatException e) {
                 LogEvent.logInfo(this.getClass().getSimpleName(), "getIsNormal", e.getMessage());
                 // no-op
-            }
-        }
->>>>>>> 6b265d3f
+      }
+   }
 
 		return normal;
 	}
@@ -1162,69 +989,6 @@
 		return inventoryNeeded;
 	}
 
-<<<<<<< HEAD
-	public void addExcludedAnalysisStatus(AnalysisStatus status) {
-		excludedAnalysisStatus.add(Integer.parseInt(SpringContext.getBean(IStatusService.class).getStatusID(status)));
-	}
-
-	public void addIncludedSampleStatus(OrderStatus status) {
-		sampleStatusList.add(Integer.parseInt(SpringContext.getBean(IStatusService.class).getStatusID(status)));
-	}
-
-	public void addIncludedAnalysisStatus(AnalysisStatus status) {
-		analysisStatusList.add(Integer.parseInt(SpringContext.getBean(IStatusService.class).getStatusID(status)));
-	}
-
-	private List<InventoryKitItem> getActiveKits() {
-		if (activeKits == null) {
-			InventoryUtility inventoryUtil = SpringContext.getBean(InventoryUtility.class);
-			activeKits = inventoryUtil.getExistingActiveInventory();
-		}
-
-		return activeKits;
-	}
-
-	public void setLockCurrentResults(boolean lockCurrentResults) {
-		this.lockCurrentResults = lockCurrentResults;
-	}
-
-	public boolean isLockCurrentResults() {
-		return lockCurrentResults;
-	}
-
-	private boolean getQaEventByTestSection(Analysis analysis) {
-
-		if (analysis.getTestSection() != null && analysis.getSampleItem().getSample() != null) {
-			Sample sample = analysis.getSampleItem().getSample();
-			List<SampleQaEvent> sampleQaEventsList = getSampleQaEvents(sample);
-			for (SampleQaEvent event : sampleQaEventsList) {
-				QAService qa = new QAService(event);
-				if (!GenericValidator.isBlankOrNull(qa.getObservationValue(QAObservationType.SECTION))
-						&& qa.getObservationValue(QAObservationType.SECTION)
-								.equals(analysis.getTestSection().getNameKey())) {
-					return true;
-				}
-			}
-		}
-		return false;
-	}
-
-	public List<SampleQaEvent> getSampleQaEvents(Sample sample) {
-		return sampleQaEventService.getSampleQaEventsBySample(sample);
-	}
-
-	public List<TestResultItem> getUnfinishedTestResultItemsByAccession(String accessionNumber) {
-		List<Analysis> analysisList = analysisService.getPageAnalysisByStatusFromAccession(analysisStatusList,
-				sampleStatusList, accessionNumber);
-
-		return getGroupedTestsForAnalysisList(analysisList, SORT_FORWARD);
-	}
-
-	public int getTotalCountAnalysisByAccessionAndStatus(String accessionNumber) {
-		return analysisService.getCountAnalysisByStatusFromAccession(analysisStatusList, sampleStatusList,
-				accessionNumber);
-	}
-=======
     public void addExcludedAnalysisStatus(AnalysisStatus status) {
         excludedAnalysisStatus.add(Integer.parseInt(SpringContext.getBean(IStatusService.class).getStatusID(status)));
     }
@@ -1294,6 +1058,5 @@
         return analysisService.getCountAnalysisByStatusFromAccession(analysisStatusList, sampleStatusList,
                 accessionNumber);
     }
->>>>>>> 6b265d3f
 
 }
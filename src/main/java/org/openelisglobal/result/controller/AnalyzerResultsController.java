--- conflicted
+++ resolved
@@ -96,397 +96,6 @@
 @Controller
 public class AnalyzerResultsController extends BaseController {
 
-<<<<<<< HEAD
-	private static final String[] ALLOWED_FIELDS = new String[] { "type", "paging.currentPage", "resultList*.id",
-			"resultList*.sampleGroupingNumber", "resultList*.readOnly", "resultList*.testResultType",
-			"resultList*.testId", "resultList*.accessionNumber", "resultList*.isAccepted", "resultList*.isRejected",
-			"resultList*.isDeleted", "resultList*.result", "resultList*.completeDate", "resultList*.note",
-			"resultList*.reflexSelectionId", };
-
-	private static final boolean IS_RETROCI = ConfigurationProperties.getInstance()
-			.isPropertyValueEqual(ConfigurationProperties.Property.configurationName, "CI_GENERAL");
-	private static final String REJECT_VALUE = "XXXX";
-	private String RESULT_SUBJECT = "Analyzer Result Note";
-
-	@InitBinder
-	public void initBinder(WebDataBinder binder) {
-		binder.setAllowedFields(ALLOWED_FIELDS);
-	}
-
-	@Autowired
-	private SampleHumanService sampleHumanService;
-	@Autowired
-	private SampleItemService sampleItemService;
-	@Autowired
-	private TestService testService;
-	@Autowired
-	private TypeOfSampleTestService typeOfSampleTestService;
-	@Autowired
-	private AnalyzerResultsService analyzerResultsService;
-	@Autowired
-	private DictionaryService dictionaryService;
-	@Autowired
-	private TestResultService testResultService;
-	@Autowired
-	private SampleService sampleService;
-	@Autowired
-	private TypeOfSampleTestService sampleTypeTestService;
-	@Autowired
-	private AnalysisService analysisService;
-	@Autowired
-	private TestReflexService testReflexService;
-	@Autowired
-	private ResultService resultService;
-	@Autowired
-	private SampleQaEventService sampleQaEventService;
-	@Autowired
-	private LocalizationService localizationService;
-	@Autowired
-	private NoteService noteService;
-	@Autowired
-	private PluginAnalyzerService pluginAnalyzerService;
-
-	// used in constructor, so use constructor injection
-	private TypeOfSampleService typeOfSampleService;
-
-	private TestReflexUtil reflexUtil = new TestReflexUtil();
-
-	private Map<String, String> analyzerNameToSubtitleKey = new HashMap<>();
-	private final String DBS_SAMPLE_TYPE_ID;
-
-	public AnalyzerResultsController(TypeOfSampleService typeOfSampleService) {
-		this.typeOfSampleService = typeOfSampleService;
-
-		if (IS_RETROCI) {
-			TypeOfSample typeOfSample = new TypeOfSample();
-			typeOfSample.setDescription("DBS");
-			typeOfSample.setDomain("H");
-			typeOfSample = typeOfSampleService.getTypeOfSampleByDescriptionAndDomain(typeOfSample, false);
-			DBS_SAMPLE_TYPE_ID = typeOfSample.getId();
-		} else {
-			DBS_SAMPLE_TYPE_ID = null;
-		}
-
-		analyzerNameToSubtitleKey.put(AnalyzerTestNameCache.COBAS_INTEGRA400_NAME, "banner.menu.results.cobas.integra");
-		analyzerNameToSubtitleKey.put(AnalyzerTestNameCache.SYSMEX_XT2000_NAME, "banner.menu.results.sysmex");
-		analyzerNameToSubtitleKey.put(AnalyzerTestNameCache.FACSCALIBUR, "banner.menu.results.facscalibur");
-		analyzerNameToSubtitleKey.put(AnalyzerTestNameCache.FACSCANTO, "banner.menu.results.facscanto");
-		analyzerNameToSubtitleKey.put(AnalyzerTestNameCache.EVOLIS, "banner.menu.results.evolis");
-		analyzerNameToSubtitleKey.put(AnalyzerTestNameCache.COBAS_TAQMAN, "banner.menu.results.cobas.taqman");
-		analyzerNameToSubtitleKey.put(AnalyzerTestNameCache.COBAS_DBS, "banner.menu.results.cobasDBS");
-		analyzerNameToSubtitleKey.put(AnalyzerTestNameCache.COBAS_C311, "banner.menu.results.cobasc311");
-	}
-
-	@RequestMapping(value = "/AnalyzerResults", method = RequestMethod.GET)
-	public ModelAndView showAnalyzerResults(@Valid @ModelAttribute("form") AnalyzerResultsForm oldForm,
-			BindingResult result, HttpServletRequest request)
-			throws IllegalAccessException, InvocationTargetException, NoSuchMethodException {
-		AnalyzerResultsForm form = new AnalyzerResultsForm();
-
-		request.getSession().setAttribute(SAVE_DISABLED, TRUE);
-
-		String requestAnalyzerType = null;
-		if (!result.hasFieldErrors("type")) {
-			requestAnalyzerType = oldForm.getType();
-		}
-
-		form.setType(requestAnalyzerType);
-
-		AnalyzerImporterPlugin analyzerPlugin = pluginAnalyzerService.getPluginByAnalyzerId(
-				AnalyzerTestNameCache.getInstance().getAnalyzerIdForName(getAnalyzerNameFromRequest()));
-		if (analyzerPlugin instanceof BidirectionalAnalyzer) {
-			BidirectionalAnalyzer bidirectionalAnalyzer = (BidirectionalAnalyzer) analyzerPlugin;
-			form.setSupportedLISActions(bidirectionalAnalyzer.getSupportedLISActions());
-		}
-
-		AnalyzerResultsPaging paging = new AnalyzerResultsPaging();
-		List<AnalyzerResults> analyzerResultsList = getAnalyzerResults();
-		if (GenericValidator.isBlankOrNull(request.getParameter("page"))) {
-			// get list of AnalyzerData from table based on analyzer type
-			if (analyzerResultsList.isEmpty()) {
-				form.setResultList(new ArrayList<AnalyzerResultItem>());
-				form.setDisplayNotFoundMsg(true);
-				paging.setEmptyPageBean(request, form);
-
-			} else {
-				paging.setDatabaseResults(request, form, getAnalyzerResultItemList(analyzerResultsList, form));
-			}
-		} else {
-			paging.setDatabaseResults(request, form, getAnalyzerResultItemList(analyzerResultsList, form));
-			paging.page(request, form, Integer.parseInt(request.getParameter("page")));
-		}
-
-		addFlashMsgsToRequest(request);
-		return findForward(FWD_SUCCESS, form);
-	}
-
-	private List<AnalyzerResultItem> getAnalyzerResultItemList(List<AnalyzerResults> analyzerResultsList,
-			AnalyzerResultsForm form) {
-		/*
-		 * The problem we are solving is that the accession numbers may not be
-		 * consecutive but we still want to maintain the order So we will form the
-		 * groups (by analyzer runs) by going in order but if the accession number is in
-		 * another group it will be boosted to the first group
-		 */
-		boolean missingTest = false;
-		resolveMissingTests(analyzerResultsList);
-		List<AnalyzerResultItem> analyzerResultItemList = new ArrayList<>();
-		List<List<AnalyzerResultItem>> accessionGroupedResultsList = groupAnalyzerResults(analyzerResultsList);
-
-		int sampleGroupingNumber = 0;
-		for (List<AnalyzerResultItem> group : accessionGroupedResultsList) {
-			sampleGroupingNumber++;
-			AnalyzerResultItem groupHeader = null;
-			for (AnalyzerResultItem resultItem : group) {
-				if (groupHeader == null) {
-					groupHeader = resultItem;
-					setNonConformityStateForResultItem(resultItem);
-					if (FormFields.getInstance().useField(Field.QaEventsBySection)) {
-						if (resultItem.getAnalysisId() != null) {
-							resultItem.setNonconforming(getQaEventByTestSection(
-									analysisService.getAnalysisById(resultItem.getAnalysisId())));
-						}
-					}
-				}
-				resultItem.setSampleGroupingNumber(sampleGroupingNumber);
-
-				// There are two reasons there may not be a test id,
-				// 1. it could not be found due to missing mapping
-				// 2. it may not be looked for if the results are read
-				// only
-				// we only want to capture 1.
-				if (GenericValidator.isBlankOrNull(resultItem.getTestId()) && !resultItem.isReadOnly()) {
-					groupHeader.setGroupIsReadOnly(true);
-					missingTest = true;
-				} else if (resultItem.getIsControl()) {
-					groupHeader.setGroupIsReadOnly(true);
-				}
-
-				analyzerResultItemList.add(resultItem);
-			}
-		}
-
-		form.setDisplayMissingTestMsg(new Boolean(missingTest));
-		return analyzerResultItemList;
-	}
-
-	private void setNonConformityStateForResultItem(AnalyzerResultItem resultItem) {
-		boolean nonconforming = false;
-
-		Sample sample = sampleService.getSampleByAccessionNumber(resultItem.getAccessionNumber());
-		if (sample != null) {
-			nonconforming = QAService.isOrderNonConforming(sample);
-			// The sample is nonconforming, now we have to check if any sample items are
-			// non_conforming and
-			// if they are are they for this test
-			// Note we only have to check one test since the sample item is the same for all
-			// the tests
-
-			if (nonconforming) {
-				List<SampleItem> nonConformingSampleItems = QAService.getNonConformingSampleItems(sample);
-				// If there is a nonconforming sample item then we need to check if it is the
-				// one for this
-				// test if it is then it is nonconforming if not then it is not nonconforming
-				if (!nonConformingSampleItems.isEmpty()) {
-					TypeOfSampleTest typeOfSample = sampleTypeTestService
-							.getTypeOfSampleTestForTest(resultItem.getTestId());
-					if (typeOfSample != null) {
-						String sampleTypeId = typeOfSample.getTypeOfSampleId();
-						nonconforming = false;
-						for (SampleItem sampleItem : nonConformingSampleItems) {
-							if (sampleTypeId.equals(sampleItem.getTypeOfSample().getId())) {
-								nonconforming = true;
-								break;
-							}
-						}
-
-					}
-				}
-
-			}
-
-		}
-
-		resultItem.setNonconforming(nonconforming);
-
-	}
-
-	private List<List<AnalyzerResultItem>> groupAnalyzerResults(List<AnalyzerResults> analyzerResultsList) {
-		Map<String, Integer> accessionToAccessionGroupMap = new HashMap<>();
-		List<List<AnalyzerResultItem>> accessionGroupedResultsList = new ArrayList<>();
-
-		for (AnalyzerResults analyzerResult : analyzerResultsList) {
-			AnalyzerResultItem resultItem = analyzerResultsToAnalyzerResultItem(analyzerResult);
-			Integer groupIndex = accessionToAccessionGroupMap.get(resultItem.getAccessionNumber());
-			List<AnalyzerResultItem> group;
-			if (groupIndex == null) {
-				group = new ArrayList<>();
-				accessionGroupedResultsList.add(group);
-				accessionToAccessionGroupMap.put(resultItem.getAccessionNumber(),
-						accessionGroupedResultsList.size() - 1);
-			} else {
-				group = accessionGroupedResultsList.get(groupIndex.intValue());
-			}
-
-			group.add(resultItem);
-		}
-		return accessionGroupedResultsList;
-	}
-
-	private void resolveMissingTests(List<AnalyzerResults> analyzerResultsList) {
-		boolean reloadCache = true;
-		List<AnalyzerResults> resolvedResults = new ArrayList<>();
-
-		for (AnalyzerResults analyzerResult : analyzerResultsList) {
-			if (GenericValidator.isBlankOrNull(analyzerResult.getTestId())) {
-				if (reloadCache) {
-					AnalyzerTestNameCache.getInstance().reloadCache();
-					reloadCache = false;
-				}
-			}
-
-			String analyzerTestName = analyzerResult.getTestName();
-			MappedTestName mappedTestName = AnalyzerTestNameCache.getInstance()
-					.getMappedTest(getAnalyzerNameFromRequest(), analyzerTestName);
-			if (mappedTestName != null) {
-				analyzerResult.setTestName(mappedTestName.getOpenElisTestName());
-				analyzerResult.setTestId(mappedTestName.getTestId());
-				resolvedResults.add(analyzerResult);
-			}
-		}
-
-		if (resolvedResults.size() > 0) {
-			for (AnalyzerResults analyzerResult : resolvedResults) {
-				analyzerResult.setSysUserId(getSysUserId(request));
-			}
-
-			analyzerResultsService.updateAll(resolvedResults);
-		}
-
-	}
-
-	private List<AnalyzerResults> getAnalyzerResults() {
-		return analyzerResultsService.getResultsbyAnalyzer(
-				AnalyzerTestNameCache.getInstance().getAnalyzerIdForName(getAnalyzerNameFromRequest()));
-	}
-
-	protected AnalyzerResultItem analyzerResultsToAnalyzerResultItem(AnalyzerResults result) {
-
-		AnalyzerResultItem resultItem = new AnalyzerResultItem();
-		resultItem.setAccessionNumber(result.getAccessionNumber());
-		resultItem.setAnalyzerId(result.getAnalyzerId());
-		resultItem.setIsControl(result.getIsControl());
-		resultItem.setTestName(result.getTestName());
-		resultItem.setUnits(getUnits(result.getUnits()));
-		resultItem.setId(result.getId());
-		resultItem.setTestId(result.getTestId());
-		resultItem.setCompleteDate(result.getCompleteDateForDisplay());
-		resultItem.setLastUpdated(result.getLastupdated());
-		resultItem.setReadOnly((result.isReadOnly() || result.getTestId() == null));
-		resultItem.setResult(getResultForItem(result));
-		resultItem.setSignificantDigits(getSignificantDigitsFromAnalyzerResults(result));
-		resultItem.setTestResultType(result.getResultType());
-		resultItem.setDictionaryResultList(getDictionaryResultList(result));
-		resultItem.setIsHighlighted(!GenericValidator.isBlankOrNull(result.getDuplicateAnalyzerResultId())
-				|| GenericValidator.isBlankOrNull(result.getTestId()));
-		resultItem.setUserChoiceReflex(giveUserChoice(result));
-		resultItem.setUserChoicePending(false);
-
-		if (resultItem.isUserChoiceReflex()) {
-			setChoiceForCurrentValue(resultItem, result);
-			resultItem.setUserChoicePending(!GenericValidator.isBlankOrNull(resultItem.getSelectionOneText()));
-		}
-		return resultItem;
-	}
-
-	private boolean giveUserChoice(AnalyzerResults result) {
-		/*
-		 * This is how we figure out if the user will be able to select 1. Is the test
-		 * involved with triggering a user selection reflex 2. If the reflex has sibs
-		 * has the sample been entered yet 3. If the sample has been entered have all of
-		 * the sibling tests been ordered
-		 */
-		if (!TestReflexUtil.isTriggeringUserChoiceReflexTestId(result.getTestId())) {
-			return false;
-		}
-
-		if (!TestReflexUtil.testIsTriggeringReflexWithSibs(result.getTestId())) {
-			return false;
-		}
-
-		Sample sample = getSampleForAnalyzerResult(result);
-		if (sample == null) {
-			return false;
-		}
-
-		List<TestReflex> reflexes = reflexUtil.getPossibleUserChoiceTestReflexsForTest(result.getTestId());
-
-		List<Analysis> analysisList = analysisService.getAnalysesBySampleId(sample.getId());
-		Set<String> analysisTestIds = new HashSet<>();
-
-		for (Analysis analysis : analysisList) {
-			analysisTestIds.add(analysis.getTest().getId());
-		}
-
-		for (TestReflex reflex : reflexes) {
-			if (!analysisTestIds.contains(reflex.getTest().getId())) {
-				return false;
-			}
-		}
-		return true;
-	}
-
-	private Sample getSampleForAnalyzerResult(AnalyzerResults result) {
-		return sampleService.getSampleByAccessionNumber(result.getAccessionNumber());
-	}
-
-	private void setChoiceForCurrentValue(AnalyzerResultItem resultItem, AnalyzerResults analyzerResult) {
-		/*
-		 * If there are no siblings for the reflex then we just need to find if there
-		 * are choices for the current value
-		 *
-		 * If there are siblings then we need to find if they are currently satisfied
-		 */
-		TestReflex selectionOne = null;
-		TestReflex selectionTwo = null;
-
-		if (!TestReflexUtil.testIsTriggeringReflexWithSibs(analyzerResult.getTestId())) {
-			List<TestReflex> reflexes = reflexUtil.getTestReflexsForDictioanryResultTestId(analyzerResult.getResult(),
-					analyzerResult.getTestId(), true);
-			resultItem.setReflexSelectionId(null);
-			for (TestReflex reflex : reflexes) {
-				if (selectionOne == null) {
-					selectionOne = reflex;
-				} else {
-					selectionTwo = reflex;
-				}
-			}
-
-		} else {
-
-			Sample sample = getSampleForAnalyzerResult(analyzerResult);
-
-			List<Analysis> analysisList = analysisService.getAnalysesBySampleId(sample.getId());
-
-			List<TestReflex> reflexesForDisplayedTest = reflexUtil.getTestReflexsForDictioanryResultTestId(
-					analyzerResult.getResult(), analyzerResult.getTestId(), true);
-
-			for (TestReflex possibleTestReflex : reflexesForDisplayedTest) {
-				if (TestReflexUtil.isUserChoiceReflex(possibleTestReflex)) {
-					if (GenericValidator.isBlankOrNull(possibleTestReflex.getSiblingReflexId())) {
-						if (possibleTestReflex.getActionScriptlet() != null) {
-							selectionOne = possibleTestReflex;
-							break;
-						} else if (selectionOne == null) {
-							selectionOne = possibleTestReflex;
-						} else {
-							selectionTwo = possibleTestReflex;
-							break;
-						}
-					} else {
-						// find if the sibling reflex is satisfied
-						TestReflex sibTestReflex = testReflexService.get(possibleTestReflex.getSiblingReflexId());
-=======
     private static final String[] ALLOWED_FIELDS = new String[] { "type", "paging.currentPage", "resultList*.id",
             "resultList*.sampleGroupingNumber", "resultList*.readOnly", "resultList*.testResultType",
             "resultList*.testId", "resultList*.accessionNumber", "resultList*.isAccepted", "resultList*.isRejected",
@@ -865,7 +474,6 @@
                     } else {
                         // find if the sibling reflex is satisfied
                         TestReflex sibTestReflex = testReflexService.get(possibleTestReflex.getSiblingReflexId());
->>>>>>> 6b265d3f
 //                        TestResult sibTestResult = testResultService.get(sibTestReflex.getTestResultId());
 
 						for (Analysis analysis : analysisList) {
@@ -1121,723 +729,6 @@
 //            params.put("forward", FWD_SUCCESS_INSERT);
 //            return getForwardWithParameters(findForward(FWD_SUCCESS_INSERT, form), params);
 //        }
-<<<<<<< HEAD
-	}
-
-	private Errors validateSavableItems(List<AnalyzerResultItem> savableResults, Errors errors) {
-		for (AnalyzerResultItem item : savableResults) {
-			if (item.getIsAccepted() && item.isUserChoicePending()) {
-				StringBuilder augmentedAccession = new StringBuilder(item.getAccessionNumber());
-				augmentedAccession.append(" : ");
-				augmentedAccession.append(item.getTestName());
-				augmentedAccession.append(" - ");
-				augmentedAccession.append(MessageUtil.getMessage("error.reflexStep.notChosen"));
-				String errorMsg = "errors.followingAccession";
-				errors.reject(errorMsg, new String[] { augmentedAccession.toString() }, errorMsg);
-			}
-		}
-
-		return errors;
-	}
-
-	private void createResultsFromItems(List<AnalyzerResultItem> actionableResults,
-			List<SampleGrouping> sampleGroupList) {
-		int groupingNumber = -1;
-		List<AnalyzerResultItem> groupedResultList = new ArrayList<>();
-
-		/*
-		 * Basic idea is that analyzerResultItems are put into a groupedResultList if
-		 * they have the same grouping number. When the grouping number changes then the
-		 * list is converted to a sampleGrouping. Note that the first time through the
-		 * groupedResultList is empty so the sampleGrouping is null
-		 */
-		for (AnalyzerResultItem analyzerResultItem : actionableResults) {
-			if (analyzerResultItem.getIsDeleted()) {
-				continue;
-			}
-
-			if (analyzerResultItem.getSampleGroupingNumber() != groupingNumber) {
-				groupingNumber = analyzerResultItem.getSampleGroupingNumber();
-
-				SampleGrouping sampleGrouping = createRecordsForNewResult(groupedResultList);
-
-				if (sampleGrouping != null) {
-					sampleGrouping.triggersToSelectedReflexesMap = new HashMap<>();
-					sampleGroupList.add(sampleGrouping);
-				}
-
-				groupedResultList = new ArrayList<>();
-			}
-
-			if (!analyzerResultItem.isReadOnly()) {
-				groupedResultList.add(analyzerResultItem);
-			}
-
-		}
-
-		// for the last set of results the grouping number will not change
-		SampleGrouping sampleGrouping = createRecordsForNewResult(groupedResultList);
-		// TODO currently there are no user selections of reflexes on the analyzer
-		// result page so for now this is ok
-		if (sampleGrouping != null) {
-			sampleGrouping.triggersToSelectedReflexesMap = new HashMap<>();
-			sampleGroupList.add(sampleGrouping);
-		}
-
-	}
-
-	private SampleGrouping createRecordsForNewResult(List<AnalyzerResultItem> groupedAnalyzerResultItems) {
-
-		if (groupedAnalyzerResultItems != null && !groupedAnalyzerResultItems.isEmpty()) {
-			String accessionNumber = groupedAnalyzerResultItems.get(0).getAccessionNumber();
-			StatusSet statusSet = SpringContext.getBean(IStatusService.class)
-					.getStatusSetForAccessionNumber(accessionNumber);
-
-			// If neither the test request or demographics has been entered then
-			// both a skeleton set of entries should be made
-			// If either one of them has been done the sketched entries have
-			// been done and we only care if the
-			// sample is a skeleton. Otherwise we just enter the results.
-			// One corner cases includes the results from one analyzer have been
-			// done and this is a different
-			// analyzer, it may or may not be from the same sample
-			if (noEntryDone(statusSet, accessionNumber)) {
-				return createGroupForNoSampleEntryDone(groupedAnalyzerResultItems, statusSet);
-			} else if (statusSet.getSampleRecordStatus() == RecordStatus.NotRegistered
-					&& statusSet.getPatientRecordStatus() == RecordStatus.NotRegistered) {
-				return createGroupForPreviousAnalyzerDone(groupedAnalyzerResultItems, statusSet);
-			} else if (statusSet.getSampleRecordStatus() == RecordStatus.NotRegistered) {
-				return createGroupForDemographicsEntered(groupedAnalyzerResultItems, statusSet);
-			} else {
-				// this is called when just sample entry has been done/ fix
-				return createGroupForSampleAndDemographicsEntered(groupedAnalyzerResultItems, statusSet);
-			}
-		}
-
-		return null;
-	}
-
-	private boolean noEntryDone(StatusSet statusSet, String accessionNumber) {
-		boolean sampleOrPatientEntryDone = statusSet.getPatientRecordStatus() != null
-				|| statusSet.getSampleRecordStatus() != null;
-
-		if (sampleOrPatientEntryDone) {
-			return false;
-		}
-
-		// This last case is that non-conformity may have been done
-		return sampleService.getSampleByAccessionNumber(accessionNumber) == null;
-
-	}
-
-	/*
-	 * Demographics and sample are stubbed out but we may need to add a new
-	 * sample_item, if the sample type is different then the current one.
-	 */
-	private SampleGrouping createGroupForPreviousAnalyzerDone(List<AnalyzerResultItem> groupedAnalyzerResultItems,
-			StatusSet statusSet) {
-		SampleGrouping sampleGrouping = new SampleGrouping();
-		Sample sample = sampleService
-				.getSampleByAccessionNumber(groupedAnalyzerResultItems.get(0).getAccessionNumber());
-
-		List<Analysis> analysisList = new ArrayList<>();
-		List<Result> resultList = new ArrayList<>();
-		Map<Result, String> resultToUserSelectionMap = new HashMap<>();
-		List<Note> noteList = new ArrayList<>();
-
-		// we're not setting the sample status because this doesn't change it.
-		sample.setEnteredDate(new Date(new java.util.Date().getTime()));
-		sample.setSysUserId(getSysUserId(request));
-
-		Patient patient = sampleHumanService.getPatientForSample(sample);
-		createAndAddItems_Analysis_Results(groupedAnalyzerResultItems, analysisList, resultList,
-				resultToUserSelectionMap, noteList, patient);
-
-		// We either have to find an existing sample item or create a new one
-		SampleItem sampleItem = getOrCreateSampleItem(groupedAnalyzerResultItems, sample);
-
-		sampleGrouping.sample = sample;
-		sampleGrouping.sampleItem = sampleItem;
-		sampleGrouping.analysisList = analysisList;
-		sampleGrouping.resultList = resultList;
-		sampleGrouping.noteList = noteList;
-		sampleGrouping.addSample = false;
-		sampleGrouping.addSampleItem = sampleItem.getId() == null;
-		sampleGrouping.statusSet = statusSet;
-		sampleGrouping.accepted = groupedAnalyzerResultItems.get(0).getIsAccepted();
-		sampleGrouping.patient = patient;
-		sampleGrouping.resultToUserserSelectionMap = resultToUserSelectionMap;
-
-		return sampleGrouping;
-	}
-
-	protected SampleItem getOrCreateSampleItem(List<AnalyzerResultItem> groupedAnalyzerResultItems, Sample sample) {
-		List<Analysis> dBAnalysisList = analysisService.getAnalysesBySampleId(sample.getId());
-
-		List<TypeOfSampleTest> typeOfSampleForNewTest = typeOfSampleTestService
-				.getTypeOfSampleTestsForTest(groupedAnalyzerResultItems.get(0).getTestId());
-
-		// String typeOfSampleId = typeOfSampleForNewTest.getTypeOfSampleId(); a test
-		// can have more than 1 sample type
-		List<String> typeOfSampleIds = typeOfSampleForNewTest.stream().map(e -> e.getTypeOfSampleId())
-				.collect(Collectors.toList());
-
-		SampleItem sampleItem = null;
-		int maxSampleItemSortOrder = 0;
-
-		for (Analysis dbAnalysis : dBAnalysisList) {
-			if (GenericValidator.isBlankOrNull(dbAnalysis.getSampleItem().getSortOrder())) {
-				maxSampleItemSortOrder = Math.max(maxSampleItemSortOrder,
-						Integer.parseInt(dbAnalysis.getSampleItem().getSortOrder()));
-			}
-			if (typeOfSampleIds.contains(dbAnalysis.getSampleItem().getTypeOfSampleId())) {
-				sampleItem = dbAnalysis.getSampleItem();
-				break;
-			}
-		}
-
-		boolean newSampleItem = sampleItem == null;
-
-		if (newSampleItem) {
-			sampleItem = new SampleItem();
-			sampleItem.setSysUserId(getSysUserId(request));
-			sampleItem.setSortOrder(Integer.toString(maxSampleItemSortOrder + 1));
-			sampleItem.setStatusId(SpringContext.getBean(IStatusService.class).getStatusID(SampleStatus.Entered));
-			TypeOfSample typeOfSample = typeOfSampleService.get(typeOfSampleIds.get(0));
-			sampleItem.setTypeOfSample(typeOfSample);
-		}
-		return sampleItem;
-	}
-
-	private SampleGrouping createGroupForDemographicsEntered(List<AnalyzerResultItem> groupedAnalyzerResultItems,
-			StatusSet statusSet) {
-		SampleGrouping sampleGrouping = new SampleGrouping();
-		Sample sample = sampleService
-				.getSampleByAccessionNumber(groupedAnalyzerResultItems.get(0).getAccessionNumber());
-
-		// A previous sample item may exist if there was a previous import and
-		// patient demographics was entered
-		SampleItem sampleItem = getOrCreateSampleItem(groupedAnalyzerResultItems, sample);
-
-		List<Analysis> analysisList = new ArrayList<>();
-		List<Result> resultList = new ArrayList<>();
-		Map<Result, String> resultToUserSelectionMap = new HashMap<>();
-		List<Note> noteList = new ArrayList<>();
-
-		if (SpringContext.getBean(IStatusService.class).getStatusID(OrderStatus.Entered).equals(sample.getStatusId())) {
-			sample.setStatusId(SpringContext.getBean(IStatusService.class).getStatusID(OrderStatus.Started));
-		}
-		sample.setEnteredDate(new Date(new java.util.Date().getTime()));
-		sample.setSysUserId(getSysUserId(request));
-
-		Patient patient = sampleHumanService.getPatientForSample(sample);
-		createAndAddItems_Analysis_Results(groupedAnalyzerResultItems, analysisList, resultList,
-				resultToUserSelectionMap, noteList, patient);
-
-		sampleGrouping.sample = sample;
-		sampleGrouping.sampleItem = sampleItem;
-		sampleGrouping.analysisList = analysisList;
-		sampleGrouping.resultList = resultList;
-		sampleGrouping.noteList = noteList;
-		sampleGrouping.addSample = false;
-		sampleGrouping.updateSample = true;
-		sampleGrouping.statusSet = statusSet;
-		sampleGrouping.addSampleItem = sampleItem.getId() == null;
-		sampleGrouping.accepted = groupedAnalyzerResultItems.get(0).getIsAccepted();
-		sampleGrouping.patient = patient;
-		sampleGrouping.resultToUserserSelectionMap = resultToUserSelectionMap;
-
-		return sampleGrouping;
-	}
-
-	private SampleGrouping createGroupForSampleAndDemographicsEntered(
-			List<AnalyzerResultItem> groupedAnalyzerResultItems, StatusSet statusSet) {
-		SampleGrouping sampleGrouping = new SampleGrouping();
-		Sample sample = sampleService
-				.getSampleByAccessionNumber(groupedAnalyzerResultItems.get(0).getAccessionNumber());
-
-		List<Analysis> analysisList = new ArrayList<>();
-		List<Result> resultList = new ArrayList<>();
-		Map<Result, String> resultToUserSelectionMap = new HashMap<>();
-		List<Note> noteList = new ArrayList<>();
-
-		if (SpringContext.getBean(IStatusService.class).getStatusID(OrderStatus.Entered).equals(sample.getStatusId())) {
-			sample.setStatusId(SpringContext.getBean(IStatusService.class).getStatusID(OrderStatus.Started));
-		}
-		sample.setEnteredDate(new Date(new java.util.Date().getTime()));
-		sample.setSysUserId(getSysUserId(request));
-
-		SampleItem sampleItem = null;
-		/*****
-		 * this is causing the status id for the sample in the DB to be updated
-		 *********/
-		List<Analysis> dBAnalysisList = analysisService.getAnalysesBySampleId(sample.getId());
-		Patient patient = sampleHumanService.getPatientForSample(sample);
-
-		for (AnalyzerResultItem resultItem : groupedAnalyzerResultItems) {
-			Analysis analysis = null;
-
-			for (Analysis dbAnalysis : dBAnalysisList) {
-				if (dbAnalysis.getTest().getId().equals(resultItem.getTestId())) {
-					analysis = dbAnalysis;
-					break;
-				}
-			}
-
-			if (analysis == null) {
-				// This is an analysis which is not in the ordered tests but
-				// should be tracked anyway
-				analysis = new Analysis();
-				Test test = testService.get(resultItem.getTestId());
-				analysis.setTest(test);
-				// A new sampleItem may be needed
-				TypeOfSample typeOfSample = SpringContext.getBean(TypeOfSampleService.class)
-						.getTypeOfSampleForTest(test.getId());
-				List<SampleItem> sampleItemsForSample = sampleItemService.getSampleItemsBySampleId(sample.getId());
-
-				// if the type of sample is found then assign to analysis
-				// otherwise create it and assign
-				for (SampleItem item : sampleItemsForSample) {
-					if (item.getTypeOfSample().getId().equals(typeOfSample.getId())) {
-						sampleItem = item;
-						analysis.setSampleItem(sampleItem);
-					}
-				}
-				if (sampleItem == null) {
-					sampleItem = new SampleItem();
-					sampleItem.setSysUserId(getSysUserId(request));
-					sampleItem.setSortOrder("1");
-					sampleItem
-							.setStatusId(SpringContext.getBean(IStatusService.class).getStatusID(SampleStatus.Entered));
-					sampleItem.setCollectionDate(DateUtil.getNowAsTimestamp());
-					sampleItem.setTypeOfSample(typeOfSample);
-					analysis.setSampleItem(sampleItem);
-				}
-			} else {
-				dBAnalysisList.remove(analysis);
-			}
-			// Since this is for a single analyzer we are assuming a single
-			// sample and sample type so a single SampleItem
-			if (sampleItem == null) {
-				sampleItem = analysis.getSampleItem();
-				sampleItem.setSysUserId(getSysUserId(request));
-			}
-
-			populateAnalysis(resultItem, analysis, analysis.getTest());
-			analysis.setSysUserId(getSysUserId(request));
-			analysisList.add(analysis);
-
-			Result result = getResult(analysis, patient, resultItem);
-			resultToUserSelectionMap.put(result, resultItem.getReflexSelectionId());
-
-			resultList.add(result);
-
-			if (GenericValidator.isBlankOrNull(resultItem.getNote())) {
-				noteList.add(null);
-			} else {
-				Note note = noteService.createSavableNote(analysis, NoteServiceImpl.NoteType.INTERNAL,
-						resultItem.getNote(), RESULT_SUBJECT, getSysUserId(request));
-				noteList.add(note);
-			}
-		}
-
-		sampleGrouping.sample = sample;
-		sampleGrouping.sampleItem = sampleItem;
-		sampleGrouping.analysisList = analysisList;
-		sampleGrouping.resultList = resultList;
-		sampleGrouping.noteList = noteList;
-		sampleGrouping.addSample = false;
-		sampleGrouping.updateSample = true;
-		sampleGrouping.statusSet = statusSet;
-		sampleGrouping.addSampleItem = (sampleItem == null || sampleItem.getId() == null);
-		sampleGrouping.accepted = groupedAnalyzerResultItems.get(0).getIsAccepted();
-		sampleGrouping.patient = patient;
-		sampleGrouping.resultToUserserSelectionMap = resultToUserSelectionMap;
-
-		return sampleGrouping;
-	}
-
-	private SampleGrouping createGroupForNoSampleEntryDone(List<AnalyzerResultItem> groupedAnalyzerResultItems,
-			StatusSet statusSet) {
-		SampleGrouping sampleGrouping = new SampleGrouping();
-		Sample sample = new Sample();
-		SampleHuman sampleHuman = new SampleHuman();
-		SampleItem sampleItem = new SampleItem();
-		sampleItem.setSysUserId(getSysUserId(request));
-		sampleItem.setSortOrder("1");
-		sampleItem.setStatusId(SpringContext.getBean(IStatusService.class).getStatusID(SampleStatus.Entered));
-
-		List<Analysis> analysisList = new ArrayList<>();
-		List<Result> resultList = new ArrayList<>();
-		Map<Result, String> resultToUserSelectionMap = new HashMap<>();
-		List<Note> noteList = new ArrayList<>();
-
-		sample.setAccessionNumber(groupedAnalyzerResultItems.get(0).getAccessionNumber());
-		sample.setDomain("H");
-		sample.setStatusId(SpringContext.getBean(IStatusService.class).getStatusID(OrderStatus.Started));
-		sample.setEnteredDate(new Date(new java.util.Date().getTime()));
-		sample.setReceivedDate(new Date(new java.util.Date().getTime()));
-		sample.setSysUserId(getSysUserId(request));
-
-		sampleHuman.setPatientId(PatientUtil.getUnknownPatient().getId());
-		sampleHuman.setSysUserId(getSysUserId(request));
-
-		Patient patient = PatientUtil.getUnknownPatient();
-		createAndAddItems_Analysis_Results(groupedAnalyzerResultItems, analysisList, resultList,
-				resultToUserSelectionMap, noteList, patient);
-
-		addSampleTypeToSampleItem(sampleItem, analysisList, sample.getAccessionNumber());
-
-		sampleGrouping.sample = sample;
-		sampleGrouping.sampleHuman = sampleHuman;
-		sampleGrouping.sampleItem = sampleItem;
-		sampleGrouping.patient = patient;
-		sampleGrouping.analysisList = analysisList;
-		sampleGrouping.resultList = resultList;
-		sampleGrouping.noteList = noteList;
-		sampleGrouping.addSample = true;
-		sampleGrouping.addSampleItem = true;
-		sampleGrouping.statusSet = statusSet;
-		sampleGrouping.accepted = groupedAnalyzerResultItems.get(0).getIsAccepted();
-		sampleGrouping.resultToUserserSelectionMap = resultToUserSelectionMap;
-
-		return sampleGrouping;
-	}
-
-	private void addSampleTypeToSampleItem(SampleItem sampleItem, List<Analysis> analysisList, String accessionNumber) {
-		if (analysisList.size() > 0) {
-			String typeOfSampleId = getTypeOfSampleId(analysisList, accessionNumber);
-			sampleItem.setTypeOfSample(typeOfSampleService.get(typeOfSampleId));
-		}
-	}
-
-	private String getTypeOfSampleId(List<Analysis> analysisList, String accessionNumber) {
-		if (IS_RETROCI && accessionNumber.startsWith("LDBS")) {
-			List<TypeOfSampleTest> typeOfSmapleTestList = typeOfSampleTestService
-					.getTypeOfSampleTestsForTest(analysisList.get(0).getTest().getId());
-
-			for (TypeOfSampleTest typeOfSampleTest : typeOfSmapleTestList) {
-				if (DBS_SAMPLE_TYPE_ID.equals(typeOfSampleTest.getTypeOfSampleId())) {
-					return DBS_SAMPLE_TYPE_ID;
-				}
-			}
-
-		}
-
-		return typeOfSampleTestService.getTypeOfSampleTestsForTest(analysisList.get(0).getTest().getId()).get(0)
-				.getTypeOfSampleId();
-
-	}
-
-	private void createAndAddItems_Analysis_Results(List<AnalyzerResultItem> groupedAnalyzerResultItems,
-			List<Analysis> analysisList, List<Result> resultList, Map<Result, String> resultToUserSelectionMap,
-			List<Note> noteList, Patient patient) {
-
-		for (AnalyzerResultItem resultItem : groupedAnalyzerResultItems) {
-			Analysis analysis = getExistingAnalysis(resultItem);
-
-			if (analysis == null) {
-				analysis = new Analysis();
-				Test test = testService.get(resultItem.getTestId());
-				populateAnalysis(resultItem, analysis, test);
-			} else {
-				String statusId = SpringContext.getBean(IStatusService.class)
-						.getStatusID(resultItem.getIsAccepted() ? AnalysisStatus.TechnicalAcceptance
-								: AnalysisStatus.TechnicalRejected);
-				analysis.setStatusId(statusId);
-			}
-
-			analysis.setSysUserId(getSysUserId(request));
-			analysisList.add(analysis);
-
-			Result result = getResult(analysis, patient, resultItem);
-			resultList.add(result);
-			resultToUserSelectionMap.put(result, resultItem.getReflexSelectionId());
-			if (GenericValidator.isBlankOrNull(resultItem.getNote())) {
-				noteList.add(null);
-			} else {
-				Note note = noteService.createSavableNote(analysis, NoteServiceImpl.NoteType.INTERNAL,
-						resultItem.getNote(), RESULT_SUBJECT, getSysUserId(request));
-				noteList.add(note);
-			}
-		}
-	}
-
-	private Analysis getExistingAnalysis(AnalyzerResultItem resultItem) {
-		List<Analysis> analysisList = analysisService.getAnalysisByAccessionAndTestId(resultItem.getAccessionNumber(),
-				resultItem.getTestId());
-
-		return analysisList.isEmpty() ? null : analysisList.get(0);
-	}
-
-	private Result getResult(Analysis analysis, Patient patient, AnalyzerResultItem resultItem) {
-
-		Result result = null;
-
-		if (analysis.getId() != null) {
-			List<Result> resultList = resultService.getResultsByAnalysis(analysis);
-
-			if (!resultList.isEmpty()) {
-				result = resultList.get(resultList.size() - 1);
-				// this should be refactored -- it's very close to createNewResult
-				String resultValue = resultItem.getIsRejected() ? REJECT_VALUE : resultItem.getResult();
-				result.setValue(resultValue);
-				TestResult testResult = getTestResultForResult(resultItem);
-				result.setTestResult(testResult);
-				result.setSysUserId(getSysUserId(request));
-				if (!GenericValidator.isBlankOrNull(testResult.getSignificantDigits())) {
-					result.setSignificantDigits(Integer.parseInt(testResult.getSignificantDigits()));
-				}
-				if (!GenericValidator.isBlankOrNull(resultItem.getSignificantDigits())) {
-					result.setSignificantDigits(Integer.parseInt(resultItem.getSignificantDigits()));
-				}
-
-				setAnalyte(result);
-			}
-		}
-
-		if (result == null) {
-			result = createNewResult(resultItem, patient);
-		}
-
-		return result;
-	}
-
-	private void setAnalyte(Result result) {
-		TestAnalyte testAnalyte = ResultUtil.getTestAnalyteForResult(result);
-
-		if (testAnalyte != null) {
-			result.setAnalyte(testAnalyte.getAnalyte());
-		}
-	}
-
-	private Result createNewResult(AnalyzerResultItem resultItem, Patient patient) {
-		Result result = new Result();
-		String resultValue = resultItem.getIsRejected() ? REJECT_VALUE : resultItem.getResult();
-		result.setValue(resultValue);
-		TestResult testResult = getTestResultForResult(resultItem);
-		result.setTestResult(testResult);
-		result.setResultType(resultItem.getTestResultType());
-		// the results table is not autmatically updated with the significant digits
-		// from TestResult so we must do this
-		if (!GenericValidator.isBlankOrNull(testResult.getSignificantDigits())) {
-			result.setSignificantDigits(Integer.parseInt(testResult.getSignificantDigits()));
-		}
-		if (!GenericValidator.isBlankOrNull(resultItem.getSignificantDigits())) {
-			result.setSignificantDigits(Integer.parseInt(resultItem.getSignificantDigits()));
-		}
-
-		addMinMaxNormal(result, resultItem, patient);
-		result.setSysUserId(getSysUserId(request));
-
-		return result;
-	}
-
-	private void addMinMaxNormal(Result result, AnalyzerResultItem resultItem, Patient patient) {
-		boolean limitsFound = false;
-
-		if (resultItem != null) {
-			ResultLimit resultLimit = SpringContext.getBean(ResultLimitService.class)
-					.getResultLimitForTestAndPatient(resultItem.getTestId(), patient);
-			if (resultLimit != null) {
-				result.setMinNormal(resultLimit.getLowNormal());
-				result.setMaxNormal(resultLimit.getHighNormal());
-				limitsFound = true;
-			}
-		}
-
-		if (!limitsFound) {
-			result.setMinNormal(Double.NEGATIVE_INFINITY);
-			result.setMaxNormal(Double.POSITIVE_INFINITY);
-		}
-	}
-
-	private TestResult getTestResultForResult(AnalyzerResultItem resultItem) {
-		if ("D".equals(resultItem.getTestResultType())) {
-			TestResult testResult;
-			testResult = testResultService.getTestResultsByTestAndDictonaryResult(resultItem.getTestId(),
-					resultItem.getResult());
-			return testResult;
-		} else {
-			List<TestResult> testResultList = testResultService.getActiveTestResultsByTest(resultItem.getTestId());
-			// we are assuming there is only one testResult for a numeric
-			// type result
-			if (!testResultList.isEmpty()) {
-				return testResultList.get(0);
-			}
-		}
-
-		return null;
-	}
-
-	private void populateAnalysis(AnalyzerResultItem resultItem, Analysis analysis, Test test) {
-		if (!SpringContext.getBean(IStatusService.class).getStatusID(AnalysisStatus.Canceled)
-				.equals(analysis.getStatusId())) {
-			String statusId = SpringContext.getBean(IStatusService.class).getStatusID(
-					resultItem.getIsAccepted() ? AnalysisStatus.TechnicalAcceptance : AnalysisStatus.TechnicalRejected);
-			analysis.setStatusId(statusId);
-			analysis.setAnalysisType(resultItem.getManual() ? ANALYSIS_TYPE_MANUAL : ANALYSIS_TYPE_AUTO);
-			analysis.setCompletedDateForDisplay(resultItem.getCompleteDate());
-			analysis.setTest(test);
-			analysis.setTestSection(test.getTestSection());
-			analysis.setIsReportable(test.getIsReportable());
-			analysis.setRevision("0");
-		}
-
-	}
-
-	private List<AnalyzerResults> getRemovableAnalyzerResults(List<AnalyzerResultItem> actionableResults,
-			List<AnalyzerResultItem> childlessControls) {
-
-		Set<AnalyzerResults> deletableAnalyzerResults = new HashSet<>();
-
-		for (AnalyzerResultItem resultItem : actionableResults) {
-			AnalyzerResults result = new AnalyzerResults();
-			result.setId(resultItem.getId());
-			deletableAnalyzerResults.add(result);
-		}
-
-		for (AnalyzerResultItem resultItem : childlessControls) {
-			AnalyzerResults result = new AnalyzerResults();
-			result.setId(resultItem.getId());
-			deletableAnalyzerResults.add(result);
-		}
-
-		List<AnalyzerResults> resultList = new ArrayList<>();
-		resultList.addAll(deletableAnalyzerResults);
-		return resultList;
-	}
-
-	private List<AnalyzerResultItem> extractActionableResult(List<AnalyzerResultItem> resultItemList) {
-		List<AnalyzerResultItem> actionableResultList = new ArrayList<>();
-
-		int currentSampleGrouping = 0;
-		boolean acceptResult = false;
-		boolean rejectResult = false;
-		boolean deleteResult = false;
-		String accessionNumber = null;
-
-		for (AnalyzerResultItem resultItem : resultItemList) {
-
-			if (currentSampleGrouping != resultItem.getSampleGroupingNumber()) {
-				currentSampleGrouping = resultItem.getSampleGroupingNumber();
-				acceptResult = resultItem.getIsAccepted();
-				rejectResult = resultItem.getIsRejected();
-				deleteResult = resultItem.getIsDeleted();
-				// this clears the selection in case of failure
-				// Note it also screwed up acception and rejection. This is why we should follow
-				// the struts pattern
-				// resultItem.setIsAccepted(false);
-				// resultItem.setIsRejected(false);
-				// resultItem.setIsDeleted(false);
-				accessionNumber = resultItem.getAccessionNumber();
-			} else {
-				resultItem.setAccessionNumber(accessionNumber);
-				resultItem.setIsAccepted(acceptResult);
-				resultItem.setIsRejected(rejectResult);
-				resultItem.setIsDeleted(deleteResult);
-			}
-
-			if (acceptResult || rejectResult || deleteResult) {
-				actionableResultList.add(resultItem);
-			}
-		}
-
-		return actionableResultList;
-	}
-
-	private List<AnalyzerResultItem> extractChildlessControls(List<AnalyzerResultItem> resultItemList) {
-		/*
-		 * A childless control is a control which is adjacent to another control. It is
-		 * the first set of controls which will be removed. For that reason we're going
-		 * through the list backwards.
-		 */
-
-		List<AnalyzerResultItem> childLessControlList = new ArrayList<>();
-		int sampleGroupingNumber = 0;
-		boolean lastGroupIsControl = false;
-		boolean inControlGroup = true;// covers the bottom control has no
-		// children
-
-		for (int i = resultItemList.size() - 1; i >= 0; i--) {
-			AnalyzerResultItem resultItem = resultItemList.get(i);
-
-			if (sampleGroupingNumber != resultItem.getSampleGroupingNumber()) {
-				lastGroupIsControl = inControlGroup;
-				inControlGroup = resultItem.getIsControl();
-				sampleGroupingNumber = resultItem.getSampleGroupingNumber();
-			}
-
-			if (lastGroupIsControl && resultItem.getIsControl()) {
-				childLessControlList.add(resultItem);
-			}
-		}
-
-		return childLessControlList;
-	}
-
-	@Override
-	protected String findLocalForward(String forward) {
-		if (FWD_SUCCESS.equals(forward)) {
-			return "analyzerResultsDefinition";
-		} else if (FWD_FAIL.equals(forward)) {
-			return "homePageDefinition";
-		} else if (FWD_SUCCESS_INSERT.equals(forward)) {
-			return redirectInsertSuccess();
-		} else if (FWD_FAIL_INSERT.equals(forward)) {
-			return "analyzerResultsDefinition";
-		} else if (FWD_VALIDATION_ERROR.equals(forward)) {
-			return "analyzerResultsDefinition";
-		} else {
-			return "PageNotFound";
-		}
-	}
-
-	private String redirectInsertSuccess() {
-		String successUrl = "redirect:/AnalyzerResults?type=" + Encode.forUriComponent(request.getParameter("type"));
-		if (request.getParameter("page") != null) {
-			successUrl += "&page=" + Encode.forUriComponent(request.getParameter("page"));
-		}
-		if (request.getParameter("searchTerm") != null) {
-			successUrl += "&searchTerm=" + Encode.forUriComponent(request.getParameter("searchTerm"));
-		}
-		return successUrl;
-	}
-
-	@Override
-	protected String getPageTitleKey() {
-		return "banner.menu.results.analyzer";
-	}
-
-	@Override
-	protected String getPageSubtitleKey() {
-		String key = analyzerNameToSubtitleKey.get(getAnalyzerNameFromRequest());
-		if (key == null) {
-			key = PluginMenuService.getInstance()
-					.getKeyForAction("/AnalyzerResults?type=" + request.getParameter("type"));
-		}
-		return key;
-
-	}
-
-	public class SampleGrouping {
-		public boolean accepted = true;
-		public Sample sample;
-		public SampleHuman sampleHuman;
-		public Patient patient;
-		public List<Note> noteList;
-		public SampleItem sampleItem;
-		public List<Analysis> analysisList;
-		public List<Result> resultList;
-		public Map<String, List<String>> triggersToSelectedReflexesMap;
-		public StatusSet statusSet;
-		public boolean addSample = false; // implies adding patient
-		public boolean updateSample = false;
-		public boolean addSampleItem = false;
-		public Map<Result, String> resultToUserserSelectionMap;
-
-	}
-=======
     }
 
     private Errors validateSavableItems(List<AnalyzerResultItem> savableResults, Errors errors) {
@@ -2538,5 +1429,4 @@
         public Map<Result, String> resultToUserserSelectionMap;
 
     }
->>>>>>> 6b265d3f
 }
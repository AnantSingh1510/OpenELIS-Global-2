--- conflicted
+++ resolved
@@ -36,13 +36,8 @@
                 .valueOf(ConfigurationProperties.getInstance().getPropertyValue(Property.ACCESSION_NUMBER_VALIDATE))) {
             return !AccessionNumberUtil.containsBlackListCharacters(value);
         }
-<<<<<<< HEAD
-        if (AccessionFormat.ALPHANUM_DASH.equals(validateAccessionNumberConstraint.format())) {
-            return value.matches("^[a-zA-Z0-9-*]*$");
-=======
         if (AccessionFormat.UNFORMATTED.equals(validateAccessionNumberConstraint.format())) {
             return value.matches("^[a-zA-Z0-9-]*$");
->>>>>>> 6b265d3f
         }
         try {
             return ValidationResults.SUCCESS

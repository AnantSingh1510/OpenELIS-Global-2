--- conflicted
+++ resolved
@@ -61,12 +61,8 @@
 
     @Override
     public UserLabUnitRoles getUserLabUnitRoles(String userId) {
-<<<<<<< HEAD
-        return userLabUnitRolesDAO.get(Integer.parseInt(userId)).orElse(null);
-=======
         Optional<UserLabUnitRoles> labUnitRoles = userLabUnitRolesDAO.get(Integer.parseInt(userId));
         return labUnitRoles.isPresent() ? labUnitRoles.get() : null;
->>>>>>> 3edd6218
     }
 
     @Override

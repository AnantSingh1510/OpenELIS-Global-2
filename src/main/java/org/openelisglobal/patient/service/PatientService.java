--- conflicted
+++ resolved
@@ -102,10 +102,8 @@
 
     String getOtherNationality(Patient patient);
 
-<<<<<<< HEAD
     Patient getPatientBySubjectNumber(String subjectNumber);
-=======
+
     void insertNewPatientAddressInfo(String partId, String value, String type, Patient patient, String sysUserId);
->>>>>>> ef93bdb0
 
 }
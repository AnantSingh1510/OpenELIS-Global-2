--- conflicted
+++ resolved
@@ -62,19 +62,6 @@
       return false;
     }
 
-<<<<<<< HEAD
-    private void setInserter() {
-        for (AnalyzerImporterPlugin plugin : SpringContext.getBean(PluginAnalyzerService.class).getAnalyzerPlugins()) {
-            try {
-                if (plugin.isTargetAnalyzer(lines)) {
-                    inserter = plugin.getAnalyzerLineInserter();
-                    return;
-                }
-            } catch (RuntimeException e) {
-                LogEvent.logError(e);
-            }
-        }
-=======
     if (!lines.isEmpty()) {
       setInserter();
       if (inserter == null) {
@@ -85,16 +72,19 @@
     } else {
       error = "Empty file";
       return false;
->>>>>>> c027dcda
     }
   }
 
   private void setInserter() {
     for (AnalyzerImporterPlugin plugin :
         SpringContext.getBean(PluginAnalyzerService.class).getAnalyzerPlugins()) {
-      if (plugin.isTargetAnalyzer(lines)) {
-        inserter = plugin.getAnalyzerLineInserter();
-        return;
+      try {
+        if (plugin.isTargetAnalyzer(lines)) {
+          inserter = plugin.getAnalyzerLineInserter();
+          return;
+        }
+      } catch (RuntimeException e) {
+        LogEvent.logError(e);
       }
     }
   }

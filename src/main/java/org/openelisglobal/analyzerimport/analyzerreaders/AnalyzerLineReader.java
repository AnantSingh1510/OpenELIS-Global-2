--- conflicted
+++ resolved
@@ -28,114 +28,6 @@
 
 public class AnalyzerLineReader extends AnalyzerReader {
 
-<<<<<<< HEAD
-    private static final String COBAS_INDICATOR = "COBAS INTEGRA400";
-    private static final CharSequence SYSMEX_XT_INDICATOR = "XT-2000";
-    private static final CharSequence FACSCALIBUR_INDICATOR = "MultiSET";
-    private static final CharSequence EVOLIS_INTEGRAL_INDICATOR = "DBehring Enzygnost HIV integral II";
-    private static final CharSequence EVOLIS_INTEGRAL_DBS_INDICATOR = "DBehring Enzygnost HIV integral IIDBS";
-    private static final CharSequence EVOLIS_MUREX_INDICATOR = "Murex HIV 1_2";
-    private static final CharSequence EVOLIS_MUREX_DBS_INDICATOR = "Murex HIV 1_2 DBS";
-    private static final CharSequence COBAS_TAQMAN_INDICATOR = "HIV-HPS";
-    private static final CharSequence COBAS_TAQMAN_INDICATOR_2 = "HIVHP2";
-    private static final CharSequence COBAS_TAQMAN_INDICATOR_3 = "HI2CAP48";
-    private static final CharSequence FACSCANTO_INDICATOR = "BD FACSCanto II";
-    private static final CharSequence COBAS_TAQMAN_DBS_INDICATOR = "AMPLIPREP";
-    private static final CharSequence COBAS_C311_INDICATOR = "R_Type1";
-    private static final CharSequence MAURITUIS_INDICATOR = "R_Type1";
-
-    private List<String> lines;
-    private AnalyzerLineInserter inserter;
-    private String error;
-
-    @Override
-    public boolean readStream(InputStream stream) {
-        error = null;
-        inserter = null;
-        lines = new ArrayList<>();
-        BufferedInputStream bis = new BufferedInputStream(stream);
-        CharsetDetector detector = new CharsetDetector();
-        try {
-            detector.setText(bis);
-            String charsetName = detector.detect().getName();
-            BufferedReader bufferedReader = new BufferedReader(new InputStreamReader(bis, charsetName));
-
-            try {
-                for (String line = bufferedReader.readLine(); line != null; line = bufferedReader.readLine()) {
-                    lines.add(line);
-                }
-            } catch (IOException e) {
-                error = "Unable to read file";
-                LogEvent.logError("an error occured detecting the encoding of the analyzer file", e);
-                return false;
-            }
-        } catch (IOException e) {
-            error = "Unable to determine file encoding";
-            LogEvent.logError("an error occured detecting the encoding of the analyzer file", e);
-            return false;
-        }
-
-        if (!lines.isEmpty()) {
-            setInserter();
-            if (inserter == null) {
-                error = "Unable to understand which analyzer sent the file";
-                return false;
-            }
-            return true;
-        } else {
-            error = "Empty file";
-            return false;
-        }
-
-    }
-
-    private void setInserter() {
-
-        for (AnalyzerImporterPlugin plugin : SpringContext.getBean(PluginAnalyzerService.class).getAnalyzerPlugins()) {
-            try {
-                if (plugin.isTargetAnalyzer(lines)) {
-                    inserter = plugin.getAnalyzerLineInserter();
-                    return;
-                }
-            } catch (RuntimeException e) {
-                LogEvent.logError(e);
-            }
-        }
-        // This is going to be highly customized based on the characteristics of the
-        // file
-        // being sent
-
-        if (lines.get(0).contains(COBAS_INDICATOR)) { // Cobas is found on the first line
-            inserter = new CobasReader();
-        } else if (lines.get(0).contains(EVOLIS_INTEGRAL_INDICATOR)
-                || lines.get(0).contains(EVOLIS_INTEGRAL_DBS_INDICATOR) || lines.get(0).contains(EVOLIS_MUREX_INDICATOR)
-                || lines.get(0).contains(EVOLIS_MUREX_DBS_INDICATOR)) { // Evolis is found on the first line
-            inserter = new EvolisReader();
-        } else if (lines.get(1) != null && lines.get(1).contains(SYSMEX_XT_INDICATOR)) { // Sysmex model found on data
-                                                                                         // line
-            inserter = new SysmexReader();
-        } else if (lines.get(1) != null && lines.get(1).contains(FACSCALIBUR_INDICATOR)) { // Fascalibur software found
-                                                                                           // on data line
-            inserter = new FacscaliburReader();
-        } else if (lines.get(1) != null
-                && (lines.get(1).contains(COBAS_TAQMAN_INDICATOR) || lines.get(1).contains(COBAS_TAQMAN_INDICATOR_2)
-                        || lines.get(1).contains(COBAS_TAQMAN_INDICATOR_3))) {
-            inserter = new CobasTaqmanReader();
-        } else if (lines.get(1) != null && lines.get(1).contains(FACSCANTO_INDICATOR)) {
-            inserter = new FACSCantoReader();
-        } else if (lines.get(1) != null && lines.get(1).toUpperCase().contains(COBAS_TAQMAN_DBS_INDICATOR)) {
-            inserter = new CobasTaqmanDBSReader();
-        } else {
-            // we're into squishy territory. It could be be TAQMAN with no test on first row
-            for (String line : lines) {
-                if (line.contains(COBAS_TAQMAN_INDICATOR) || line.contains(COBAS_TAQMAN_INDICATOR_2)) {
-                    inserter = new CobasTaqmanReader();
-                }
-            }
-            if (inserter == null && lines.get(3).contains(COBAS_C311_INDICATOR)) {
-                inserter = new CobasC311Reader();
-            }
-=======
   private static final String COBAS_INDICATOR = "COBAS INTEGRA400";
   private static final CharSequence SYSMEX_XT_INDICATOR = "XT-2000";
   private static final CharSequence FACSCALIBUR_INDICATOR = "MultiSET";
@@ -174,7 +66,6 @@
             line != null;
             line = bufferedReader.readLine()) {
           lines.add(line);
->>>>>>> c027dcda
         }
       } catch (IOException e) {
         error = "Unable to read file";
@@ -204,9 +95,13 @@
 
     for (AnalyzerImporterPlugin plugin :
         SpringContext.getBean(PluginAnalyzerService.class).getAnalyzerPlugins()) {
-      if (plugin.isTargetAnalyzer(lines)) {
-        inserter = plugin.getAnalyzerLineInserter();
-        return;
+      try {
+        if (plugin.isTargetAnalyzer(lines)) {
+          inserter = plugin.getAnalyzerLineInserter();
+          return;
+        }
+      } catch (RuntimeException e) {
+        LogEvent.logError(e);
       }
     }
     // This is going to be highly customized based on the characteristics of the

/*
* The contents of this file are subject to the Mozilla Public License
* Version 1.1 (the "License"); you may not use this file except in
* compliance with the License. You may obtain a copy of the License at
* http://www.mozilla.org/MPL/
*
* Software distributed under the License is distributed on an "AS IS"
* basis, WITHOUT WARRANTY OF ANY KIND, either express or implied. See the
* License for the specific language governing rights and limitations under
* the License.
*
* The Original Code is OpenELIS code.
*
* Copyright (C) The Minnesota Department of Health.  All Rights Reserved.
*
* Contributor(s): CIRG, University of Washington, Seattle WA.
*/
package org.openelisglobal.organization.util;

import static org.openelisglobal.organization.valueholder.OrganizationComparator.ORGANIZATION_NAME_COMPARATOR;
import static org.openelisglobal.organization.valueholder.OrganizationComparator.SHORTNAME_NUMERIC_COMPARATOR;

import java.util.ArrayList;
import java.util.Collections;
import java.util.Comparator;
import java.util.HashMap;
import java.util.List;
import java.util.Map;

import org.openelisglobal.common.log.LogEvent;
import org.openelisglobal.organization.service.OrganizationService;
import org.openelisglobal.organization.valueholder.Organization;
import org.openelisglobal.spring.util.SpringContext;

/**
 * Well defined lists of organizations group by organization types and ordered
 * by some column of choice.
 *
 * @author pahill
 * @since 2010-05-19
 */
public enum OrganizationTypeList {
    // ARV_ORGS("shortName", null, "ARV Service Loc"),
    // ARV_ORGS_BY_NAME("organizationName", null, "ARV Service Loc"),
    ARV_ORGS("shortName", SHORTNAME_NUMERIC_COMPARATOR, "ARV Service Loc"),
    ARV_ORGS_BY_NAME("organizationName", ORGANIZATION_NAME_COMPARATOR, "ARV Service Loc"),
    EID_ORGS("shortName", SHORTNAME_NUMERIC_COMPARATOR, "EID ACONDA-VS CI", "EID EGPAF", "EID ESTHER", "EID ICAP",
            "SEV-CI", "ARIEL"),
    EID_ORGS_BY_NAME("organizationName", ORGANIZATION_NAME_COMPARATOR, "EID ACONDA-VS CI", "EID EGPAF", "EID ESTHER",
            "EID ICAP", "SEV-CI", "ARIEL"),
    RTN_HOSPITALS("shortName", ORGANIZATION_NAME_COMPARATOR, "RTN HIV Hospitals"),
    RTN_SERVICES("shortName", ORGANIZATION_NAME_COMPARATOR, "RTN HIV Service Loc"),
    // RTN_HOSPITALS("shortName", SHORTNAME_NUMERIC_COMPARATOR, "RTN HIV
    // Hospitals"),
    // RTN_SERVICES("shortName", null, "RTN HIV Service Loc"),
    ;

    /**
     * Each member of the enum is one object which when asked will load a list based
     * on an OrganizationType.short_name
     *
     * @param comparator how to sort the list
     * @param name[]     oen or more organization types to use to find this list
     */
    private OrganizationTypeList(String orderBy, Comparator<Organization> comparator, String... name) {
        this.comparator = comparator;
        this.orderBy = orderBy;
        this.name = name;
    }

    /**
     * The point of this map is to provide a way to get lists needed in UI (or
     * reporting) into a Map so that on a JSP page, the caller can use:
     * dropDowns.AIDS_STAGES.list
     */
    public static final Map<String, OrganizationTypeList> MAP = new HashMap<>();
    static {
        for (OrganizationTypeList ds : OrganizationTypeList.values()) {
            MAP.put(ds.name(), ds);
        }
    }

    private String[] name;
    private String orderBy;
    private Comparator<Organization> comparator = null;

    /**
     * Each lists is loaded as needed.
     *
     * @return a list of organization associated with a particular organization type
     *         or an empty list.
     */
    public final List<Organization> getList() {
        List<Organization> all = SpringContext.getBean(OrganizationService.class).getOrganizationsByTypeName(orderBy, name);
        try {
            if (comparator != null) {
                Collections.sort(all, comparator);
            }
        } catch (RuntimeException e) {
<<<<<<< HEAD
            //LogEvent.logErrorStack(e);
=======
            LogEvent.logError(e);
>>>>>>> 6b265d3f
            //all = new ArrayList<>(); must not return empty List if sorting fails
        }
        return all;
    }
}<|MERGE_RESOLUTION|>--- conflicted
+++ resolved
@@ -97,11 +97,7 @@
                 Collections.sort(all, comparator);
             }
         } catch (RuntimeException e) {
-<<<<<<< HEAD
-            //LogEvent.logErrorStack(e);
-=======
             LogEvent.logError(e);
->>>>>>> 6b265d3f
             //all = new ArrayList<>(); must not return empty List if sorting fails
         }
         return all;

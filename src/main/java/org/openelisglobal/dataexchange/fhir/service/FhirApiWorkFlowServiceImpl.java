package org.openelisglobal.dataexchange.fhir.service;

import java.util.ArrayList;
import java.util.Arrays;
import java.util.HashMap;
import java.util.List;
import java.util.Map;

import org.hl7.fhir.instance.model.api.IBaseResource;
import org.hl7.fhir.instance.model.api.IDomainResource;
import org.hl7.fhir.r4.model.Bundle;
import org.hl7.fhir.r4.model.Bundle.BundleEntryComponent;
import org.hl7.fhir.r4.model.Bundle.BundleType;
import org.hl7.fhir.r4.model.Bundle.HTTPVerb;
import org.hl7.fhir.r4.model.Identifier;
import org.hl7.fhir.r4.model.Patient;
import org.hl7.fhir.r4.model.Reference;
import org.hl7.fhir.r4.model.Resource;
import org.hl7.fhir.r4.model.ResourceType;
import org.hl7.fhir.r4.model.ServiceRequest;
import org.hl7.fhir.r4.model.Task;
import org.hl7.fhir.r4.model.Task.TaskStatus;
import org.openelisglobal.dataexchange.fhir.service.TaskWorker.TaskResult;
import org.openelisglobal.dataexchange.order.action.DBOrderExistanceChecker;
import org.openelisglobal.dataexchange.order.action.IOrderPersister;
import org.openelisglobal.spring.util.SpringContext;
import org.springframework.beans.factory.annotation.Autowired;
import org.springframework.beans.factory.annotation.Value;
import org.springframework.scheduling.annotation.Async;
import org.springframework.scheduling.annotation.Scheduled;
import org.springframework.stereotype.Service;

import ca.uhn.fhir.context.FhirContext;
import ca.uhn.fhir.rest.api.MethodOutcome;
import ca.uhn.fhir.rest.client.api.IClientInterceptor;
import ca.uhn.fhir.rest.client.api.IGenericClient;
import ca.uhn.fhir.rest.client.interceptor.BasicAuthInterceptor;

@Service
public class FhirApiWorkFlowServiceImpl implements FhirApiWorkflowService {

    @Autowired
    private FhirContext fhirContext;

    @Value("${org.openelisglobal.fhirstore.uri}")
    private String localFhirStorePath;
    @Value("${org.openelisglobal.remote.source.uri}")
    private String remoteStorePath;
    @Value("${org.openelisglobal.task.useBasedOn}")
    private Boolean useBasedOn;

<<<<<<< HEAD
    @Scheduled(initialDelay = 100000 * 1000, fixedRate = 60 * 1000)
=======
    @Scheduled(initialDelay = 10 * 1000, fixedRate = 6000000 * 1000)
>>>>>>> 8cc95619
    @Override
    public void pollForRemoteTasks() {
        processWorkflow(ResourceType.Task);
    }

    @Override
    @Async
    public void processWorkflow(ResourceType resourceType) {
        switch (resourceType) {
        case Task:
            beginTaskPath();
        default:
        }
    }

    public String getLocalFhirStorePath() {
        return localFhirStorePath;
    }

    private void beginTaskPath() {

        Map<String, List<String>> remoteSearchParams = new HashMap<>();
        remoteSearchParams.put("status", Arrays.asList("REQUESTED"));
        // TODO make this configurable instead of hardcoded
        remoteSearchParams.put("owner", Arrays.asList("Practitioner/f9badd80-ab76-11e2-9e96-0800200c9a66"));
//        remoteSearchParams.put("owner", Arrays.asList("f9badd80-ab76-11e2-9e96-0800200c9a66"));

        System.out.println("searching for Tasks");

        IGenericClient sourceFhirClient = fhirContext.newRestfulGenericClient(remoteStorePath);
        IClientInterceptor authInterceptor = new BasicAuthInterceptor("admin", "Admin123");
        sourceFhirClient.registerInterceptor(authInterceptor);
        Bundle bundle = sourceFhirClient.search()//
                .forResource(Task.class)//
                // TODO use include
//                .include(Task.INCLUDE_PATIENT)//
//                .include(Task.INCLUDE_BASED_ON)//
                .whereMap(remoteSearchParams)//
                .returnBundle(Bundle.class)//
                .execute();
        
        if (bundle.hasEntry()) {
            System.out.println("received bundle with " + bundle.getEntry().size() + " entries");
        } else {
            System.out.println("received bundle with 0 entries");
        }
        for (BundleEntryComponent bundleComponent : bundle.getEntry()) {

            if (bundleComponent.hasResource()
                    && ResourceType.Task.equals(bundleComponent.getResource().getResourceType())) {

                Task remoteTask = (Task) bundleComponent.getResource();
                // should contain the Patient, the ServiceRequest, and the Task
                Bundle transactionResponseBundle = saveRemoteTaskAsLocalTask(sourceFhirClient, remoteTask, bundle);
                Task taskBasedOnRemoteTask = getLocalTaskBasedOnTask(remoteTask);
                if (useBasedOn && taskBasedOnRemoteTask == null) {
                    taskBasedOnRemoteTask = saveTaskBasedOnRemoteTask(sourceFhirClient, remoteTask, bundle);
                }

                IGenericClient localFhirClient = fhirContext.newRestfulGenericClient(localFhirStorePath);
                Map<String, List<String>> localSearchParams = new HashMap<>();
                Task localTask = getTaskWithSameIdentifier(remoteTask);
                localSearchParams.put("_id", Arrays.asList(localTask.getId()));
                Bundle localBundle = localFhirClient.search()//
                        .forResource(Task.class)//
                        // TODO use include
                        .include(Task.INCLUDE_PATIENT)//
                        .include(Task.INCLUDE_BASED_ON)//
                        .whereMap(localSearchParams)//
                        .returnBundle(Bundle.class)//
                        .execute();

                List<ServiceRequest> serviceRequestList = getBasedOnServiceRequestFromBundle(localBundle, localTask);
                Patient forPatient = getForPatientFromBundle(localBundle, localTask);
                TaskResult taskResult = null;
//                if(true) {
                if (!(localTask.getStatus().equals(TaskStatus.ACCEPTED) || localTask.getStatus().equals(TaskStatus.COMPLETED))) {
                    Boolean taskOrderAcceptedFlag = false;
                    for (ServiceRequest serviceRequest : serviceRequestList) {

                        TaskWorker worker = new TaskWorker(remoteTask,
                                fhirContext.newJsonParser().encodeResourceToString(remoteTask), serviceRequest,
                                forPatient);

                        worker.setInterpreter(SpringContext.getBean(TaskInterpreter.class));
                        worker.setExistanceChecker(SpringContext.getBean(DBOrderExistanceChecker.class));
                        worker.setPersister(SpringContext.getBean(IOrderPersister.class));

                        taskResult = worker.handleOrderRequest();
                        if (taskResult == TaskResult.OK) {
                            taskOrderAcceptedFlag = true; // at least one order was accepted per Piotr 5/14/2020
                        }
                    }

                    TaskStatus taskStatus = taskOrderAcceptedFlag ? TaskStatus.ACCEPTED : TaskStatus.REJECTED;
                    localTask.setStatus(taskStatus);
                    localFhirClient.update().resource(localTask).execute();
                    if (useBasedOn) {
                        taskBasedOnRemoteTask.setStatus(taskStatus);
                        localFhirClient.update().resource(taskBasedOnRemoteTask).execute();
                    }
                }
            }
        }
    }

    private Task getLocalTaskBasedOnTask(Task remoteTask) {
        Map<String, List<String>> localSearchParams = new HashMap<>();
        localSearchParams.put(Task.SP_BASED_ON, Arrays.asList(remoteStorePath + remoteTask.getId()));

        IGenericClient localFhirClient = fhirContext.newRestfulGenericClient(localFhirStorePath);
        Bundle localBundle = localFhirClient.search().forResource(Task.class).whereMap(localSearchParams)
                .returnBundle(Bundle.class).execute();
        return (Task) localBundle.getEntryFirstRep().getResource();
    }

    private Task saveTaskBasedOnRemoteTask(IGenericClient fhirClient, Task remoteTask, Bundle bundle) {
        Task taskBasedOnRemoteTask = new Task();
        Reference reference = new Reference();
        reference.setReference(remoteStorePath + remoteTask.getId());
        taskBasedOnRemoteTask.addBasedOn(reference);

        MethodOutcome outcome = fhirContext.newRestfulGenericClient(localFhirStorePath).create()
                .resource(taskBasedOnRemoteTask).execute();

        return (Task) outcome.getResource();
    }

    private Bundle saveRemoteTaskAsLocalTask(IGenericClient sourceFhirClient, Task remoteTask, Bundle bundle) {
        List<Resource> createResources = new ArrayList<>();
        List<Resource> updateResources = new ArrayList<>();

        Reference patientReference = new Reference();

        Task localTask = getTaskWithSameIdentifier(remoteTask);
        if (localTask == null) {
            localTask = remoteTask.addIdentifier(createIdentifierToRemoteResource(remoteTask));
            patientReference = localTask.getFor();
//            localTask.setStatus(TaskStatus.ACCEPTED);
            createResources.add(localTask);
        } else {
//            updateResources.add(localTask.setId(taskWithSameIdentifier.getIdElement().getValue()));
        }

        if (localTask.hasEncounter()) {
            replaceLocalReferenceWithAbsoluteReference(remoteStorePath, localTask.getEncounter());
        }
        if (localTask.hasOwner()) {
            replaceLocalReferenceWithAbsoluteReference(remoteStorePath, localTask.getOwner());
        }

        // Patient
        Patient remoteForPatient = getForPatientFromServer(sourceFhirClient, remoteTask);
//      Patient forPatient = getForPatientFromBundle(bundle, remoteTask);
        Patient localForPatient = getPatientWithSameServiceIdentifier(remoteForPatient);
        if (localForPatient == null) {
            localForPatient = remoteForPatient.addIdentifier(createIdentifierToRemoteResource(remoteForPatient));
            createResources.add(localForPatient);
        } else {
            // patient already exists so we should update the reference to ours
            patientReference = new Reference();
            patientReference
                    .setReference(localForPatient.getResourceType() + "/" + localForPatient.getIdElement().getIdPart());
//            updateResources.add(forPatient.setId(patientWithSameIdentifier.getIdElement().getValue()));
        }

        // ServiceRequests
        List<ServiceRequest> remoteBasedOnServiceRequests = getBasedOnServiceRequestsFromServer(sourceFhirClient,
                remoteTask);
//      List<ServiceRequest> basedOnServiceRequests = getBasedOnServiceRequestFromBundle(bundle, remoteTask);
        ServiceRequest localBasedOn = null;
        for (ServiceRequest remoteBasedOn : remoteBasedOnServiceRequests) {
            localBasedOn = getServiceRequestWithSameIdentifier(remoteBasedOn);
            if (localBasedOn == null) {
                localBasedOn = remoteBasedOn.addIdentifier(createIdentifierToRemoteResource(remoteBasedOn));
                localBasedOn.setSubject(patientReference);
                createResources.add(localBasedOn);
                if (remoteBasedOn.getSubject() != null && remoteBasedOn.getSubject().equals(remoteTask.getFor())) {
                    localBasedOn.setSubject(patientReference);
                }
            } else {
//                updateResources.add(basedOn.setId(serviceRequestWithSameIdentifier.getIdElement().getValue()));
            }
        }

        localTask.setFor(patientReference);

        // Run the transaction
        return fhirContext.newRestfulGenericClient(localFhirStorePath).transaction()
                .withBundle(createBundleFromResources(createResources, updateResources)).execute();
    }

    private void replaceLocalReferenceWithAbsoluteReference(String fhirStorePath, Reference reference) {
        reference.setReference(fhirStorePath + reference.getReference());

    }

    private Identifier createIdentifierToRemoteResource(IDomainResource remoteResource) {
        Identifier identifier = new Identifier();
        identifier.setSystem(remoteStorePath);
        identifier.setValue(remoteResource.getIdElement().getIdPart());
        return identifier;
    }

    private Task getTaskWithSameIdentifier(Task remoteTask) {
        Map<String, List<String>> localSearchParams = new HashMap<>();
        localSearchParams.put(Task.SP_IDENTIFIER,
                Arrays.asList(remoteStorePath + "|" + remoteTask.getIdElement().getIdPart()));

        IGenericClient localFhirClient = fhirContext.newRestfulGenericClient(localFhirStorePath);
        Bundle localBundle = localFhirClient.search().forResource(Task.class).whereMap(localSearchParams)
                .returnBundle(Bundle.class).execute();
        return (Task) localBundle.getEntryFirstRep().getResource();
    }

    private ServiceRequest getServiceRequestWithSameIdentifier(ServiceRequest basedOn) {
        Map<String, List<String>> localSearchParams = new HashMap<>();
        localSearchParams.put(ServiceRequest.SP_IDENTIFIER,
                Arrays.asList(remoteStorePath + "|" + basedOn.getIdElement().getIdPart()));

        IGenericClient localFhirClient = fhirContext.newRestfulGenericClient(localFhirStorePath);
        Bundle localBundle = localFhirClient.search().forResource(ServiceRequest.class).whereMap(localSearchParams)
                .returnBundle(Bundle.class).execute();
        return (ServiceRequest) localBundle.getEntryFirstRep().getResource();
    }

    private Patient getPatientWithSameServiceIdentifier(Patient remotePatient) {
        Map<String, List<String>> localSearchParams = new HashMap<>();
        localSearchParams.put(Patient.SP_IDENTIFIER,
                Arrays.asList(remoteStorePath + "|" + remotePatient.getIdElement().getIdPart()));

        IGenericClient localFhirClient = fhirContext.newRestfulGenericClient(localFhirStorePath);
        Bundle localBundle = localFhirClient.search().forResource(Patient.class).whereMap(localSearchParams)
                .returnBundle(Bundle.class).execute();
        return (Patient) localBundle.getEntryFirstRep().getResource();
    }

    private Bundle createBundleFromResources(List<Resource> createResources, List<Resource> updateResources) {
        Bundle transactionBundle = new Bundle();
        transactionBundle.setType(BundleType.TRANSACTION);
        for (Resource createResource : createResources) {
            transactionBundle.addEntry(createTransactionComponentFromResource(createResource, HTTPVerb.POST));
            transactionBundle.setTotal(transactionBundle.getTotal() + 1);
        }
        for (Resource updateResource : updateResources) {
            transactionBundle.addEntry(createTransactionComponentFromResource(updateResource, HTTPVerb.PUT));
            transactionBundle.setTotal(transactionBundle.getTotal() + 1);
        }
        System.out.println(fhirContext.newJsonParser().encodeResourceToString(transactionBundle));
        return transactionBundle;
    }

    private BundleEntryComponent createTransactionComponentFromResource(Resource resource, HTTPVerb method) {
        String sourceResourceId = resource.getIdElement().getIdPart();

        BundleEntryComponent transactionComponent = new BundleEntryComponent();
        transactionComponent.setResource(resource);
        transactionComponent.getRequest().setMethod(method);
        transactionComponent.getRequest().setUrl(resource.getResourceType() + "/" + sourceResourceId);

        return transactionComponent;
    }

    private List<ServiceRequest> getBasedOnServiceRequestsFromServer(IGenericClient fhirClient, Task remoteTask) {
        List<ServiceRequest> basedOn = new ArrayList<>();
        for (Reference basedOnElement : remoteTask.getBasedOn()) {
            basedOn.add(
                    fhirClient.read().resource(ServiceRequest.class).withId(basedOnElement.getReference()).execute());
        }

        for (ServiceRequest serviceRequest : basedOn) {
            System.out.println(
                    "BasedOn ServiceRequest: " + fhirContext.newJsonParser().encodeResourceToString(serviceRequest));
//                fhirContext.newRestfulGenericClient(localFhirStorePath).update().resource(serviceRequest)
//                        .execute();
        }
        return basedOn;
    }

    private Patient getForPatientFromServer(IGenericClient fhirClient, Task remoteTask) {
        Patient forPatient = fhirClient.read().resource(Patient.class).withId(remoteTask.getFor().getReference())
                .execute();
        System.out.println("For Patient: " + fhirContext.newJsonParser().encodeResourceToString(forPatient));
//      fhirContext.newRestfulGenericClient(localFhirStorePath).update().resource(forPatient).execute();
        return forPatient;
    }

    // these methods can find the results in the bundle when include is used instead
    // of reaching back to the server
    private List<ServiceRequest> getBasedOnServiceRequestFromBundle(Bundle bundle, Task task) {
        List<ServiceRequest> basedOn = new ArrayList<>();
        for (Reference reference : task.getBasedOn()) {
            basedOn.add((ServiceRequest) findResourceInBundle(bundle, reference.getReference()));
        }
        return basedOn;
    }

    private Patient getForPatientFromBundle(Bundle bundle, Task task) {
        return (Patient) findResourceInBundle(bundle, task.getFor().getReference());
    }

    private IBaseResource findResourceInBundle(Bundle bundle, String reference) {
        for (BundleEntryComponent bundleComponent : bundle.getEntry()) {
            if (bundleComponent.hasResource() && bundleComponent.getFullUrl().endsWith(reference)) {
                return bundleComponent.getResource();
            }
        }
        return null;

    }

}<|MERGE_RESOLUTION|>--- conflicted
+++ resolved
@@ -49,11 +49,8 @@
     @Value("${org.openelisglobal.task.useBasedOn}")
     private Boolean useBasedOn;
 
-<<<<<<< HEAD
-    @Scheduled(initialDelay = 100000 * 1000, fixedRate = 60 * 1000)
-=======
     @Scheduled(initialDelay = 10 * 1000, fixedRate = 6000000 * 1000)
->>>>>>> 8cc95619
+
     @Override
     public void pollForRemoteTasks() {
         processWorkflow(ResourceType.Task);

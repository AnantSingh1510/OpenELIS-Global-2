--- conflicted
+++ resolved
@@ -22,8 +22,7 @@
 
 import javax.servlet.http.HttpServletResponse;
 
-<<<<<<< HEAD
-=======
+
 import org.hl7.fhir.r4.model.Annotation;
 import org.hl7.fhir.r4.model.Bundle;
 import org.hl7.fhir.r4.model.Bundle.BundleEntryComponent;
@@ -32,7 +31,6 @@
 import org.hl7.fhir.r4.model.DiagnosticReport;
 import org.hl7.fhir.r4.model.Identifier;
 import org.hl7.fhir.r4.model.Observation;
->>>>>>> 8cc95619
 import org.hl7.fhir.r4.model.Patient;
 import org.hl7.fhir.r4.model.ServiceRequest;
 import org.hl7.fhir.r4.model.Task;
@@ -186,7 +184,6 @@
                 String orderNumber = result.getReferringOrderNumber();
                 List<ElectronicOrder> eOrders = electronicOrderService.getElectronicOrdersByExternalId(orderNumber);
                 ElectronicOrder eOrder = eOrders.get(eOrders.size() - 1);
-<<<<<<< HEAD
                 ExternalOrderStatus eOrderStatus = SpringContext.getBean(IStatusService.class)
                         .getExternalOrderStatusForID(eOrder.getStatusId());
                 
@@ -197,125 +194,6 @@
                 ITransmissionResponseHandler responseHandler = new ResultFailHandler(reportingResult);
                 new ReportTransmission().sendHL7Report(resultReport, url, responseHandler);
                 continue;
-=======
-
-                IGenericClient localFhirClient = fhirContext
-                        .newRestfulGenericClient(fhirApiWorkFlowService.getLocalFhirStorePath());
-
-                eTask = fhirContext.newJsonParser().parseResource(Task.class, eOrder.getData());
-                
-                // using UUID from getData which is idPart in original etask
-                Bundle tsrBundle = (Bundle) localFhirClient.search().forResource(Task.class)
-                        .where(new TokenClientParam("identifier").exactly().code(eTask.getIdElement().getIdPart()))
-                        .include(new Include("Task:based-on"))
-                        .prettyPrint()
-                        .execute();
-                
-                task = null; 
-                List<ServiceRequest> serviceRequestList = new ArrayList<ServiceRequest>();
-                for (BundleEntryComponent bundleComponent : tsrBundle.getEntry()) {
-                    if (bundleComponent.hasResource()
-                            && ResourceType.Task.equals(bundleComponent.getResource().getResourceType())) {
-                        task = (Task) bundleComponent.getResource();
-                    }
-                    
-                    if (bundleComponent.hasResource()
-                            && ResourceType.ServiceRequest.equals(bundleComponent.getResource().getResourceType())) {
-                        ServiceRequest serviceRequest = (ServiceRequest) bundleComponent.getResource();
-                        for(Identifier identifier : serviceRequest.getIdentifier()) {
-                            if(identifier.getValue().equals(orderNumber))
-                                serviceRequestList.add((ServiceRequest) bundleComponent.getResource());
-                        }
-                    }
-                }
-                
-                for (ServiceRequest serviceRequest : serviceRequestList) {
-                    
-                    Bundle pBundle = (Bundle) localFhirClient.search().forResource(Patient.class)
-                            .where(new TokenClientParam("_id").exactly()
-                                    .code(serviceRequest.getSubject().getReferenceElement().getIdPart()))
-                            .prettyPrint().execute();
-
-                    patient = null;
-                    for (BundleEntryComponent bundleComponent : pBundle.getEntry()) {
-                        if (bundleComponent.hasResource()
-                                && ResourceType.Patient.equals(bundleComponent.getResource().getResourceType())) {
-                            patient = (Patient) bundleComponent.getResource();
-                        }
-                    }
-                   
-                    try {
-                        Observation observation = new Observation();
-                        observation.setIdentifier(serviceRequest.getIdentifier());
-                        observation.setBasedOn(serviceRequest.getBasedOn());
-                        observation.setStatus(Observation.ObservationStatus.FINAL);
-                        observation.setCode(serviceRequest.getCode());
-                        Reference subjectRef = new Reference();
-                        subjectRef.setReference(patient.getResourceType() + "/" + patient.getIdElement().getIdPart());
-                        observation.setSubject(subjectRef);
-                        // TODO: numeric, check for other result types
-                        Quantity quantity = new Quantity();
-                        quantity.setValue(new java.math.BigDecimal(result.getResults().get(0).getResult().getText()));
-                        quantity.setUnit(result.getUnits());
-                        observation.setValue(quantity);
-
-                        Annotation oNote = new Annotation();
-                        oNote.setText(result.getTestNotes());
-                        observation.addNote(oNote);
-
-                        MethodOutcome oOutcome = localFhirClient.create().resource(observation).execute();
-                        DiagnosticReport diagnosticReport = new DiagnosticReport();
-                        diagnosticReport.setId(result.getTest().getCode());
-                        diagnosticReport.setIdentifier(serviceRequest.getIdentifier());
-                        diagnosticReport.setBasedOn(serviceRequest.getBasedOn());
-                        diagnosticReport.setStatus(DiagnosticReport.DiagnosticReportStatus.FINAL);
-                        diagnosticReport.setCode(serviceRequest.getCode());
-                        diagnosticReport.setSubject(subjectRef);
-
-                        Reference observationReference = new Reference();
-                        observationReference.setType(oOutcome.getId().getResourceType());
-                        observationReference
-                                .setReference(oOutcome.getId().getResourceType() + "/" + oOutcome.getId().getIdPart());
-                        diagnosticReport.addResult(observationReference);
-                        MethodOutcome drOutcome = localFhirClient.create().resource(diagnosticReport).execute();
-
-                        Reference diagnosticReportReference = new Reference();
-                        diagnosticReportReference.setType(drOutcome.getId().getResourceType());
-                        diagnosticReportReference.setReference(
-                                drOutcome.getId().getResourceType() + "/" + drOutcome.getId().getIdPart());
-
-                        TaskOutputComponent theOutputComponent = new TaskOutputComponent();
-                        theOutputComponent.setValue(diagnosticReportReference);
-                        task.addOutput(theOutputComponent);
-                        
-                        List<String> taskCompleteList = new ArrayList<String>();
-                        task.setStatus(checkTaskStatus(localFhirClient, eTask, task, diagnosticReport, taskCompleteList));
-                        
-                        Coding coding = new Coding();
-                        coding.setSystem("OpenELIS"); // TODO: fix hardcode
-                        
-                        String statusReason = new String();
-                        StringBuilder sb = new StringBuilder();
-                        for (String reason : taskCompleteList ) {
-                            sb.append(reason);
-                            statusReason = sb.toString();
-                        }
-                        coding.setCode(statusReason);
-                        
-                        List<Coding> codingList = new ArrayList<Coding>();
-                        codingList.add(coding);
-                        CodeableConcept taskStatusReason = new CodeableConcept();
-                        taskStatusReason.setCoding(codingList);
-                        task.setStatusReason(taskStatusReason);
-                        
-                        localFhirClient.update().resource(task).execute();
-
-                    } catch (Exception e) {
-                        System.out.println("Result update exception: ");
-                        e.printStackTrace();
-                    }
-                }
->>>>>>> 8cc95619
             }
         }
     }

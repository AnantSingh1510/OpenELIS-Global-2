package org.openelisglobal.sample.controller;

import java.lang.reflect.InvocationTargetException;
import java.util.ArrayList;
import java.util.Collection;
import java.util.Collections;
import java.util.Comparator;
import java.util.HashMap;
import java.util.HashSet;
import java.util.List;
import java.util.Map;
import java.util.Set;

import javax.servlet.http.HttpServletRequest;

import org.apache.commons.validator.GenericValidator;
import org.hibernate.StaleObjectStateException;
import org.openelisglobal.analysis.service.AnalysisService;
import org.openelisglobal.analysis.valueholder.Analysis;
import org.openelisglobal.common.controller.BaseController;
import org.openelisglobal.common.exception.LIMSRuntimeException;
import org.openelisglobal.common.formfields.FormFields;
import org.openelisglobal.common.log.LogEvent;
import org.openelisglobal.common.provider.validation.IAccessionNumberValidator.ValidationResults;
import org.openelisglobal.common.services.DisplayListService;
import org.openelisglobal.common.services.DisplayListService.ListType;
import org.openelisglobal.common.services.IStatusService;
import org.openelisglobal.common.services.SampleOrderService;
import org.openelisglobal.common.services.StatusService.AnalysisStatus;
import org.openelisglobal.common.services.StatusService.SampleStatus;
import org.openelisglobal.common.util.DateUtil;
import org.openelisglobal.internationalization.MessageUtil;
import org.openelisglobal.patient.action.bean.PatientSearch;
import org.openelisglobal.patient.service.PatientService;
import org.openelisglobal.patient.valueholder.Patient;
import org.openelisglobal.person.service.PersonService;
import org.openelisglobal.sample.bean.SampleEditItem;
import org.openelisglobal.sample.form.SampleEditForm;
import org.openelisglobal.sample.form.SampleEditForm.SampleEdit;
import org.openelisglobal.sample.service.SampleEditService;
import org.openelisglobal.sample.service.SampleService;
import org.openelisglobal.sample.util.AccessionNumberUtil;
import org.openelisglobal.sample.validator.SampleEditFormValidator;
import org.openelisglobal.sample.valueholder.Sample;
import org.openelisglobal.samplehuman.service.SampleHumanService;
import org.openelisglobal.sampleitem.service.SampleItemService;
import org.openelisglobal.sampleitem.valueholder.SampleItem;
import org.openelisglobal.spring.util.SpringContext;
import org.openelisglobal.test.service.TestService;
import org.openelisglobal.test.service.TestServiceImpl;
import org.openelisglobal.test.valueholder.Test;
import org.openelisglobal.typeofsample.service.TypeOfSampleService;
import org.openelisglobal.typeofsample.service.TypeOfSampleTestService;
import org.openelisglobal.typeofsample.valueholder.TypeOfSample;
import org.openelisglobal.typeofsample.valueholder.TypeOfSampleTest;
import org.openelisglobal.userrole.service.UserRoleService;
import org.springframework.beans.factory.annotation.Autowired;
import org.springframework.stereotype.Controller;
import org.springframework.validation.BindingResult;
import org.springframework.validation.Errors;
import org.springframework.validation.annotation.Validated;
import org.springframework.web.bind.WebDataBinder;
import org.springframework.web.bind.annotation.InitBinder;
import org.springframework.web.bind.annotation.ModelAttribute;
import org.springframework.web.bind.annotation.RequestMapping;
import org.springframework.web.bind.annotation.RequestMethod;
import org.springframework.web.servlet.ModelAndView;
import org.springframework.web.servlet.mvc.support.RedirectAttributes;

@Controller
public class SampleEditController extends BaseController {

    private static final String[] ALLOWED_FIELDS = new String[] { "initialSampleConditionList", "sampleXML",
            //
            "sampleOrderItems.newRequesterName", "sampleOrderItems.modified", "sampleOrderItems.sampleId",
            "sampleOrderItems.labNo", "sampleOrderItems.requestDate", "sampleOrderItems.receivedDateForDisplay",
            "sampleOrderItems.receivedTime", "sampleOrderItems.nextVisitDate", "sampleOrderItems.requesterSampleID",
            "sampleOrderItems.referringPatientNumber", "sampleOrderItems.referringSiteId",
            "sampleOrderItems.referringSiteName", "sampleOrderItems.referringSiteCode", "sampleOrderItems.program",
            "sampleOrderItems.providerLastName", "sampleOrderItems.providerFirstName",
            "sampleOrderItems.providerWorkPhone", "sampleOrderItems.providerFax", "sampleOrderItems.providerEmail",
            "sampleOrderItems.facilityAddressStreet", "sampleOrderItems.facilityAddressCommune",
            "sampleOrderItems.facilityPhone", "sampleOrderItems.facilityFax", "sampleOrderItems.paymentOptionSelection",
            "sampleOrderItems.billingReferenceNumber", "sampleOrderItems.testLocationCode",
            "sampleOrderItems.otherLocationCode",
            //
            "accessionNumber", "newAccessionNumber", "isEditable", "maxAccessionNumber",
            "existingTests*.sampleItemChanged", "existingTests*.sampleItemId", "existingTests*.analysisId",
            "existingTests*.collectionDate", "existingTests*.collectionTime", "existingTests*.removeSample",
            "existingTests*.canceled", "possibleTests*.testId", "possibleTests*.sampleItemId",
            "possibleTests*.add" };

    @Autowired
    SampleEditFormValidator formValidator;

    // private ObservationHistory paymentObservation = null;
    private static final SampleEditItemComparator testComparator = new SampleEditItemComparator();
    private static final Set<Integer> excludedAnalysisStatusList;
    private static final Set<Integer> ENTERED_STATUS_SAMPLE_LIST = new HashSet<>();
    private static final Collection<String> ABLE_TO_CANCEL_ROLE_NAMES = new ArrayList<>();

    static {
        excludedAnalysisStatusList = new HashSet<>();
        excludedAnalysisStatusList
                .add(Integer.parseInt(SpringContext.getBean(IStatusService.class).getStatusID(AnalysisStatus.Canceled)));

        ENTERED_STATUS_SAMPLE_LIST.add(Integer.parseInt(SpringContext.getBean(IStatusService.class).getStatusID(SampleStatus.Entered)));
        ABLE_TO_CANCEL_ROLE_NAMES.add("Validator");
        ABLE_TO_CANCEL_ROLE_NAMES.add("Validation");
        ABLE_TO_CANCEL_ROLE_NAMES.add("Biologist");
    }

    @Autowired
    private SampleItemService sampleItemService;
    @Autowired
    private SampleService sampleService;
    @Autowired
    private TestService testService;
//	@Autowired
//	private OrganizationOrganizationTypeService orgOrgTypeService;
    @Autowired
    private TypeOfSampleService typeOfSampleService;
    @Autowired
    private AnalysisService analysisService;
    @Autowired
    private TypeOfSampleTestService typeOfSampleTestService;
    @Autowired
    private SampleHumanService sampleHumanService;
    @Autowired
    private UserRoleService userRoleService;
    @Autowired
    private SampleEditService sampleEditService;

    @InitBinder
    public void initBinder(WebDataBinder binder) {
//        binder.setAllowedFields(ALLOWED_FIELDS);
    }

    @RequestMapping(value = "/SampleEdit", method = RequestMethod.GET)
    public ModelAndView showSampleEdit(HttpServletRequest request, @ModelAttribute("form") @Validated(SampleEdit.class)
    SampleEditForm oldForm, BindingResult result)
            throws IllegalAccessException, InvocationTargetException, NoSuchMethodException {
<<<<<<< HEAD
=======
        if(oldForm.getExistingTests() != null) {
            oldForm.getExistingTests().get(0).isCanceled();
        }
>>>>>>> f8300ce2
        SampleEditForm form = new SampleEditForm();
        form.setFormAction("SampleEdit.do");

        request.getSession().setAttribute(SAVE_DISABLED, TRUE);

        boolean allowedToCancelResults = userModuleService.isUserAdmin(request)
                || userRoleService.userInRole(getSysUserId(request), ABLE_TO_CANCEL_ROLE_NAMES);
        boolean isEditable = "readwrite".equals(request.getSession().getAttribute(SAMPLE_EDIT_WRITABLE))
                || "readwrite".equals(request.getParameter("type"));
        form.setIsEditable(isEditable);

        String accessionNumber = "";
        if (GenericValidator.isBlankOrNull(request.getParameter("accessionNumber"))) {
            accessionNumber = getMostRecentAccessionNumberForPaitient(request.getParameter("patientID"));
        } else if (!result.hasFieldErrors("accessionNumber")) {
            accessionNumber = oldForm.getAccessionNumber();
        }
        if (!GenericValidator.isBlankOrNull(accessionNumber)) {
            form.setAccessionNumber(accessionNumber);
            form.setSearchFinished(Boolean.TRUE);

            Sample sample = getSample(accessionNumber);

            if (sample != null && !GenericValidator.isBlankOrNull(sample.getId())) {

                List<SampleItem> sampleItemList = getSampleItems(sample);
                setPatientInfo(form, sample);
                List<SampleEditItem> currentTestList = getCurrentTestInfo(sampleItemList, accessionNumber,
                        allowedToCancelResults);
                form.setExistingTests(currentTestList);
                setAddableTestInfo(form, sampleItemList, accessionNumber);
                setAddableSampleTypes(form);
                setSampleOrderInfo(form, sample);
                form.setAbleToCancelResults(hasResults(currentTestList, allowedToCancelResults));
                String maxAccessionNumber;
                if (sampleItemList.size() > 0) {
                    maxAccessionNumber = accessionNumber + "-"
                            + sampleItemList.get(sampleItemList.size() - 1).getSortOrder();
                } else {
                    maxAccessionNumber = accessionNumber + "-0";
                }
                form.setMaxAccessionNumber(maxAccessionNumber);
                form.setIsConfirmationSample(sampleService.isConfirmationSample(sample));
            } else {
                form.setNoSampleFound(Boolean.TRUE);
            }
        } else {
            form.setSearchFinished(Boolean.FALSE);
            if ("readwrite".equals(request.getParameter("type"))) {
                request.getSession().setAttribute(SAMPLE_EDIT_WRITABLE, "readwrite");
            }
        }

        if (FormFields.getInstance().useField(FormFields.Field.InitialSampleCondition)) {
            form.setInitialSampleConditionList(
                    DisplayListService.getInstance().getList(ListType.INITIAL_SAMPLE_CONDITION));
        }

        form.setCurrentDate(DateUtil.getCurrentDateAsText());
        PatientSearch patientSearch = new PatientSearch();
        patientSearch.setLoadFromServerWithPatient(true);
        patientSearch.setSelectedPatientActionButtonText(MessageUtil.getMessage("label.patient.search.select"));
        form.setPatientSearch(patientSearch);
        form.setWarning(true);

        addFlashMsgsToRequest(request);
        return findForward(FWD_SUCCESS, form);
    }

    private Boolean hasResults(List<SampleEditItem> currentTestList, boolean allowedToCancelResults) {
        if (!allowedToCancelResults) {
            return false;
        }

        for (SampleEditItem editItem : currentTestList) {
            if (editItem.isHasResults()) {
                return true;
            }
        }

        return false;
    }

    private void setSampleOrderInfo(SampleEditForm form, Sample sample)
            throws InvocationTargetException, NoSuchMethodException, IllegalAccessException {
        SampleOrderService sampleOrderService = new SampleOrderService(sample);
        form.setSampleOrderItems(sampleOrderService.getSampleOrderItem());
    }

    private String getMostRecentAccessionNumberForPaitient(String patientID) {
        String accessionNumber = null;
        if (!GenericValidator.isBlankOrNull(patientID)) {
            List<Sample> samples = sampleService.getSamplesForPatient(patientID);

            int maxId = 0;
            for (Sample sample : samples) {
                if (Integer.parseInt(sample.getId()) > maxId) {
                    maxId = Integer.parseInt(sample.getId());
                    accessionNumber = sample.getAccessionNumber();
                }
            }

        }
        return accessionNumber;
    }

    private Sample getSample(String accessionNumber) {
        return sampleService.getSampleByAccessionNumber(accessionNumber);
    }

    private List<SampleItem> getSampleItems(Sample sample) {

        return sampleItemService.getSampleItemsBySampleIdAndStatus(sample.getId(), ENTERED_STATUS_SAMPLE_LIST);
    }

    private void setPatientInfo(SampleEditForm form, Sample sample)
            throws InvocationTargetException, NoSuchMethodException, IllegalAccessException {

        Patient patient = sampleHumanService.getPatientForSample(sample);
        PatientService patientPatientService = SpringContext.getBean(PatientService.class);
        PersonService personService = SpringContext.getBean(PersonService.class);
        personService.getData(patient.getPerson());

        form.setPatientName(patientPatientService.getLastFirstName(patient));
        form.setDob(patientPatientService.getEnteredDOB(patient));
        form.setGender(patientPatientService.getGender(patient));
        form.setNationalId(patientPatientService.getNationalId(patient));
    }

    private List<SampleEditItem> getCurrentTestInfo(List<SampleItem> sampleItemList, String accessionNumber,
            boolean allowedToCancelAll) {
        List<SampleEditItem> currentTestList = new ArrayList<>();

        for (SampleItem sampleItem : sampleItemList) {
            addCurrentTestsToList(sampleItem, currentTestList, accessionNumber, allowedToCancelAll);
        }

        return currentTestList;
    }

    private void addCurrentTestsToList(SampleItem sampleItem, List<SampleEditItem> currentTestList,
            String accessionNumber, boolean allowedToCancelAll) {

        TypeOfSample typeOfSample = typeOfSampleService.get(sampleItem.getTypeOfSampleId());

        List<Analysis> analysisList = analysisService.getAnalysesBySampleItemsExcludingByStatusIds(sampleItem,
                excludedAnalysisStatusList);

        List<SampleEditItem> analysisSampleItemList = new ArrayList<>();

        String collectionDate = DateUtil.convertTimestampToStringDate(sampleItem.getCollectionDate());
        String collectionTime = DateUtil.convertTimestampToStringTime(sampleItem.getCollectionDate());
        boolean canRemove = true;
        for (Analysis analysis : analysisList) {
            SampleEditItem sampleEditItem = new SampleEditItem();

            sampleEditItem.setTestId(analysis.getTest().getId());
            sampleEditItem.setTestName(TestServiceImpl.getUserLocalizedTestName(analysis.getTest()));
            sampleEditItem.setSampleItemId(sampleItem.getId());

            boolean canCancel = allowedToCancelAll
                    || (!SpringContext.getBean(IStatusService.class).matches(analysis.getStatusId(), AnalysisStatus.Canceled)
                            && SpringContext.getBean(IStatusService.class).matches(analysis.getStatusId(), AnalysisStatus.NotStarted));

            if (!canCancel) {
                canRemove = false;
            }
            sampleEditItem.setCanCancel(canCancel);
            sampleEditItem.setAnalysisId(analysis.getId());
            sampleEditItem.setStatus(SpringContext.getBean(IStatusService.class).getStatusNameFromId(analysis.getStatusId()));
            sampleEditItem.setSortOrder(analysis.getTest().getSortOrder());
            sampleEditItem.setHasResults(
                    !SpringContext.getBean(IStatusService.class).matches(analysis.getStatusId(), AnalysisStatus.NotStarted));

            analysisSampleItemList.add(sampleEditItem);
        }

        if (!analysisSampleItemList.isEmpty()) {
            Collections.sort(analysisSampleItemList, testComparator);
            SampleEditItem firstItem = analysisSampleItemList.get(0);

            firstItem.setAccessionNumber(accessionNumber + "-" + sampleItem.getSortOrder());
            firstItem.setSampleType(typeOfSample.getLocalizedName());
            firstItem.setCanRemoveSample(canRemove);
            firstItem.setCollectionDate(collectionDate == null ? "" : collectionDate);
            firstItem.setCollectionTime(collectionTime);
            currentTestList.addAll(analysisSampleItemList);
        }
    }

    private void setAddableTestInfo(SampleEditForm form, List<SampleItem> sampleItemList, String accessionNumber)
            throws IllegalAccessException, InvocationTargetException, NoSuchMethodException {
        List<SampleEditItem> possibleTestList = new ArrayList<>();

        for (SampleItem sampleItem : sampleItemList) {
            addPossibleTestsToList(sampleItem, possibleTestList, accessionNumber);
        }

        form.setPossibleTests(possibleTestList);
        form.setTestSectionList(DisplayListService.getInstance().getList(ListType.TEST_SECTION));
    }

    private void setAddableSampleTypes(SampleEditForm form)
            throws IllegalAccessException, InvocationTargetException, NoSuchMethodException {
        form.setSampleTypes(DisplayListService.getInstance().getList(ListType.SAMPLE_TYPE_ACTIVE));
    }

    private void addPossibleTestsToList(SampleItem sampleItem, List<SampleEditItem> possibleTestList,
            String accessionNumber) {

        TypeOfSample typeOfSample = typeOfSampleService.get(sampleItem.getTypeOfSampleId());

        List<TypeOfSampleTest> typeOfSampleTestList = typeOfSampleTestService
                .getTypeOfSampleTestsForSampleType(typeOfSample.getId());
        List<SampleEditItem> typeOfTestSampleItemList = new ArrayList<>();

        for (TypeOfSampleTest typeOfSampleTest : typeOfSampleTestList) {
            SampleEditItem sampleEditItem = new SampleEditItem();

            sampleEditItem.setTestId(typeOfSampleTest.getTestId());
            Test test = testService.get(typeOfSampleTest.getTestId());
            if ("Y".equals(test.getIsActive()) && test.getOrderable()) {
                sampleEditItem.setTestName(TestServiceImpl.getUserLocalizedTestName(test));
                sampleEditItem.setSampleItemId(sampleItem.getId());
                sampleEditItem.setSortOrder(test.getSortOrder());
                typeOfTestSampleItemList.add(sampleEditItem);
            }
        }

        if (!typeOfTestSampleItemList.isEmpty()) {
            Collections.sort(typeOfTestSampleItemList, testComparator);

            typeOfTestSampleItemList.get(0).setAccessionNumber(accessionNumber + "-" + sampleItem.getSortOrder());
            typeOfTestSampleItemList.get(0).setSampleType(typeOfSample.getLocalizedName());

            possibleTestList.addAll(typeOfTestSampleItemList);
        }

    }

    @RequestMapping(value = "/SampleEdit", method = RequestMethod.POST)
    public ModelAndView showSampleEditUpdate(HttpServletRequest request,
            @ModelAttribute("form") @Validated(SampleEditForm.SampleEdit.class) SampleEditForm form,
            BindingResult result, RedirectAttributes redirectAttributes) {
        formValidator.validate(form, result);
        if (result.hasErrors()) {
            saveErrors(result);
            return findForward(FWD_FAIL_INSERT, form);
        }

        request.getSession().setAttribute(SAVE_DISABLED, TRUE);
        boolean sampleChanged = accessionNumberChanged(form);
        Sample updatedSample = null;

        if (sampleChanged) {
            validateNewAccessionNumber(form.getNewAccessionNumber(), result);
            if (result.hasErrors()) {
                saveErrors(result);
                return findForward(FWD_FAIL_INSERT, form);
            } else {
                updatedSample = updateAccessionNumberInSample(form);
            }
        }

        try {
            sampleEditService.editSample(form, request, updatedSample, sampleChanged, getSysUserId(request));

        } catch (LIMSRuntimeException e) {
            if (e.getException() instanceof StaleObjectStateException) {
                result.reject("errors.OptimisticLockException", "errors.OptimisticLockException");
            } else {
                LogEvent.logDebug(e);
                result.reject("errors.UpdateException", "errors.UpdateException");
            }
            saveErrors(result);
            return findForward(FWD_FAIL_INSERT, form);

        }

        String sampleEditWritable = (String) request.getSession().getAttribute(SAMPLE_EDIT_WRITABLE);

        redirectAttributes.addFlashAttribute(FWD_SUCCESS, true);

        if (GenericValidator.isBlankOrNull(sampleEditWritable)) {
            return findForward(FWD_SUCCESS_INSERT, form);
        } else {
            Map<String, String> params = new HashMap<>();
            params.put("type", sampleEditWritable);
            return getForwardWithParameters(findForward(FWD_SUCCESS_INSERT, form), params);
        }
    }

    private Errors validateNewAccessionNumber(String accessionNumber, Errors errors) {
        ValidationResults results = AccessionNumberUtil.correctFormat(accessionNumber, false);

        if (results != ValidationResults.SUCCESS) {
            errors.reject("sample.entry.invalid.accession.number.format",
                    "sample.entry.invalid.accession.number.format");
        } else if (AccessionNumberUtil.isUsed(accessionNumber)) {
            errors.reject("sample.entry.invalid.accession.number.used", "sample.entry.invalid.accession.number.used");
        }

        return errors;
    }

    private Sample updateAccessionNumberInSample(SampleEditForm form) {
        Sample sample = sampleService.getSampleByAccessionNumber(form.getAccessionNumber());

        if (sample != null) {
            sample.setAccessionNumber(form.getNewAccessionNumber());
            sample.setSysUserId(getSysUserId(request));
        }

        return sample;
    }

    private boolean accessionNumberChanged(SampleEditForm form) {
        String newAccessionNumber = form.getNewAccessionNumber();

        return !GenericValidator.isBlankOrNull(newAccessionNumber)
                && !newAccessionNumber.equals(form.getAccessionNumber());

    }

    @Override
    protected String findLocalForward(String forward) {
        if (FWD_SUCCESS.equals(forward)) {
            return "sampleEditDefinition";
        } else if (FWD_FAIL.equals(forward)) {
            return "homePageDefinition";
        } else if (FWD_SUCCESS_INSERT.equals(forward)) {
            return "redirect:/SampleEdit.do";
        } else if (FWD_FAIL_INSERT.equals(forward)) {
            return "sampleEditDefinition";
        } else {
            return "PageNotFound";
        }
    }

    @Override
    protected String getPageTitleKey() {
        boolean isEditable = "readwrite".equals(request.getSession().getAttribute(SAMPLE_EDIT_WRITABLE))
                || "readwrite".equals(request.getParameter("type"));
        return isEditable ? MessageUtil.getContextualKey("sample.edit.title")
                : MessageUtil.getContextualKey("sample.view.title");
    }

    @Override
    protected String getPageSubtitleKey() {
        boolean isEditable = "readwrite".equals(request.getSession().getAttribute(SAMPLE_EDIT_WRITABLE))
                || "readwrite".equals(request.getParameter("type"));
        return isEditable ? MessageUtil.getContextualKey("sample.edit.subtitle")
                : MessageUtil.getContextualKey("sample.view.subtitle");
    }

    private static class SampleEditItemComparator implements Comparator<SampleEditItem> {

        @Override
        public int compare(SampleEditItem o1, SampleEditItem o2) {
            if (GenericValidator.isBlankOrNull(o1.getSortOrder())
                    || GenericValidator.isBlankOrNull(o2.getSortOrder())) {
                return o1.getTestName().compareTo(o2.getTestName());
            }

            try {
                return Integer.parseInt(o1.getSortOrder()) - Integer.parseInt(o2.getSortOrder());
            } catch (NumberFormatException e) {
                return o1.getTestName().compareTo(o2.getTestName());
            }
        }

    }
}<|MERGE_RESOLUTION|>--- conflicted
+++ resolved
@@ -140,12 +140,9 @@
     public ModelAndView showSampleEdit(HttpServletRequest request, @ModelAttribute("form") @Validated(SampleEdit.class)
     SampleEditForm oldForm, BindingResult result)
             throws IllegalAccessException, InvocationTargetException, NoSuchMethodException {
-<<<<<<< HEAD
-=======
         if(oldForm.getExistingTests() != null) {
             oldForm.getExistingTests().get(0).isCanceled();
         }
->>>>>>> f8300ce2
         SampleEditForm form = new SampleEditForm();
         form.setFormAction("SampleEdit.do");
 

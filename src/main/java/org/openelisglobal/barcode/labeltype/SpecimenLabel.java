package org.openelisglobal.barcode.labeltype;

import java.sql.Timestamp;
import java.util.ArrayList;
import java.util.List;

import org.apache.commons.lang.StringUtils;
import org.openelisglobal.analysis.service.AnalysisService;
import org.openelisglobal.analysis.valueholder.Analysis;
import org.openelisglobal.barcode.LabelField;
import org.openelisglobal.common.services.SampleOrderService;
import org.openelisglobal.common.util.ConfigurationProperties;
import org.openelisglobal.common.util.ConfigurationProperties.Property;
import org.openelisglobal.common.util.DateUtil;
import org.openelisglobal.common.util.StringUtil;
import org.openelisglobal.internationalization.MessageUtil;
import org.openelisglobal.patient.service.PatientService;
import org.openelisglobal.patient.valueholder.Patient;
import org.openelisglobal.person.service.PersonService;
import org.openelisglobal.person.valueholder.Person;
import org.openelisglobal.sample.valueholder.Sample;
import org.openelisglobal.sampleitem.valueholder.SampleItem;
import org.openelisglobal.spring.util.SpringContext;
import org.openelisglobal.test.service.TestServiceImpl;
import org.openelisglobal.test.valueholder.Test;

import com.lowagie.text.Font;

/**
 * Stores values and formatting for Specimen Labels
 *
 * @author Caleb
 *
 */
public class SpecimenLabel extends Label {

    private AnalysisService analysisService = SpringContext.getBean(AnalysisService.class);

    public SpecimenLabel(String labNumber, String facilityName, List<Test> testsForSample) {
        // adding fields above bar code
        aboveFields = new ArrayList<>();

        LabelField field;
        field = new LabelField(MessageUtil.getMessage("barcode.label.info.patientname"), "", 12);
        field.setDisplayFieldName(true);
        field.setUnderline(true);
        aboveFields.add(field);

        field = new LabelField(MessageUtil.getMessage("barcode.label.info.patientdob"), "", 8);
        field.setDisplayFieldName(true);
        field.setUnderline(true);
        aboveFields.add(field);

        LabelField siteField = new LabelField(MessageUtil.getMessage("barcode.label.info.site"),
                StringUtils.substring(facilityName, 0, 20), 8);
        siteField.setDisplayFieldName(true);
        aboveFields.add(siteField);

        // getting fields for below bar code
        StringBuilder tests = new StringBuilder();
        String seperator = ""; // separator for appending tests to each other
        for (Test test : testsForSample) {
            tests.append(seperator);
            tests.append(TestServiceImpl.getUserLocalizedTestName(test));
            seperator = ", ";
        }

        // adding fields below bar code
        belowFields = new ArrayList<>();
        String useDateTime = ConfigurationProperties.getInstance().getPropertyValue(Property.SPECIMEN_FIELD_DATE);
        String useCollectedBy = ConfigurationProperties.getInstance()
                .getPropertyValue(Property.SPECIMEN_FIELD_COLLECTED_BY);
        String useSex = ConfigurationProperties.getInstance().getPropertyValue(Property.SPECIMEN_FIELD_SEX);
        String useTests = ConfigurationProperties.getInstance().getPropertyValue(Property.SPECIMEN_FIELD_TESTS);
        if ("true".equals(useSex)) {
            LabelField sexField = new LabelField(MessageUtil.getMessage("barcode.label.info.patientsex"), "", 4);
            sexField.setDisplayFieldName(true);
            sexField.setUnderline(true);
            belowFields.add(sexField);
        }
        if ("true".equals(useDateTime)) {
<<<<<<< HEAD
            LabelField dateField = new LabelField(MessageUtil.getMessage("barcode.label.info.collectiondate"), "", 3);
=======
            LabelField dateField = new LabelField(MessageUtil.getMessage("barcode.label.info.collectiondate"), "", 6);
>>>>>>> 845da7b7
            dateField.setDisplayFieldName(true);
            dateField.setUnderline(true);
            belowFields.add(dateField);
            dateField = new LabelField(MessageUtil.getMessage("barcode.label.info.collectiontime"), "", 4);
            dateField.setUnderline(true);
            belowFields.add(dateField);
        }
        if ("true".equals(useCollectedBy)) {
            LabelField collectorField = new LabelField(MessageUtil.getMessage("barcode.label.info.collectorid"),
                    StringUtils.substring("", 0, 15), 6);
            collectorField.setDisplayFieldName(true);
            collectorField.setUnderline(true);
            belowFields.add(collectorField);
        }
        if ("true".equals(useTests)) {
            LabelField testsField = new LabelField(MessageUtil.getMessage("barcode.label.info.tests"),
                    StringUtil.replaceNullWithEmptyString(tests.toString()), 20);
            testsField.setStartNewline(true);
            belowFields.add(testsField);
        }

        // add code
//      String sampleCode = sampleItem.getSortOrder();
//      setCode(labNo + "." + sampleCode);
        setCode(labNumber);

        setValueFont(new Font(Font.HELVETICA, 7, Font.NORMAL));
        setNameFont(new Font(Font.HELVETICA, 7, Font.BOLD));
    }

    /**
     * @param patient    Who include on specimen label
     * @param sample     What sample to include on specimen label
     * @param sampleItem What specific sample item to include on specimen label
     * @param labNo      Number to start code with
     */
    public SpecimenLabel(Patient patient, Sample sample, SampleItem sampleItem, String labNo) {
        // set dimensions
        width = Float
                .parseFloat(ConfigurationProperties.getInstance().getPropertyValue(Property.SPECIMEN_BARCODE_WIDTH));
        height = Float
                .parseFloat(ConfigurationProperties.getInstance().getPropertyValue(Property.SPECIMEN_BARCODE_HEIGHT));
        // get information for displaying above bar code
        SampleOrderService sampleOrderService = new SampleOrderService(sample);
        Person person = patient.getPerson();
        String referringFacility = StringUtil
                .replaceNullWithEmptyString(sampleOrderService.getSampleOrderItem().getReferringSiteName());
        String patientName = StringUtil.replaceNullWithEmptyString(person.getLastName()) + ", "
                + StringUtil.replaceNullWithEmptyString(person.getFirstName());
        if (patientName.trim().equals(",")) {
            patientName = " ";
        }
        patientName = StringUtils.substring(patientName.replaceAll("( )+", " "), 0, 30);
        String dob = StringUtil.replaceNullWithEmptyString(patient.getBirthDateForDisplay());

        // adding fields above bar code
        aboveFields = new ArrayList<>();
        aboveFields.add(new LabelField(MessageUtil.getMessage("barcode.label.info.patientname"), patientName, 12));
        aboveFields.add(new LabelField(MessageUtil.getMessage("barcode.label.info.patientdob"), dob, 8));
        aboveFields.add(getAvailableIdField(patient));
        LabelField siteField = new LabelField(MessageUtil.getMessage("barcode.label.info.site"),
                StringUtils.substring(referringFacility, 0, 20), 8);
        siteField.setDisplayFieldName(true);
        aboveFields.add(siteField);

        // getting fields for below bar code
        Timestamp timestamp = sampleItem.getCollectionDate();
        String collectionDate = DateUtil.convertTimestampToStringDate(timestamp);
        String collectionTime = DateUtil.convertTimestampToStringTime(timestamp);

        String collector = sampleItem.getCollector();
        StringBuilder tests = new StringBuilder();
        String seperator = ""; // separator for appending tests to each other
        List<Analysis> analysisList = analysisService.getAnalysesBySampleItem(sampleItem);
        for (Analysis analysis : analysisList) {
            tests.append(seperator);
            tests.append(TestServiceImpl.getUserLocalizedTestName(analysis.getTest()));
            seperator = ", ";
        }

        // adding fields below bar code
        belowFields = new ArrayList<>();
        String useDateTime = ConfigurationProperties.getInstance().getPropertyValue(Property.SPECIMEN_FIELD_DATE);
        String useCollectedBy = ConfigurationProperties.getInstance()
                .getPropertyValue(Property.SPECIMEN_FIELD_COLLECTED_BY);
        String useSex = ConfigurationProperties.getInstance().getPropertyValue(Property.SPECIMEN_FIELD_SEX);
        String useTests = ConfigurationProperties.getInstance().getPropertyValue(Property.SPECIMEN_FIELD_TESTS);
        if ("true".equals(useSex)) {
            LabelField sexField = new LabelField(MessageUtil.getMessage("barcode.label.info.patientsex"),
                    StringUtil.replaceNullWithEmptyString(patient.getGender()), 4);
            sexField.setDisplayFieldName(true);
            belowFields.add(sexField);
        }
        if ("true".equals(useDateTime)) {
            LabelField dateField = new LabelField(MessageUtil.getMessage("barcode.label.info.collectiondate"),
                    collectionDate, 6);
            dateField.setDisplayFieldName(true);
            belowFields.add(dateField);
            dateField = new LabelField(MessageUtil.getMessage("barcode.label.info.collectiontime"),
                    StringUtil.replaceNullWithEmptyString(collectionTime), 4);
            belowFields.add(dateField);
        }
        if ("true".equals(useCollectedBy)) {
            LabelField collectorField = new LabelField(MessageUtil.getMessage("barcode.label.info.collectorid"),
                    StringUtils.substring(StringUtil.replaceNullWithEmptyString(collector), 0, 15), 6);
            collectorField.setDisplayFieldName(true);
            belowFields.add(collectorField);
        }
        if ("true".equals(useTests)) {
            LabelField testsField = new LabelField(MessageUtil.getMessage("barcode.label.info.tests"),
                    StringUtil.replaceNullWithEmptyString(tests.toString()), 20);
            testsField.setStartNewline(true);
            belowFields.add(testsField);
        }

        // add code
        String sampleCode = sampleItem.getSortOrder();
        setCode(labNo + "." + sampleCode);

        setValueFont(new Font(Font.HELVETICA, 7, Font.NORMAL));
        setNameFont(new Font(Font.HELVETICA, 7, Font.BOLD));
    }

    /**
     * Get first available id to identify a patient (Subject Number > National Id)
     *
     * @param patient Who to find identification for
     * @return label field containing patient id
     */
    private LabelField getAvailableIdField(Patient patient) {
        PatientService patientPatientService = SpringContext.getBean(PatientService.class);
        PersonService personService = SpringContext.getBean(PersonService.class);
        personService.getData(patient.getPerson());
        String patientId = patientPatientService.getSubjectNumber(patient);
        if (!StringUtil.isNullorNill(patientId)) {
            return new LabelField(MessageUtil.getMessage("barcode.label.info.patientid"),
                    StringUtils.substring(patientId, 0, 25), 12);
        }
        patientId = patientPatientService.getNationalId(patient);
        if (!StringUtil.isNullorNill(patientId)) {
            return new LabelField(MessageUtil.getMessage("barcode.label.info.patientid"),
                    StringUtils.substring(patientId, 0, 25), 12);
        }
        return new LabelField(MessageUtil.getMessage("barcode.label.info.patientid"), "", 12);
    }

    /*
     * (non-Javadoc)
     *
     * @see org.openelisglobal.barcode.labeltype.Label#getNumTextRowsBefore()
     */
    @Override
    public int getNumTextRowsBefore() {
        Iterable<LabelField> fields = getAboveFields();
        return getNumRows(fields);
    }

    /*
     * (non-Javadoc)
     *
     * @see org.openelisglobal.barcode.labeltype.Label#getNumTextRowsAfter()
     */
    @Override
    public int getNumTextRowsAfter() {
        Iterable<LabelField> fields = getBelowFields();
        return getNumRows(fields);
    }

    /*
     * (non-Javadoc)
     *
     * @see org.openelisglobal.barcode.labeltype.Label#getMaxNumLabels()
     */
    @Override
    public int getMaxNumLabels() {
        int max = 0;
        max = Integer.parseInt(ConfigurationProperties.getInstance().getPropertyValue(Property.MAX_SPECIMEN_PRINTED));
        return max;
    }

}<|MERGE_RESOLUTION|>--- conflicted
+++ resolved
@@ -79,11 +79,7 @@
             belowFields.add(sexField);
         }
         if ("true".equals(useDateTime)) {
-<<<<<<< HEAD
-            LabelField dateField = new LabelField(MessageUtil.getMessage("barcode.label.info.collectiondate"), "", 3);
-=======
             LabelField dateField = new LabelField(MessageUtil.getMessage("barcode.label.info.collectiondate"), "", 6);
->>>>>>> 845da7b7
             dateField.setDisplayFieldName(true);
             dateField.setUnderline(true);
             belowFields.add(dateField);

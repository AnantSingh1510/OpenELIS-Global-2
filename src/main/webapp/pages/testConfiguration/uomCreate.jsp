<%@ page language="java"
         contentType="text/html; charset=utf-8"
         import="java.util.List,
         		us.mn.state.health.lims.common.action.IActionConstants,
         		us.mn.state.health.lims.common.util.IdValuePair,
         		us.mn.state.health.lims.common.util.StringUtil,
         		us.mn.state.health.lims.common.util.Versioning,
         		us.mn.state.health.lims.testconfiguration.action.TestSectionCreateAction" %>

<%@ page isELIgnored="false" %>
<%@ taglib prefix="form" uri="http://www.springframework.org/tags/form"%>
<%@ taglib prefix="spring" uri="http://www.springframework.org/tags"%>
<%@ taglib prefix="c" uri="http://java.sun.com/jsp/jstl/core"%>
<%@ taglib prefix="app" uri="/tags/labdev-view" %>
<%@ taglib prefix="ajax" uri="/tags/ajaxtags" %>
<%--
  ~ The contents of this file are subject to the Mozilla Public License
  ~ Version 1.1 (the "License"); you may not use this file except in
  ~ compliance with the License. You may obtain a copy of the License at
  ~ http://www.mozilla.org/MPL/
  ~
  ~ Software distributed under the License is distributed on an "AS IS"
  ~ basis, WITHOUT WARRANTY OF ANY KIND, either express or implied. See the
  ~ License for the specific language governing rights and limitations under
  ~ the License.
  ~
  ~ The Original Code is OpenELIS code.
  ~
  ~ Copyright (C) ITECH, University of Washington, Seattle WA.  All Rights Reserved.
  --%>

<script type="text/javascript" src="scripts/ajaxCalls.js?ver=<%= Versioning.getBuildNumber() %>"></script>

 <%--
<bean:define id="testList" name='${form.formName}' property="existingUomList" type="java.util.List"/>
<bean:define id="englishSectionNames" name='${form.formName}' property="existingEnglishNames" type="String"/>
<bean:define id="frenchSectionNames" name='${form.formName}' property="existingFrenchNames" type="String"/>
 --%>

<c:set var="testList" value="${form.existingUomList}" />
<c:set var="englishSectionNames" value="${form.existingEnglishNames}" />
<c:set var="frenchSectionNames" value="${form.existingFrenchNames}" />

<%!
    int testCount = 0;
    int columnCount = 0;
    int columns = 4;
%>

<%
    columnCount = 0;
    testCount = 0;
%>
<<<<<<< HEAD
<form id="mainForm">
=======

>>>>>>> d600a921
<script type="text/javascript">
    if (!$jq) {
        var $jq = jQuery.noConflict();
    }

    function makeDirty(){
        function formWarning(){
            return "<spring:message code="banner.menu.dataLossWarning"/>";
        }
        window.onbeforeunload = formWarning;
    }

    function submitAction(target) {
        var form = document.getElementById("mainForm");
        form.action = target;
        form.submit();
    }

    function confirmValues() {
        var hasError = false;
        $jq(".required").each(function () {
            var input = $jq(this);
            if (!input.val() || input.val().strip().length == 0) {
                input.addClass("error");
                hasError = true;
            }
        });

        if (hasError) {
            alert("<%=StringUtil.getContextualMessageForKey("error.all.required")%>");
        } else {
            $jq(".required").each(function () {
                var element = $jq(this);
                element.prop("readonly", true);
                element.addClass("confirmation");
            });
            $jq(".requiredlabel").each(function () {
                $jq(this).hide();
            });
            $jq("#editButtons").hide();
            $jq("#confirmationButtons").show();
            $jq("#confirmationMessage").show();
            $jq("#action").text("<%=StringUtil.getContextualMessageForKey("label.confirmation")%>");
        }
    }

    function rejectConfirmation() {
        $jq(".required").each(function () {
            var element = $jq(this);
            element.removeProp("readonly");
            element.removeClass("confirmation");
        });
        $jq(".requiredlabel").each(function () {
            $jq(this).show();
        });

        $jq("#editButtons").show();
        $jq("#confirmationButtons").hide();
        $jq("#confirmationMessage").hide();
        $jq("#action").text("<%=StringUtil.getContextualMessageForKey("label.button.edit")%>");
    }

    function handleInput(element, locale) {
        var englishNames = "${form.existingEnglishNames}".toLowerCase();
        var frenchNames = "${form.existingFrenchNames}".toLowerCase();
        var duplicate = false;
        if( locale == 'english'){
            duplicate = englishNames.indexOf( '<%=TestSectionCreateAction.NAME_SEPARATOR%>' + element.value.toLowerCase() + '<%=TestSectionCreateAction.NAME_SEPARATOR%>') != -1;
        }else{
            duplicate = frenchNames.indexOf( '<%=TestSectionCreateAction.NAME_SEPARATOR%>' + element.value.toLowerCase() + '<%=TestSectionCreateAction.NAME_SEPARATOR%>') != -1;
        }

        if(duplicate){
            $jq(element).addClass("error");
            alert("<spring:message code="configuration.uom.create.duplicate" />" );
        }else{
            $jq(element).removeClass("error");
        }

        makeDirty();
    }

    function savePage() {
        window.onbeforeunload = null; // Added to flag that formWarning alert isn't needed.
<<<<<<< HEAD
        var form = document.getElementById("mainForm");
        form.action = "UomCreateUpdate.do";
=======
        var form = window.document.forms[0];
        form.action = "UomCreate.do";
>>>>>>> d600a921
        form.submit();
    }
</script>

<style>
table{
  width: 100%;
}
td {
  width: 25%;
}
</style>

<form:form name="${form.formName}" 
				   action="${form.formAction}" 
				   modelAttribute="form" 
				   onSubmit="return submitForm(this);" 
				   method="${form.formMethod}"
				   id="mainForm">

    <input type="button" value="<%= StringUtil.getContextualMessageForKey("banner.menu.administration") %>"
           onclick="submitAction('MasterListsPage.do');"
           class="textButton"/>&rarr;
    <input type="button" value="<%= StringUtil.getContextualMessageForKey("configuration.test.management") %>"
           onclick="submitAction('TestManagementConfigMenu.do');"
           class="textButton"/>&rarr;
    <input type="button" value="<%= StringUtil.getContextualMessageForKey("configuration.uom.manage") %>"
           onclick="submitAction('UomManagement.do');"
           class="textButton"/>&rarr;

<%=StringUtil.getContextualMessageForKey( "configuration.uom.create" )%>
<br><br>

<%  
    List testList = (List) pageContext.getAttribute("testList");
%>

<div id="editDiv" >
    <h1 id="action"><spring:message code="label.button.edit"/></h1>
    <h2><spring:message code="configuration.uom.create"/> </h2>

    <table>
    	<col style="width:40%">
    	<col style="width:40%">
    	<col style="width:40%">
    	<thead>
        <tr><th style="text-align: center"><spring:message code="uom.new"/></th></tr>
        <tr><td style="text-align: center"><spring:message code="label.english"/></td></tr>
        <tr>
            <td><span class="requiredlabel">*</span><form:input path="uomEnglishName" cssClass="required" size="40"
                                                               onchange="handleInput(this, 'english');checkForDuplicates('english');"/>
            </td>
            <%-- 
            <td><span class="requiredlabel">*</span><html:text property="uomFrenchName" name="${form.formName}" size="40"
                                                               styleClass="required" onchange="handleInput(this, 'french');"/>
            </td>
            --%>
        </tr>
        </thead> 
    </table>
    <div id="confirmationMessage" style="display:none">
        <h4><spring:message code="configuration.uom.confirmation.explain" /></h4>
    </div>
    <div style="text-align: center" id="editButtons">
        <input type="button" value="<%=StringUtil.getContextualMessageForKey("label.button.next")%>"
               onclick="confirmValues();"/>
        <input type="button" value="<%=StringUtil.getContextualMessageForKey("label.button.previous")%>"
               onclick="submitAction('UomManagement.do');"/>
    </div>
    <div style="text-align: center; display: none;" id="confirmationButtons">
        <input type="button" value="<%=StringUtil.getContextualMessageForKey("label.button.accept")%>"
               onclick="savePage();"/>
        <input type="button" value="<%=StringUtil.getContextualMessageForKey("label.button.reject")%>"
               onclick='rejectConfirmation();'/>
    </div>
</div>



<h3><spring:message code="uom.existing" /></h3>
<table>
    <% while(testCount < testList.size()){%>
    <tr>
        <td width='<%= 100/columns + "%"%>'><%= ((IdValuePair)testList.get(testCount)).getValue()%>
            <%
                testCount++;
                columnCount = 1;
            %></td>
        <% while(testCount < testList.size() && ( columnCount < columns )){%>
        <td width='<%= 100/columns + "%"%>'><%= ((IdValuePair)testList.get(testCount)).getValue()%>
            <%
                testCount++;
                columnCount++;
            %></td>
        <% } %>

    </tr>
    <% } %>
</table>
</form:form>
<|MERGE_RESOLUTION|>--- conflicted
+++ resolved
@@ -51,11 +51,7 @@
     columnCount = 0;
     testCount = 0;
 %>
-<<<<<<< HEAD
-<form id="mainForm">
-=======
-
->>>>>>> d600a921
+
 <script type="text/javascript">
     if (!$jq) {
         var $jq = jQuery.noConflict();
@@ -140,13 +136,8 @@
 
     function savePage() {
         window.onbeforeunload = null; // Added to flag that formWarning alert isn't needed.
-<<<<<<< HEAD
         var form = document.getElementById("mainForm");
-        form.action = "UomCreateUpdate.do";
-=======
-        var form = window.document.forms[0];
         form.action = "UomCreate.do";
->>>>>>> d600a921
         form.submit();
     }
 </script>

<%@ page language="java"
         contentType="text/html; charset=utf-8"
         import="java.util.List,
         		us.mn.state.health.lims.common.action.IActionConstants,
         		us.mn.state.health.lims.common.util.IdValuePair,
         		us.mn.state.health.lims.common.util.StringUtil,
         		us.mn.state.health.lims.common.util.Versioning" %>

<%@ page isELIgnored="false" %>
<%@ taglib prefix="form" uri="http://www.springframework.org/tags/form"%>
<%@ taglib prefix="spring" uri="http://www.springframework.org/tags"%>
<%@ taglib prefix="c" uri="http://java.sun.com/jsp/jstl/core"%>
<%@ taglib prefix="app" uri="/tags/labdev-view" %>
<%@ taglib prefix="ajax" uri="/tags/ajaxtags" %>
<%--
  ~ The contents of this file are subject to the Mozilla Public License
  ~ Version 1.1 (the "License"); you may not use this file except in
  ~ compliance with the License. You may obtain a copy of the License at
  ~ http://www.mozilla.org/MPL/
  ~
  ~ Software distributed under the License is distributed on an "AS IS"
  ~ basis, WITHOUT WARRANTY OF ANY KIND, either express or implied. See the
  ~ License for the specific language governing rights and limitations under
  ~ the License.
  ~
  ~ The Original Code is OpenELIS code.
  ~
  ~ Copyright (C) ITECH, University of Washington, Seattle WA.  All Rights Reserved.
  --%>

<script type="text/javascript" src="scripts/ajaxCalls.js?ver=<%= Versioning.getBuildNumber() %>"></script>
<script type="text/javascript" src="scripts/jquery-ui.js?ver=<%= Versioning.getBuildNumber() %>"></script>

 <c:set var="sampleTypeList" value="${form.sampleTypeList}" />

<%!
    String basePath = "";
    int testCount = 0;
    int columnCount = 0;
    int columns = 4;
%>

<%
    basePath = request.getScheme() + "://" + request.getServerName() + ":" + request.getServerPort() + request.getContextPath() + "/";
    columnCount = 0;
    testCount = 0;
%>

<link rel="stylesheet" media="screen" type="text/css"
      href="<%=basePath%>css/jquery_ui/jquery.ui.theme.css?ver=<%= Versioning.getBuildNumber() %>"/>

<<<<<<< HEAD
<form id="mainForm">
=======
>>>>>>> d600a921
<script type="text/javascript">
    if (!$jq) {
        var $jq = jQuery.noConflict();
    }

    $jq(document).ready( function(){
        $jq(".sortable").sortable({
            stop: function( ) {makeDirty();}
        });
    });

    function makeDirty(){
        function formWarning(){
            return "<spring:message code="banner.menu.dataLossWarning"/>";
        }
        window.onbeforeunload = formWarning;
    }

    function submitAction(target) {
        var form = document.getElementById("mainForm");
        form.action = target;
        form.submit();
    }


    function confirmValues() {
        $jq("#editButtons").hide();
        $jq("#confirmationButtons").show();
        $jq("#editMessage").hide();
        $jq("#action").text('<%=StringUtil.getContextualMessageForKey("label.confirmation")%>');

        $jq(".sortable").sortable("disable");
    }

    function rejectConfirmation() {
        $jq("#editButtons").show();
        $jq("#confirmationButtons").hide();
        $jq("#editMessage").show();
        $jq("#action").text('<%=StringUtil.getContextualMessageForKey("label.button.edit")%>');

        $jq(".sortable").sortable("enable");
    }

    function buildJSONList(){
        var sortOrder = 0;
        var jsonObj = {};
        jsonObj.sampleTypes = [];

        $jq("li.sortItem").each(function(){
            jsonBlob = {};
            jsonBlob.id = $jq(this).val();
            jsonBlob.sortOrder = sortOrder++;
            jsonObj.sampleTypes[sortOrder - 1] = jsonBlob;
        });

        $jq("#jsonChangeList").val(JSON.stringify(jsonObj));
    }
    function savePage() {
        buildJSONList();
        window.onbeforeunload = null; // Added to flag that formWarning alert isn't needed.
<<<<<<< HEAD
        var form = document.getElementById("mainForm");
        form.action = "SampleTypeOrderUpdate.do";
=======
        var form = window.document.forms[0];
        form.action = "SampleTypeOrder.do";
>>>>>>> d600a921
        form.submit();
    }
</script>

<style>
table{
  width: 80%;
}
td {
  width: 25%;
}
</style>

<form:form name="${form.formName}" 
				   action="${form.formAction}" 
				   modelAttribute="form" 
				   onSubmit="return submitForm(this);" 
				   method="${form.formMethod}"
				   id="mainForm">

    <form:hidden path="jsonChangeList" id="jsonChangeList"/>

    <input type="button" value='<%= StringUtil.getContextualMessageForKey("banner.menu.administration") %>'
           onclick="submitAction('MasterListsPage.do');"
           class="textButton"/>&rarr;
    <input type="button" value='<%= StringUtil.getContextualMessageForKey("configuration.test.management") %>'
           onclick="submitAction('TestManagementConfigMenu.do');"
           class="textButton"/>&rarr;
    <input type="button" value='<%= StringUtil.getContextualMessageForKey("configuration.sampleType.manage") %>'
           onclick="submitAction('SampleTypeManagement.do');"
           class="textButton"/>&rarr;

<%=StringUtil.getContextualMessageForKey( "configuration.sampleType.order" )%>

<%    List sampleTypeList = (List) pageContext.getAttribute("sampleTypeList"); %>
<br><br>

<div id="editDiv" >
    <h1 id="action"><spring:message code="label.button.edit"/></h1>

    <div id="editMessage" >
        <h3><spring:message code="configuration.sampleType.order.explain"/> </h3>
        <spring:message code="configuration.sampleType.order.explain.limits" /><br/><br/>
    </div>

    <UL class="sortable" style="width:250px">
        <% for(int i = 0; i < sampleTypeList.size(); i++){
            IdValuePair sampleType = (IdValuePair)sampleTypeList.get(i);
        %>
        <LI class="ui-state-default_oe sortItem" value='<%=sampleType.getId() %>' ><span class="ui-icon ui-icon-arrowthick-2-n-s" ></span><%=sampleType.getValue() %></LI>
        <% } %>

    </UL>

    <div style="text-align: center" id="editButtons">
        <input type="button" value='<%=StringUtil.getContextualMessageForKey("label.button.next")%>'
               onclick="confirmValues();"/>
        <input type="button" value='<%=StringUtil.getContextualMessageForKey("label.button.previous")%>'
               onclick='submitAction("SampleTypeManagement.do")'/>
    </div>
    <div style="text-align: center; display: none;" id="confirmationButtons">
        <input type="button" value='<%=StringUtil.getContextualMessageForKey("label.button.accept")%>'
               onclick="savePage();"/>
        <input type="button" value='<%=StringUtil.getContextualMessageForKey("label.button.reject")%>'
               onclick='rejectConfirmation();'/>
    </div>
</div>
</form:form>

<|MERGE_RESOLUTION|>--- conflicted
+++ resolved
@@ -49,10 +49,6 @@
 <link rel="stylesheet" media="screen" type="text/css"
       href="<%=basePath%>css/jquery_ui/jquery.ui.theme.css?ver=<%= Versioning.getBuildNumber() %>"/>
 
-<<<<<<< HEAD
-<form id="mainForm">
-=======
->>>>>>> d600a921
 <script type="text/javascript">
     if (!$jq) {
         var $jq = jQuery.noConflict();
@@ -113,13 +109,8 @@
     function savePage() {
         buildJSONList();
         window.onbeforeunload = null; // Added to flag that formWarning alert isn't needed.
-<<<<<<< HEAD
         var form = document.getElementById("mainForm");
-        form.action = "SampleTypeOrderUpdate.do";
-=======
-        var form = window.document.forms[0];
         form.action = "SampleTypeOrder.do";
->>>>>>> d600a921
         form.submit();
     }
 </script>

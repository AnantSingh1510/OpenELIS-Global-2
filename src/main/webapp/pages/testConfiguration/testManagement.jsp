<%@ page language="java"
         contentType="text/html; charset=utf-8"
         import="org.openelisglobal.internationalization.MessageUtil"
        %>
<%@ page isELIgnored="false" %>
<%@ taglib prefix="form" uri="http://www.springframework.org/tags/form"%>
<%@ taglib prefix="spring" uri="http://www.springframework.org/tags"%>
<%@ taglib prefix="c" uri="http://java.sun.com/jsp/jstl/core"%>

<%@ taglib prefix="ajax" uri="/tags/ajaxtags" %>

<%--
  ~ The contents of this file are subject to the Mozilla Public License
  ~ Version 1.1 (the "License"); you may not use this file except in
  ~ compliance with the License. You may obtain a copy of the License at
  ~ http://www.mozilla.org/MPL/
  ~
  ~ Software distributed under the License is distributed on an "AS IS"
  ~ basis, WITHOUT WARRANTY OF ANY KIND, either express or implied. See the
  ~ License for the specific language governing rights and limitations under
  ~ the License.
  ~
  ~ The Original Code is OpenELIS code.
  ~
  ~ Copyright (C) ITECH, University of Washington, Seattle WA.  All Rights Reserved.
  --%>

<form id="mainForm">
    <script type="text/javascript">

        function submitAction(target) {
            var form = document.getElementById("mainForm");
            form.action = target;
            form.submit();
        }


    </script>
    <br>
    <input type="button" value="<%= MessageUtil.getMessage("banner.menu.administration") %>"
           onclick="submitAction('MasterListsPage.do');"
           class="textButton"/> &rarr; <%=MessageUtil.getMessage( "configuration.test.management" )%>

    <h3><spring:message code="configuration.test.management.spelling" /></h3>
    <ul>
        <li><input type="button" value="<%= MessageUtil.getMessage("configuration.test.rename") %>"
                   onclick="submitAction('TestRenameEntry.do');"
                   class="textButton"/><br>
            &nbsp;&nbsp;&nbsp;&nbsp;<%=MessageUtil.getMessage("configuration.test.rename.explain")%></li>
        <li><input type="button" value="<%= MessageUtil.getMessage("configuration.panel.rename") %>"
                   onclick="submitAction('PanelRenameEntry.do');"
                   class="textButton"/><br>
            &nbsp;&nbsp;&nbsp;&nbsp;<%=MessageUtil.getMessage("configuration.panel.rename.explain")%></li>
        <li><input type="button" value="<%= MessageUtil.getMessage("configuration.type.rename") %>"
                   onclick="submitAction('SampleTypeRenameEntry.do');"
                   class="textButton"/><br>
            &nbsp;&nbsp;&nbsp;&nbsp;<%=MessageUtil.getMessage("configuration.type.rename.explain")%></li>
        <li><input type="button" value="<%= MessageUtil.getMessage("configuration.testSection.rename") %>"
                   onclick="submitAction('TestSectionRenameEntry.do');"
                   class="textButton"/><br>
            &nbsp;&nbsp;&nbsp;&nbsp;<%=MessageUtil.getMessage("configuration.testSection.rename.explain")%></li>   
        <li><input type="button" value="<%= MessageUtil.getMessage("configuration.uom.rename") %>"
                   onclick="submitAction('UomRenameEntry.do');"
                   class="textButton"/><br>
            &nbsp;&nbsp;&nbsp;&nbsp;<%=MessageUtil.getMessage("configuration.uom.rename.explain")%></li>
        <li><input type="button" value="<%= MessageUtil.getMessage("configuration.selectList.rename") %>"
                   onclick="submitAction('SelectListRenameEntry.do');"
                   class="textButton"/><br>
            &nbsp;&nbsp;&nbsp;&nbsp;<%=MessageUtil.getMessage("configuration.selectList.rename.explain")%></li>
    </ul>
    <h3><spring:message code="configuration.test.management.organization" /></h3>
    <ul>
        <li><input type="button" value="<%= MessageUtil.getMessage("configuration.test.catalog") %>"
                   onclick="submitAction('TestCatalog.do');"
                   class="textButton"/><br>
            &nbsp;&nbsp;&nbsp;&nbsp;<%=MessageUtil.getMessage("configuration.test.catalog.explain")%></li>
        <li><input type="button" value="<%= MessageUtil.getMessage("configuration.test.add") %>"
                   onclick="submitAction('TestAdd.do');"
                   class="textButton"/><br>
            &nbsp;&nbsp;&nbsp;&nbsp;<%=MessageUtil.getMessage("configuration.test.add.explain")%></li>
        <li><input type="button" value="<%= MessageUtil.getMessage("configuration.test.modify") %>"
                   onclick="submitAction('TestModifyEntry.do');"
                   class="textButton"/><br>
            &nbsp;&nbsp;&nbsp;&nbsp;<%=MessageUtil.getMessage("configuration.test.modify.explain")%></li>
        <li><input type="button" value="<%= MessageUtil.getMessage("configuration.test.activate") %>"
                   onclick="submitAction('TestActivation.do');"
                   class="textButton"/><br>
            &nbsp;&nbsp;&nbsp;&nbsp;<%=MessageUtil.getMessage("configuration.test.activate.explain")%></li>
        <li><input type="button" value="<%= MessageUtil.getMessage("configuration.test.orderable") %>"
                   onclick="submitAction('TestOrderability.do');"
                   class="textButton"/><br>
            &nbsp;&nbsp;&nbsp;&nbsp;<%=MessageUtil.getMessage("configuration.test.orderable.explain")%></li>
        <li><input type="button" value="<%= MessageUtil.getMessage("configuration.testUnit.manage") %>"
                   onclick="submitAction('TestSectionManagement.do');"
                   class="textButton"/><br>
            &nbsp;&nbsp;&nbsp;&nbsp;<%=MessageUtil.getMessage("configuration.testUnit.manage.explain")%></li>
        <li><input type="button" value="<%= MessageUtil.getMessage("configuration.sampleType.manage") %>"
                   onclick="submitAction('SampleTypeManagement.do');"
                   class="textButton"/><br>
            &nbsp;&nbsp;&nbsp;&nbsp;<%=MessageUtil.getMessage("configuration.sampleType.manage.explain")%></li>
        <li><input type="button" value="<%= MessageUtil.getMessage("configuration.uom.manage") %>"
                   onclick="submitAction('UomManagement.do');"
                   class="textButton"/><br>
            &nbsp;&nbsp;&nbsp;&nbsp;<%=MessageUtil.getMessage("configuration.uom.manage.explain")%></li>
        <li><input type="button" value="<%= MessageUtil.getMessage("configuration.panel.manage") %>"
                   onclick="submitAction('PanelManagement.do');"
                   class="textButton"/><br>
            &nbsp;&nbsp;&nbsp;&nbsp;<%=MessageUtil.getMessage("configuration.panel.manage.explain")%></li>
<<<<<<< HEAD
=======

>>>>>>> ac6f3248
        <li><input type="button" value="<%= MessageUtil.getMessage("configuration.selectList.add") %>"
                   onclick="submitAction('ResultSelectListAdd.do');"
                   class="textButton"/><br>
            &nbsp;&nbsp;&nbsp;&nbsp;<%=MessageUtil.getMessage("configuration.selectList.add.explain")%><br />
            &nbsp;&nbsp;&nbsp;&nbsp;<%=MessageUtil.getMessage("configuration.selectList.add.alert")%></li>
<<<<<<< HEAD
=======

>>>>>>> ac6f3248
    </ul>


</form><|MERGE_RESOLUTION|>--- conflicted
+++ resolved
@@ -106,19 +106,13 @@
                    onclick="submitAction('PanelManagement.do');"
                    class="textButton"/><br>
             &nbsp;&nbsp;&nbsp;&nbsp;<%=MessageUtil.getMessage("configuration.panel.manage.explain")%></li>
-<<<<<<< HEAD
-=======
 
->>>>>>> ac6f3248
         <li><input type="button" value="<%= MessageUtil.getMessage("configuration.selectList.add") %>"
                    onclick="submitAction('ResultSelectListAdd.do');"
                    class="textButton"/><br>
             &nbsp;&nbsp;&nbsp;&nbsp;<%=MessageUtil.getMessage("configuration.selectList.add.explain")%><br />
             &nbsp;&nbsp;&nbsp;&nbsp;<%=MessageUtil.getMessage("configuration.selectList.add.alert")%></li>
-<<<<<<< HEAD
-=======
 
->>>>>>> ac6f3248
     </ul>
 
 

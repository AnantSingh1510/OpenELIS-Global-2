<%@ page language="java"
         contentType="text/html; charset=utf-8"
         import="java.util.List,
         		us.mn.state.health.lims.common.action.IActionConstants,
         		us.mn.state.health.lims.common.util.IdValuePair,
         		us.mn.state.health.lims.common.util.StringUtil,
         		us.mn.state.health.lims.common.util.Versioning,
         		spring.generated.forms.TestSectionCreateForm" %>

<%@ page isELIgnored="false" %>
<%@ taglib prefix="form" uri="http://www.springframework.org/tags/form"%>
<%@ taglib prefix="spring" uri="http://www.springframework.org/tags"%>
<%@ taglib prefix="c" uri="http://java.sun.com/jsp/jstl/core"%>
<%@ taglib prefix="app" uri="/tags/labdev-view" %>
<%@ taglib prefix="ajax" uri="/tags/ajaxtags" %>
<%--
  ~ The contents of this file are subject to the Mozilla Public License
  ~ Version 1.1 (the "License"); you may not use this file except in
  ~ compliance with the License. You may obtain a copy of the License at
  ~ http://www.mozilla.org/MPL/
  ~
  ~ Software distributed under the License is distributed on an "AS IS"
  ~ basis, WITHOUT WARRANTY OF ANY KIND, either express or implied. See the
  ~ License for the specific language governing rights and limitations under
  ~ the License.
  ~
  ~ The Original Code is OpenELIS code.
  ~
  ~ Copyright (C) ITECH, University of Washington, Seattle WA.  All Rights Reserved.
  --%>

<script type="text/javascript" src="scripts/ajaxCalls.js?ver=<%= Versioning.getBuildNumber() %>"></script>

 <%--
<bean:define id="testList" name='${form.formName}' property="existingTestUnitList" type="java.util.List"/>
<bean:define id="inactiveTestList" name='${form.formName}' property="inactiveTestUnitList" type="java.util.List"/>
<bean:define id="englishSectionNames" name='${form.formName}' property="existingEnglishNames" type="String"/>
<bean:define id="frenchSectionNames" name='${form.formName}' property="existingFrenchNames" type="String"/>
 --%>
 
<c:set var="testList" value="${form.existingTestUnitList}" />
<c:set var="inactiveTestUnitList" value="${form.inactiveTestUnitList}" />
<c:set var="existingEnglishNames" value="${form.existingEnglishNames}" />
<c:set var="existingFrenchNames" value="${form.existingFrenchNames}" />


<%!
	public static final String NAME_SEPARATOR = "$";
    int testCount = 0;
    int columnCount = 0;
    int columns = 4;
%>

<%
    columnCount = 0;
    testCount = 0;
%>
<<<<<<< HEAD
<form id="mainForm">
=======


>>>>>>> d600a921
<script type="text/javascript">
    if (!$jq) {
        var $jq = jQuery.noConflict();
    }

    function makeDirty(){
        function formWarning(){
            return "<spring:message code="banner.menu.dataLossWarning"/>";
        }
        window.onbeforeunload = formWarning;
    }

    function submitAction(target) {
        var form = document.getElementById("mainForm");
        form.action = target;
        form.submit();
    }

    function confirmValues() {
        var hasError = false;
        $jq(".required").each(function () {
            var input = $jq(this);
            if (!input.val() || input.val().strip().length == 0) {
                input.addClass("error");
                hasError = true;
            }
        });

        if (hasError) {
            alert("<%=StringUtil.getContextualMessageForKey("error.all.required")%>");
        } else {
            $jq(".required").each(function () {
                var element = $jq(this);
                element.prop("readonly", true);
                element.addClass("confirmation");
            });
            $jq(".requiredlabel").each(function () {
                $jq(this).hide();
            });
            $jq("#editButtons").hide();
            $jq("#confirmationButtons").show();
            $jq("#confirmationMessage").show();
            $jq("#action").text("<%=StringUtil.getContextualMessageForKey("label.confirmation")%>");
        }
    }

    function rejectConfirmation() {
        $jq(".required").each(function () {
            var element = $jq(this);
            element.removeProp("readonly");
            element.removeClass("confirmation");
        });
        $jq(".requiredlabel").each(function () {
            $jq(this).show();
        });

        $jq("#editButtons").show();
        $jq("#confirmationButtons").hide();
        $jq("#confirmationMessage").hide();
        $jq("#action").text("<%=StringUtil.getContextualMessageForKey("label.button.edit")%>");
    }

    function handleInput(element, locale) {
        var englishNames = "${form.existingEnglishNames}".toLowerCase();
        var frenchNames = "${form.existingFrenchNames}".toLowerCase();
        var duplicate = false;
        if( locale == 'english'){
            duplicate = englishNames.indexOf( '<%=NAME_SEPARATOR%>' + element.value.toLowerCase() + '<%=NAME_SEPARATOR%>') != -1;
        }else{
            duplicate = frenchNames.indexOf( '<%=NAME_SEPARATOR%>' + element.value.toLowerCase() + '<%=NAME_SEPARATOR%>') != -1;
        }

        if(duplicate){
            $jq(element).addClass("error");
            alert("<spring:message code="configuration.testUnit.create.duplicate" />" );
        }else{
            $jq(element).removeClass("error");
        }

        makeDirty();
    }

    function savePage() {
        window.onbeforeunload = null; // Added to flag that formWarning alert isn't needed.
        var form = document.getElementById("mainForm");
<<<<<<< HEAD
        form.action = "TestSectionCreateUpdate.do";
=======
        form.action = "TestSectionCreate.do";
>>>>>>> d600a921
        form.submit();
    }
</script>

<style>
table{
  width: 80%;
}
td {
  width: 25%;
}
</style>

<form:form name="${form.formName}" 
				   action="${form.formAction}" 
				   modelAttribute="form" 
				   onSubmit="return submitForm(this);" 
				   method="${form.formMethod}"
				   id="mainForm">


    <input type="button" value="<%= StringUtil.getContextualMessageForKey("banner.menu.administration") %>"
           onclick="submitAction('MasterListsPage.do');"
           class="textButton"/>&rarr;
    <input type="button" value="<%= StringUtil.getContextualMessageForKey("configuration.test.management") %>"
           onclick="submitAction('TestManagementConfigMenu.do');"
           class="textButton"/>&rarr;
    <input type="button" value="<%= StringUtil.getContextualMessageForKey("configuration.testUnit.manage") %>"
           onclick="submitAction('TestSectionManagement.do');"
           class="textButton"/>&rarr;

<%=StringUtil.getContextualMessageForKey( "configuration.testUnit.create" )%>
<br><br>

<div id="editDiv" >
    <h1 id="action"><spring:message code="label.button.edit"/></h1>
    <h2><spring:message code="configuration.testUnit.create"/> </h2>

    <table>
        <tr>
            <th colspan="2" style="text-align: center"><spring:message code="testUnit.new"/></th>
        </tr>
        <tr>
            <td style="text-align: center"><spring:message code="label.english"/></td>
            <td style="text-align: center"><spring:message code="label.french"/></td>
        </tr>
        <tr>
            <td><span class="requiredlabel">*</span><form:input path="testUnitEnglishName" cssClass="required" size="40"
                                                               onchange="handleInput(this, 'english');checkForDuplicates('english');"/>
            </td>
            <td><span class="requiredlabel">*</span><form:input path="testUnitFrenchName" cssClass="required" size="40"
                                                               onchange="handleInput(this, 'french');"/>
            </td>
        </tr>
    </table>
    <div id="confirmationMessage" style="display:none">
        <h4><spring:message code="configuration.testUnit.confirmation.explain" /></h4>
    </div>
    <div style="text-align: center" id="editButtons">
        <input type="button" value="<%=StringUtil.getContextualMessageForKey("label.button.save")%>"
               onclick="confirmValues();"/>
        <input type="button" value="<%=StringUtil.getContextualMessageForKey("label.button.cancel")%>"
               onclick="window.onbeforeunload = null; submitAction('TestSectionManagement.do');"/>
    </div>
    <div style="text-align: center; display: none;" id="confirmationButtons">
        <input type="button" value="<%=StringUtil.getContextualMessageForKey("label.button.accept")%>"
               onclick="savePage();"/>
        <input type="button" value="<%=StringUtil.getContextualMessageForKey("label.button.reject")%>"
               onclick='rejectConfirmation();'/>
    </div>
</div>

<h3><spring:message code="testUnit.existing" /></h3>

<table>
<%  
    List testList = (List) pageContext.getAttribute("testList");
	List inactiveTestList = (List) pageContext.getAttribute("inactiveTestUnitList");
%>

    <% while(testCount < testList.size()){%>
    <tr>
        <td><%= ((IdValuePair)testList.get(testCount)).getValue()%>
            <%
                testCount++;
                columnCount = 1;
            %></td>
        <% while(testCount < testList.size() && ( columnCount < columns )){%>
        <td><%= ((IdValuePair)testList.get(testCount)).getValue()%>
            <%
                testCount++;
                columnCount++;
            %></td>
        <% } %>

    </tr>
    <% } %>
</table>

    <% if( !inactiveTestList.isEmpty()){ %>
    <h3><spring:message code="testUnit.existing.inactive" /></h3>
    <table>
        <%  testCount = 0;
            columnCount = 0;
            while(testCount < inactiveTestList.size()){%>
        <tr>
            <td><%= ((IdValuePair)inactiveTestList.get(testCount)).getValue()%>
                <%
                    testCount++;
                    columnCount = 1;
                %></td>
            <% while(testCount < inactiveTestList.size() && ( columnCount < columns )){%>
            <td><%= ((IdValuePair)inactiveTestList.get(testCount)).getValue()%>
                <%
                    testCount++;
                    columnCount++;
                %></td>
            <% } %>

        </tr>
        <% } %>
    </table>
    <% } %>
  </form:form>
    <|MERGE_RESOLUTION|>--- conflicted
+++ resolved
@@ -55,12 +55,7 @@
     columnCount = 0;
     testCount = 0;
 %>
-<<<<<<< HEAD
-<form id="mainForm">
-=======
-
-
->>>>>>> d600a921
+
 <script type="text/javascript">
     if (!$jq) {
         var $jq = jQuery.noConflict();
@@ -146,11 +141,7 @@
     function savePage() {
         window.onbeforeunload = null; // Added to flag that formWarning alert isn't needed.
         var form = document.getElementById("mainForm");
-<<<<<<< HEAD
-        form.action = "TestSectionCreateUpdate.do";
-=======
         form.action = "TestSectionCreate.do";
->>>>>>> d600a921
         form.submit();
     }
 </script>

<%@ page language="java" contentType="text/html; charset=utf-8"
	import="org.openelisglobal.common.action.IActionConstants"%>
<%@ page language="java" contentType="text/html; charset=utf-8"
	import="java.util.List, java.util.Locale,
                 org.openelisglobal.testconfiguration.beans.TestCatalogBean"%>
<%@ page import="org.openelisglobal.common.util.IdValuePair"%>
<%@ page import="org.openelisglobal.internationalization.MessageUtil"%>
<%@ page import="org.openelisglobal.common.util.Versioning"%>
<%@ page
	import="org.openelisglobal.common.util.SystemConfiguration"%>
<%@ page
	import="org.openelisglobal.typeoftestresult.service.TypeOfTestResultServiceImpl"%>
<%@ page
	import="org.openelisglobal.common.provider.query.EntityNamesProvider"%>
<%@ page
	import="org.openelisglobal.testconfiguration.beans.ResultLimitBean"%>

<%@ page isELIgnored="false" %>
<%@ taglib prefix="form" uri="http://www.springframework.org/tags/form"%>
<%@ taglib prefix="spring" uri="http://www.springframework.org/tags"%>
<%@ taglib prefix="c" uri="http://java.sun.com/jsp/jstl/core"%>

<%@ taglib prefix="ajax" uri="/tags/ajaxtags" %>
<%--
  ~ The contents of this file are subject to the Mozilla Public License
  ~ Version 1.1 (the "License"); you may not use this file except in
  ~ compliance with the License. You may obtain a copy of the License at
  ~ http://www.mozilla.org/MPL/
  ~
  ~ Software distributed under the License is distributed on an "AS IS"
  ~ basis, WITHOUT WARRANTY OF ANY KIND, either express or implied. See the
  ~ License for the specific language governing rights and limitations under
  ~ the License.
  ~
  ~ The Original Code is OpenELIS code.
  ~
  ~ Copyright (C) ITECH, University of Washington, Seattle WA.  All Rights Reserved.
  --%>

<%!String basePath = "";
	String locale = "en_US";%>
<%
	String path = request.getContextPath();
	basePath = request.getScheme() + "://" + request.getServerName() + ":" + request.getServerPort() + path
			+ "/";
	locale = SystemConfiguration.getInstance().getDefaultLocale().toString();
%>
<!--Do not add jquery.ui.js, it will break the sorting -->
<script type="text/javascript"
	src="scripts/jquery.asmselect.js?ver=<%=Versioning.getBuildNumber()%>"></script>
<script type="text/javascript"
	src="<%=basePath%>scripts/ajaxCalls.js?ver=<%=Versioning.getBuildNumber()%>"></script>
<script type="text/javascript"
	src="<%=basePath%>scripts/multiselectUtils.js?ver=<%=Versioning.getBuildNumber()%>"></script>
<script type="text/javascript"
	src="scripts/jquery-ui.js?ver=<%=Versioning.getBuildNumber()%>"></script>
<link rel="stylesheet" type="text/css"
	href="css/jquery.asmselect.css?ver=<%=Versioning.getBuildNumber()%>" />
<link rel="stylesheet" media="screen" type="text/css"
	href="<%=basePath%>css/jquery_ui/jquery.ui.theme.css?ver=<%=Versioning.getBuildNumber()%>" />
<link rel="stylesheet" type="text/css"
	href="css/openElisCore.css?ver=<%=Versioning.getBuildNumber()%>" />


<script type="text/javascript"
	src="scripts/ajaxCalls.js?ver=<%=Versioning.getBuildNumber()%>"></script>


<%--
<bean:define id="testList" name='${form.formName}' property="testList"
	type="java.util.List<IdValuePair>" />

<bean:define id="sampleTypeList" name='${form.formName}'
	property="sampleTypeList" type="java.util.List<IdValuePair>" />
<bean:define id="panelList" name='${form.formName}' property="panelList"
	type="java.util.List<IdValuePair>" />
<bean:define id="uomList" name='${form.formName}' property="uomList"
	type="java.util.List<IdValuePair>" />
<bean:define id="resultTypeList" name='${form.formName}'
	property="resultTypeList" type="java.util.List<IdValuePair>" />
<bean:define id="testUnitList" name='${form.formName}'
	property="labUnitList" type="java.util.List<IdValuePair>" />
<bean:define id="ageRangeList" name='${form.formName}'
	property="ageRangeList" type="java.util.List<IdValuePair>" />
<bean:define id="dictionaryList" name='${form.formName}'
	property="dictionaryList" type="java.util.List<IdValuePair>" />
<bean:define id="groupedDictionaryList" name='${form.formName}'
	property="groupedDictionaryList"
	type="java.util.List<java.util.List<IdValuePair>>" />
<bean:define id="testCatBeanList" name='${form.formName}'
	property="testCatBeanList" type="List<TestCatalogBean>" />
 --%>
 
<c:set var="testList" value="${form.testList}" />
<c:set var="sampleTypeList" value="${form.sampleTypeList}" />
<c:set var="panelList" value="${form.panelList}" />
<c:set var="uomList" value="${form.uomList}" />
<c:set var="resultTypeList" value="${form.resultTypeList}" />
<c:set var="testUnitList" value="${form.labUnitList}" />
<c:set var="ageRangeList" value="${form.ageRangeList}" />
<c:set var="dictionaryList" value="${form.dictionaryList}" />
<c:set var="groupedDictionaryList" value="${form.groupedDictionaryList}" />
<c:set var="testCatBeanList" value="${form.testCatBeanList}" />

<%!int testCount = 0;
	int columnCount = 0;
	int columns = 3;
%>

<%
	columnCount = 0;
	testCount = 0;
%>

	<script type="text/javascript">

<<<<<<< HEAD
	
    function makeDirty(){
        window.onbeforeunload = "<spring:message code="banner.menu.dataLossWarning"/>";
=======
	jQuery('body').on('change', 'input', function() {
		makeDirty();
	});

	jQuery('body').on('change', 'select', function() {
		makeDirty();
	});

	var valueChanged = false;
	
    function makeDirty(){
        window.onbeforeunload = "<spring:message code="banner.menu.dataLossWarning"/>";
        valueChanged = true;
>>>>>>> 2c4b34b8
    }

    function setForEditing(testId, name) {
        jQuery("#catDiv").show();
        jQuery("#testName").text(name);
        jQuery(".error").each(function (index, value) {
            value.value = "";
            jQuery(value).removeClass("error");
            jQuery(value).removeClass("confirmation");
        });
        
        jQuery(".test").each(function () {
            var element = jQuery(this);
            element.prop("disabled", "disabled");
            element.addClass("disabled-text-button");
        });
        
        var resultType = "";
        jQuery(".resultClass").each(function (i,elem) {
        	if(testId !== jQuery(elem).attr("fTestId")){    		
        		jQuery(elem).remove();
        	} else {
				// from type_of_test_result table, translate to DisplayListService
        		switch(jQuery(elem).attr('fresulttype')) {
        	    case "R": 
        	    	jQuery("#resultTypeSelection").val(1) 
        	    	break;
        	    case "D": 
        	    	jQuery("#resultTypeSelection").val(2) 
        	    	break;
        	    case "T": 
        	    	jQuery("#resultTypeSelection").val(3) 
        	    	break;
        	    case "N": 
        	    	jQuery("#resultTypeSelection").val(4) 
        	    	break;
        	    case "A": 
        	    	jQuery("#resultTypeSelection").val(5) 
        	    	break;
        	    case "M": 
        	    	jQuery("#resultTypeSelection").val(6) 
        	    	break;
        	    case "C": 
        	    	jQuery("#resultTypeSelection").val(7) 
        	    	break;
        	    default:
        		}
				
				var panel = jQuery(elem).attr('fPanel');
				var optionsArray = Array.from(jQuery("#panelSelection")[0]);
				var panelOption = optionsArray.filter(function(elem) { return elem.label === panel });
				panelOption.forEach(function(elem) {
					jQuery(elem).attr("selected", true)
				});
				
				jQuery("#panelSelection").change();
							
        	}
        });
        
        getTestNames(testId, testNameSuccess);
		getTestEntities(testId, testEntitiesSuccess);
		jQuery("#nextButton").prop("disabled", false);	
		jQuery("#step1Div").show();
    }
   
    function testEntitiesSuccess(xhr) {
        //alert(xhr.responseText);
        var formField = xhr.responseXML.getElementsByTagName("formfield").item(0);
        var message = xhr.responseXML.getElementsByTagName("message").item(0);
        var response;
        var testSectionId = "";
        var uomId = "";

        if (message.firstChild.nodeValue == "valid") {
            response = JSON.parse(formField.firstChild.nodeValue);
            testSectionId = response["entities"]["testSectionId"];
            uomId = response["entities"]["uomId"];
            
         	//getEntityNames(testSectionId, "<%=EntityNamesProvider.TEST_SECTION%>", testSectionNameSuccess );
         	//getEntityNames(uomId, "<%=EntityNamesProvider.UNIT_OF_MEASURE%>", uomNameSuccess );
            
            jQuery("#loinc").val(response["entities"]["loinc"]);
            jQuery("#testUnitSelection").val(response["entities"]["testSectionId"]);
            jQuery("#uomSelection").val(response["entities"]["uomId"]);
        }
        
        window.onbeforeunload = null;
        jQuery("#step1Div").show();
    }
    
    function uomNameSuccess(xhr) {
        //alert(xhr.responseText);
        var formField = xhr.responseXML.getElementsByTagName("formfield").item(0);
        var message = xhr.responseXML.getElementsByTagName("message").item(0);
        var response;

        if (message.firstChild.nodeValue == "valid") {
            response = JSON.parse(formField.firstChild.nodeValue);
            jQuery("#uomEnglish").text(response["name"]["english"]);
            jQuery(".required").each(function () {
                jQuery(this).val("");
            });
        }

        window.onbeforeunload = null;
    }
    
    function testSectionNameSuccess(xhr) {
        //alert(xhr.responseText);
        var formField = xhr.responseXML.getElementsByTagName("formfield").item(0);
        var message = xhr.responseXML.getElementsByTagName("message").item(0);
        var response;

        if (message.firstChild.nodeValue == "valid") {
            response = JSON.parse(formField.firstChild.nodeValue);
            jQuery("#testSectionEnglish").text(response["name"]["english"]);
            jQuery("#testSectionFrench").text(response["name"]["french"]);
            jQuery(".required").each(function () {
                jQuery(this).val("");
            });
        }

        window.onbeforeunload = null;
    }

    function testNameSuccess(xhr) {
        //alert(xhr.responseText);
        var formField = xhr.responseXML.getElementsByTagName("formfield").item(0);
        var message = xhr.responseXML.getElementsByTagName("message").item(0);
        var response;

        if (message.firstChild.nodeValue == "valid") {
            response = JSON.parse(formField.firstChild.nodeValue);
            
            jQuery("#testNameEnglish").val(response["name"]["english"]);
            
            jQuery("#testNameFrench").val(response["name"]["french"]);
            
            jQuery("#testReportNameEnglish").val(response["reportingName"]["english"]);
            
            jQuery("#testReportNameFrench").val(response["reportingName"]["french"]);
            
            //alert(response["reportingName"]["french"]);
            //jQuery(".required").each(function () {
              //  jQuery(this).val("");
            //});
        }

        window.onbeforeunload = null;
    }

    function confirmValues() {
        var hasError = false;
        jQuery(".required").each(function () {
            var input = jQuery(this);
            if (!input.val() || input.val().strip().length == 0) {
                input.addClass("error");
                hasError = true;
            }
        });

        if (hasError) {
            alert('<%=MessageUtil.getContextualMessage("error.all.required")%>');
        } else {
            jQuery(".required").each(function () {
                var element = jQuery(this);
                element.prop("readonly", true);
                element.addClass("confirmation");
            });
            jQuery(".requiredlabel").each(function () {
                jQuery(this).hide();
            });
            jQuery("#editButtons").hide();
            jQuery("#confirmationButtons").show();
            jQuery("#action").text('<%=MessageUtil.getContextualMessage("label.confirmation")%>');
        }
    }

    function rejectConfirmation() {
        jQuery(".required").each(function () {
            var element = jQuery(this);
            element.removeProp("readonly");
            element.removeClass("confirmation");
        });
        jQuery(".requiredlabel").each(function () {
            jQuery(this).show();
        });

        jQuery("#editButtons").show();
        jQuery("#confirmationButtons").hide();
        jQuery("#action").text('<%=MessageUtil.getContextualMessage("label.button.edit")%>');
    }

    function cancel() {
        jQuery("#editDiv").hide();
        jQuery("#testId").val("");
        jQuery(".test").each(function () {
            var element = jQuery(this);
            element.removeProp("disabled");
            element.removeClass("disabled-text-button");
        });
        window.onbeforeunload = null;
    }

    function handleInput(element) {
        jQuery(element).removeClass("error");
        makeDirty();
    }

    function savePage() {
        window.onbeforeunload = null; // Added to flag that formWarning alert isn't needed.
        var form = document.getElementById("mainForm");
        form.action = "TestModifyEntry.do";
        form.submit();
    }
    
    function genderMatersForRange(checked, index) {
        if (checked) {
            jQuery(".sexRange_" + index).show();
        } else {
            jQuery(".sexRange_" + index).hide();
            jQuery("#lowNormal_G_" + index).val("-Infinity");
            jQuery("#highNormal_G_" + index).val("Infinity");
            jQuery("#lowNormal_G_" + index).removeClass("error");
            jQuery("#highNormal_G_" + index).removeClass("error");
        }
    }
    
    var step = "step1";
    var currentNormalRangeIndex = 1;
    var maxAgeInMonths = 0;
    var useResultLimitDefault = true;
    var defaultResultLimits = null;

    if (!jQuery) {
        var jQuery = jQuery.noConflict();
    }

    jQuery(document).ready(function () {
        jQuery("select[multiple]").asmSelect({
            removeLabel: "X"
        });

        jQuery("select[multiple]").change(function (e, data) {
            handleMultiSelectChange(e, data);
        });

        jQuery("#dictionarySelectId .asmSelect").css("max-width", "275px");
    });


    function augmentMultiselects(parent) {
        jQuery(parent + " select[multiple]").asmSelect({
            removeLabel: "X"
        });

        jQuery(parent + " select[multiple]").change(function (e, data) {
            handleMultiSelectChange(e, data);
        });
    }
    function handleMultiSelectChange(e, data) {
        //e is the event
        //e.currentTarget is the id of the select element
        //data.type will be add or drop
        //data.value is the value from the select list

        if (step == 'step2') {
            createOrderBoxForSampleType(data);
        } else if (step == 'step3Dictionary') {
            appendOrderBoxForDictionary(e, data);
        }
        checkReadyForNextStep(e, data);
    }

    function createOrderBoxForSampleType(data) {
    	if(typeof data === 'undefined') return;
        var sampleTypeName = jQuery("#sampleTypeSelection option[value=" + data.value + "]").text();
        var divId = data.value;
        if (data.type == 'add') {
            createNewSortingDiv(sampleTypeName, divId);
            getTestsForSampleType(data.value, testForSampleTypeSuccess);
        } else {
            jQuery("#" + divId).remove();
        }
    }

    function appendOrderBoxForDictionary(e, data) {
        var dictionaryName = jQuery(e.currentTarget).find("option[value=" + data.value + "]").text();
        var qualifiyList = jQuery("#qualifierSelection");
        var ul = jQuery("#dictionaryNameSortUI");
        var li, option;
        ul.addClass("sortable");
        if (e.currentTarget.id == "dictionarySelection") {
            if (data.type == 'add') {
                li = createLI(data.value, dictionaryName, false);
                li.addClass("ui-sortable-handle");
                ul.append(li);
                jQuery("#dictionaryNameSortUI").sortable();
                jQuery("#dictionaryNameSortUI").disableSelection();
                jQuery("#dictionaryQualify .asmContainer").remove();
                jQuery("#dictionaryQualify").append(qualifiyList);

                option = createOption(data.value, dictionaryName, false);
                qualifiyList.append(option);
                augmentMultiselects("#dictionaryQualify");

                option = createOption(data.value, dictionaryName, false);
                jQuery("#referenceSelection").append(option);
            } else {
                jQuery("#dictionaryNameSortUI li[value=" + data.value + "]").remove();

                jQuery("#dictionaryQualify .asmContainer").remove();
                qualifiyList.find("option[value=" + data.value + "]").remove();
                jQuery("#dictionaryQualify").append(qualifiyList);
                augmentMultiselects("#dictionaryQualify");
                jQuery("#referenceSelection option[value=" + data.value + "]").remove();
            }
        }
    }

  	/*
    function dictionarySetDefault(valuesArray) {
        var dictionaryOption;
        clearDictionaryLists();
        var optionArray = Array.from(jQuery("#dictionarySelection")[0]);
        
        for(var i = 0; i < valuesArray.length; i++) {
        	dictionaryOption = optionArray.filter(function(elem) { return elem.label === valuesArray[i] });
        	
        	for(var j=dictionaryOption.length; j>0; j--) {
        		dictionaryOption.splice(j,1);
        	}
        	
        	dictionaryOption.forEach(function(inner) {
            	jQuery(inner).attr("selected", "selected")
        	});
        }
        jQuery("#dictionarySelection").change();
    }
  	*/
  	
  	
    function dictionarySetSelected(index) {
        var dictionarySelect;
        //clear existing selections
        clearDictionaryLists();
        //add new selections
        jQuery("#dictionaryGroup_" + index + " li").each(function () {
            dictionarySelect = jQuery("#dictionarySelectId .asmSelect option[value=" + jQuery(this).val() + "]");
            dictionarySelect.attr("selected", "selected");
            dictionarySelect.trigger('change');
        });
    }

    function clearDictionaryLists(){
        jQuery("#qualifierSelection option").remove();
        clearMultiSelectContainer(jQuery(".dictionaryMultiSelect"));
        jQuery("#dictionaryNameSortUI li").remove();
        jQuery("#referenceSelection option").remove();
        jQuery("#referenceSelection").append(createOption("0", "", false));
    }
    function createOption(id, name, isActive) {
        var option = jQuery('<option/>');
        option.attr({'value': id}).text(name);
        if (isActive == 'N') {
            option.addClass("inactiveTest");
        }
        return option;
    }
    function guideSelection(checkbox) {
        if (checkbox.checked) {
            jQuery("#guide").show();
        } else {
            jQuery("#guide").hide();
        }
    }

    function copyFromTestName() {
        jQuery("#testReportNameEnglish").val(jQuery("#testNameEnglish").val());
        jQuery("#testReportNameFrench").val(jQuery("#testNameFrench").val());
    }

    function testForSampleTypeSuccess(xhr) {
        //alert(xhr.responseText);
        var response = xhr.responseXML.getElementsByTagName("formfield").item(0);
        var tests = response.getElementsByTagName("test");
        var sampleTypeId = getValueFromXmlElement(response, "sampleTypeId");
        var test, name, modName, id, modId;
        var ul = jQuery(document.createElement("ul"));
        var length = tests.length;
        ul.addClass("sortable sortable-tag");

        for (var i = 0; i < length; ++i) {
            test = tests[i];
            name = getValueFromXmlElement(test, "name");
            
            <%if (locale.equals("en_US")) {%>
            modName = jQuery("#testNameEnglish").val();
            <%} else {%>
            modName = jQuery("#testNameFrench").val();
            <%}%>
            
            id = getValueFromXmlElement(test, "id");
            if (name != modName ) {
            	ul.append(createLI(id, name, false));
            } else {
            	ul.append(createLI(id, name, true));
            }
        }

        <%if (locale.equals("en_US")) {%>
        //ul.append( createLI(modId, jQuery("#testNameEnglish").val(), true) );
        <%} else {%>
        //ul.append( createLI(modId, jQuery("#testNameFrench").val(), true) );
        <%}%>

        jQuery("#sort" + sampleTypeId).append(ul);

        jQuery(".sortable").sortable();
        jQuery(".sortable").disableSelection();
    }

    function createLI(id, name, highlight) {
        var li = jQuery(document.createElement("li"));
        var span = jQuery(document.createElement("span"));

        li.val(id);
        li.addClass("ui-state-default_oe ui-state-default_oe-tag");
        span.addClass("ui-icon ui-icon-arrowthick-2-n-s");
        li.append(span);
        li.append(name);
        if (highlight) {
            li.addClass("altered");
        }
        return li
    }
    function getValueFromXmlElement(parent, tag) {
        var element = parent.getElementsByTagName(tag);
        return element ? element[0].childNodes[0].nodeValue : "";
    }
    function createNewSortingDiv(sampleTypeName, divId) {
        var mainDiv = jQuery(document.createElement("div"));
        var nameSpan = createNameSpan(sampleTypeName);
        var sortSpan = createSortSpan(divId);

        mainDiv.attr("id", divId);
        mainDiv.addClass("sortingMainDiv");
        mainDiv.css("padding", "20px");
        mainDiv.append(nameSpan);
        mainDiv.append(sortSpan);
        jQuery("#endOrderMarker").before(mainDiv);

    }

    function createNameSpan(sampleTypeName) {
        var nameSpan = jQuery(document.createElement("span"));
        nameSpan.addClass("half-tab");
        nameSpan.append(sampleTypeName);
        return nameSpan;
    }

    function createSortSpan(divId) {
        var sortSpan = jQuery(document.createElement("span"));
        sortSpan.attr("id", "sort" + divId);

        return sortSpan;
    }

    function makeSortListsReadOnly() {
        if (jQuery(".sortable li").length > 0) {
            jQuery(".sortable").removeClass("sortable");
            jQuery(".ui-state-default_oe").removeClass("ui-state-default_oe");
        }
    }

    function upperAgeRangeChanged(index) {
        var copy, htmlCopy, monthYear, lowAge, lowAgeValue, highAgeValue, lowAgeModifier, newMonthValue;
        var element = jQuery("#upperAgeSetter_" + index);

        element.removeClass("error");
        if (element.val() != "Infinity") {
            monthYear = jQuery(".yearMonthSelect_" + index + ":checked").val();

            if (index != 0) {
                lowAge = jQuery("#lowerAge_" + index).text();
                lowAgeModifier = lowAge.charAt(lowAge.length - 1);
                lowAgeValue = lowAge.substring(0, lowAge.length - 1);
                lowAgeValue = lowAgeModifier == "<%=MessageUtil.getContextualMessage("abbreviation.year.single")%>" ? lowAgeValue *= 12 : +lowAgeValue;
                highAgeValue = +element.val();
                if (highAgeValue != element.val()) {
                    alert("<%=MessageUtil.getContextualMessage("error.age.value")%>");
                    element.addClass("error");
                    return;
                }

                newMonthValue = monthYear == '<%=MessageUtil.getMessage("abbreviation.month.single")%>' ? highAgeValue : 12 * highAgeValue;

                if (newMonthValue <= lowAgeValue) {
                    element.addClass("error");
                    alert("<%=MessageUtil.getContextualMessage("error.age.begining.ending.order")%>");
                    return;
                }
            }


            jQuery(element).hide();
            jQuery("#upperAge_" + index).text(element.val() + monthYear);
            jQuery(".yearMonthSelect_" + index).attr("disabled", "disabled");
            jQuery("#ageRangeSelect_" + index).attr("disabled", "disabled");
            copy = jQuery("#normalRangeTemplate table tbody").clone();
            htmlCopy = copy.html().replace(/index/g, currentNormalRangeIndex);
            jQuery("#endRow").before(htmlCopy);
            jQuery(".sexRange_" + currentNormalRangeIndex).hide();
            jQuery("#lowerAge_" + currentNormalRangeIndex).text(element.val() + monthYear);
            if (index != 0) {
                jQuery("#removeButton_" + index).hide();
            }
            currentNormalRangeIndex++;
        }

    }

    function removeLimitRow(index) {
        jQuery(".row_" + index).remove();

        for (var i = index - 1; index >= 0; i--) {
            if (jQuery(".row_" + i)) {
                jQuery(".yearMonthSelect_" + i).removeAttr("disabled");
                jQuery("#ageRangeSelect_" + i).removeAttr("disabled");
                jQuery("#ageRangeSelect_" + i).val(0);
                jQuery("#upperAge_" + i).text("");
                jQuery("#upperAgeSetter_" + i).show();
                if (i != 0) {
                    jQuery("#removeButton_" + i).show();
                }
                break;
            }
        }
    }

    function ageRangeSelected(element, index) {
        var ageInMonths = jQuery(element).find("option:selected").val();
        var selectFound = false;
        var optionValue;

        if (ageInMonths != 0) {
            if (ageInMonths == "Infinity") {
                jQuery("#upperAgeSetter_" + index).val(ageInMonths);
            } else if (ageInMonths % 12 == 0) {
                jQuery("input:radio[name=time_" + index + "]").val(["<%=MessageUtil.getContextualMessage("abbreviation.year.single")%>"]);
                jQuery("#upperAgeSetter_" + index).val(ageInMonths / 12);
            } else {
                jQuery("input:radio[name=time_" + index + "]").val(["<%=MessageUtil.getContextualMessage("abbreviation.month.single")%>"]);
                jQuery("#upperAgeSetter_" + index).val(ageInMonths);
            }
            upperAgeRangeChanged(index);

            jQuery("#ageRangeSelect_" + (currentNormalRangeIndex - 1) + " option").each(function () {
                optionValue = jQuery(this).val();
                if (!selectFound) {
                    if (optionValue == ageInMonths) {
                        selectFound = true;
                    }
                    if (optionValue != 0) {
                        jQuery(this).hide();
                    }
                }
            });
        }
    }

    function normalRangeCheck(index) {
        var lowNormalValue, highNormalValue, lowValidValue, highValidValue;
        var lowGenderNormalValue, highGenderNormalValue;
        var lowGenderNormal, highGenderNormal;
        var lowNormal = jQuery("#lowNormal_" + index);
        var highNormal = jQuery("#highNormal_" + index);
        var lowValid = jQuery("#lowValid");
        var highValid = jQuery("#highValid");
        var checkGenderValues = jQuery("#genderCheck_" + index).is(':checked');

        //check to see if the normal ranges are numeric (Except for infinity) and then compare them to make sure they
        //are ordered correctly.
        lowNormal.removeClass("error");
        lowNormalValue = +lowNormal.val();
        if (lowNormalValue != "-Infinity" &&
                lowNormalValue != lowNormal.val()) {
            lowNormal.addClass("error");
            alert("<%=MessageUtil.getContextualMessage("error.low.normal.value")%>");
            return;
        }

        highNormal.removeClass("error");
        highNormalValue = +highNormal.val();
        if (highNormalValue != "Infinity" &&
                highNormalValue != highNormal.val()) {
            highNormal.addClass("error");
            alert("<%=MessageUtil.getContextualMessage("error.high.normal.value")%>");
            return;
        }

        if (highNormalValue != "Infinity" && lowNormalValue != "-Infinity") {
            if (highNormalValue <= lowNormalValue) {
                highNormal.addClass("error");
                lowNormal.addClass("error");
                alert("<%=MessageUtil.getContextualMessage("error.low.normal.high.normal.order")%>");
                return;
            }
        }

        if (checkGenderValues) {
            lowGenderNormal = jQuery("#lowNormal_G_" + index);
            highGenderNormal = jQuery("#highNormal_G_" + index);
            lowGenderNormal.removeClass("error");
            lowGenderNormalValue = +lowGenderNormal.val();
            if (lowGenderNormalValue != "-Infinity" &&
                    lowGenderNormalValue != lowGenderNormal.val()) {
                lowGenderNormal.addClass("error");
                alert("<%=MessageUtil.getContextualMessage("error.low.normal.value")%>");
                return;
            }

            highGenderNormal.removeClass("error");
            highGenderNormalValue = +highGenderNormal.val();
            if (highGenderNormalValue != "Infinity" &&
                    highGenderNormalValue != highGenderNormal.val()) {
                highGenderNormal.addClass("error");
                alert("<%=MessageUtil.getContextualMessage("error.high.gender.value")%>");
                return;
            }

            if (highGenderNormalValue != "Infinity" && lowGenderNormalValue != "-Infinity") {
                if (highGenderNormalValue <= lowGenderNormalValue) {
                    highGenderNormal.addClass("error");
                    lowGenderNormal.addClass("error");
                    alert("<%=MessageUtil.getContextualMessage("error.low.normal.high.normal.order")%>");
                    return;
                }
            }
        }

        //below we are testing against the valid values
        lowValidValue = +lowValid.val();
        if (lowValidValue != "-Infinity" &&
                lowValidValue != lowValid.val()) {
            return;
        }

        highValidValue = +highValid.val();
        if (highValidValue != "Infinity" &&
                highValidValue != highValid.val()) {
            return;
        }


        if (lowValidValue == "-Infinity" && highValidValue == "Infinity") {
            return;
        }

        if (lowValidValue != "-Infinity" && lowNormalValue < lowValidValue) {
            lowNormal.addClass("error");
            alert("<%=MessageUtil.getContextualMessage("error.low.normal.low.valid.order")%>");
            return;
        }

        if (highValidValue != "Infinity" && highNormalValue > highValidValue) {
            highNormal.addClass("error");
            alert("<%=MessageUtil.getContextualMessage("error.high.normal.high.valid.order")%>");
            return;
        }

        if (checkGenderValues) {
            if (lowValidValue != "-Infinity" && lowGenderNormalValue < lowValidValue) {
                lowGenderNormal.addClass("error");
                alert("<%=MessageUtil.getContextualMessage("error.low.normal.low.valid.order")%>");
                return;
            }

            if (highValidValue != "Infinity" && highGenderNormalValue > highValidValue) {
                highGenderNormal.addClass("error");
                alert("<%=MessageUtil.getContextualMessage("error.high.normal.high.valid.order")%>");
            }
        }
    }

    function validRangeCheck() {
        var highValidValue, lowValidValue;
        var lowValid = jQuery("#lowValid");
        var highValid = jQuery("#highValid");

        lowValid.removeClass("error");
        lowValidValue = +lowValid.val();
        if (lowValidValue != "-Infinity" &&
                lowValidValue != lowValid.val()) {
            lowValid.addClass("error");
            alert("<%=MessageUtil.getContextualMessage("error.low.valid.value")%>");
            return;
        }

        highValid.removeClass("error");
        highValidValue = +highValid.val();
        if (highValidValue != "Infinity" &&
                highValidValue != highValid.val()) {
            highValid.addClass("error");
            alert("<%=MessageUtil.getContextualMessage("error.high.valid.value")%>");
            return;
        }

        if (lowValidValue != "-Infinity" && highValidValue != "Infinity" &&
                lowValidValue >= highValidValue) {
            highValid.addClass("error");
            lowValid.addClass("error");
            alert("<%=MessageUtil.getContextualMessage("error.low.high.valid.order")%>");
            return;
        }

        jQuery(".rowKey").each(function () {
            //index is in the template
            if (jQuery(this).val() != "index") {
                normalRangeCheck(jQuery(this).val());
            }
        });
    }
    function checkReadyForNextStep() {
        var ready = true;
        if (step == "step1") {
            jQuery("#step1Div .required").each(function () {
                if (!jQuery(this).val() || jQuery(this).val() == 0 || jQuery(this).val().length == 0) {
                    ready = false;
                }
            });
        } else if (step == "step2") {
            jQuery("#sampleTypeSelectionDiv .required").each(function () {
                if (!jQuery(this).val() || jQuery(this).val() == 0 || jQuery(this).val().length == 0) {
                    ready = false;
                }
            });
        } else if (step == "step3Dictionary") {
            jQuery("#testDisplayOrderDiv .required").each(function () {
                if (!jQuery(this).val() || jQuery(this).val() == 0 || jQuery(this).val().length == 0) {
                    ready = false;
                }
            });
        }

        jQuery("#nextButton").prop("disabled", !ready);
    }
    
    function editRangeAsk(){
    	//alert(step);
    	step = 'step3NumericAsk';
    	useResultLimitDefault = false;
    	nextStep();
    }
    
    function editDictionaryAsk(){
    	//alert(step);
    	step = 'step3DictionaryAsk';
    	nextStep();
    }

    function nextStep() {
        var resultTypeId;
		//alert(step);
        if (step == 'step1') {
            step = 'step2';
            setStep1ReadOnlyFields();
            jQuery(".step1").hide();
            jQuery(".step2").show();
            jQuery("#nextButton").attr("disabled", "disabled");
            jQuery("#sampleTypeContainer").show();
            
            var sampleType = null;
            var sampleTypeId = null;
            
            jQuery(".resultClass").each(function (i,elem) {
            	sampleType = jQuery(elem).attr("fSampleType")
            });
            
			var optionsArray = Array.from(jQuery("#sampleTypeSelection")[0]);
			var sampleTypeOption = optionsArray.filter(function(elem) { return elem.label === sampleType });
			sampleTypeOption.forEach(function(elem) {
				jQuery(elem).attr("selected", true)
				sampleTypeId = jQuery(elem).attr("value");
			});
			
			var sampleTypeData = {value:sampleTypeId, type:"add"};
			//Triggered manualy, non-event. Added test for undefined event object in createOrderBoxForSampleType
			//because "change" triggers extra call
			if (sampleTypeId != null) {
	            createOrderBoxForSampleType(sampleTypeData);
				jQuery("#sampleTypeSelection").change();
			}
			jQuery("#nextButton").prop("disabled", false);	

        } else if (step == 'step2') {
        	var significantDigits = null;
			var dictionaryValues = null;
			var dictionaryIds = null;
			var referenceValue = null;
			var referenceId = null;

            jQuery(".resultClass").each(function (i,elem) {
            	significantDigits = jQuery(elem).attr("fSignificantDigits")
            	dictionaryValues = jQuery(elem).attr("fDictionaryIds")
            	dictionaryIds = jQuery(elem).attr("fDictionaryValues")
            	referenceValue = jQuery(elem).attr("fReferenceValue")
            	referenceId = jQuery(elem).attr("fReferenceId")
            });
            
            // format dictionary values
            if(!typeof dictionaryValues === 'undefined') {
            	var tmpArray = dictionaryValues.split("[");
            	var tmpArray = tmpArray[1].split("]");
            	var tmpArray = tmpArray[0].split(", ");
            	var valuesArray = jQuery.makeArray(tmpArray);
            }
            resultTypeId = jQuery("#resultTypeSelection").val();
            jQuery("#sortTitleDiv").attr("align", "left");
            jQuery("#step2BreadCrumb").hide();
            jQuery("#step2Guide").hide();
            makeSortListsReadOnly();
            if (resultTypeId == '<%=TypeOfTestResultServiceImpl.ResultType.ALPHA.getId()%>' ||
                    resultTypeId == '<%=TypeOfTestResultServiceImpl.ResultType.REMARK.getId()%>') {
                jQuery("#sampleTypeSelectionDiv").hide();
                jQuery("#sortTitleDiv").text("Sample type and test sort order");
                jQuery(".confirmShow").show();
                jQuery(".selectShow").hide();
                jQuery("#step2Confirm").show();
                createJSON(); 
            } else if (resultTypeId == '<%=TypeOfTestResultServiceImpl.ResultType.NUMERIC.getId()%>') {
            		step = "step3Numeric";
            		jQuery("#significantDigits").val(significantDigits);
                    jQuery("#normalRangeAskDiv").show();
                    jQuery("#editResultLimitsButton").show();
                    jQuery("#sampleTypeSelectionDiv").hide();
            } else if (resultTypeId == '<%=TypeOfTestResultServiceImpl.ResultType.DICTIONARY.getId()%>' ||
                    resultTypeId == '<%=TypeOfTestResultServiceImpl.ResultType.MULTISELECT.getId()%>' ||
                    resultTypeId == '<%=TypeOfTestResultServiceImpl.ResultType.CASCADING_MULTISELECT.getId()%>') {
                step = 'step3Dictionary';
                jQuery("#sampleTypeSelectionDiv").hide();
                jQuery("#dictionaryAskDiv").show();
            }
        } else if (step == "step3NumericAsk") {
        	step = "step3Numeric";
        	jQuery("#normalRangeDiv").show();
            jQuery("#sampleTypeSelectionDiv").hide();
            jQuery(".resultLimits").show();
            resetResultLimits();
        } else if (step == "step3Numeric") {
        	
        	var defaultLimitsString = null;
        	defaultLimitsString = jQuery("#fLimit").val();
        	//console.log("defaultLimitsString:" + defaultLimitsString);
        	defaultResultLimits = buildResultLimitesFromDefault(defaultLimitsString);
        	
            jQuery("#normalRangeDiv input,select").attr("disabled", "disabled");
            jQuery(".confirmShow").show();
            jQuery(".selectShow").hide();
            jQuery(".resultLimits").hide();
            jQuery(".resultLimitsConfirm").show();
            
            createJSON();
            
        } else if (step == "step3DictionaryAsk") {
        	step = 'step3Dictionary';
        	jQuery("#dictionaryAskDiv").hide();
        	jQuery("#dictionaryVerifyId").hide();
        	jQuery(".dictionarySelect").show();
        	
        	var dictionaryValues = null;
        	var dictionaryIds = null;
        	var referenceValue = null;
        	var referenceId = null;
            jQuery(".resultClass").each(function (i,elem) {
            	dictionaryValues = jQuery(elem).attr("fDictionaryValues")
            	dictionaryValues = jQuery(elem).attr("fDictionaryIds")
            	referenceValue = jQuery(elem).attr("fReferenceValue")
            	referenceId = jQuery(elem).attr("fReferenceId")
            });
            
            jQuery("#referenceValue").text(jQuery(referenceValue).text());
            jQuery("#referenceId").text(jQuery(referenceId).text());
            
        } else if (step == "step3Dictionary") {
        	jQuery("#dictionaryAskDiv").hide();
            jQuery(".dictionarySelect").hide();
            jQuery("#sortDictionaryDiv").hide();
           
            
            var dictionaryValues = null;
        	var dictionaryIds = null;
        	var referenceValue = null;
        	var referenceId = null;
            jQuery(".resultClass").each(function (i,elem) {
            	dictionaryValues = jQuery(elem).attr("fDictionaryValues")
            	dictionaryIds = jQuery(elem).attr("fDictionaryIds")
            	referenceValue = jQuery(elem).attr("fReferenceValue")
            	referenceId = jQuery(elem).attr("fReferenceId")
            });
            
            if(jQuery("#referenceSelection option").length == 1) {
            	//console.log("dict default:" + dictionaryValues);
            	jQuery("#referenceValue").text(referenceValue);
            	buildVerifyDictionaryListFromDefault(dictionaryValues);
            } else {
            	console.log("dict group:");
            	jQuery("#referenceValue").text(jQuery("#referenceSelection option:selected").text());
            	buildVerifyDictionaryList();
            }

            jQuery("#dictionaryVerifyId").show();
            jQuery(".selectListConfirm").show();
            jQuery(".confirmShow").show();
            jQuery(".selectShow").hide();
            createJSON();
        }

        if (valueChanged) {
        	jQuery("#acceptButton").prop('disabled', false);
        } else {
        	jQuery("#acceptButton").prop('disabled', true);
        }
    }
    
    jQuery(".dictionarySelect").hide();
    jQuery("#sortDictionaryDiv").hide();
    
    function buildResultLimitesFromDefault(defaultLimitsString) {
    	var resultLimits = [];
    	
    	var gender = null;
    	var age = [];
    	var ageLow = null; var ageHigh = null;
    	var normal = [];
    	var normalLow = null; var normalHigh = null;
    	var valid = [];
    	var validLow = null; var validHigh = null;
		
    	var tmpArray = defaultLimitsString.split("|");
    	
    	for (var i = 0; i < tmpArray.length-1; i++) {
    		var tmpRangeArray = tmpArray[i].split(",");
    			gender = tmpRangeArray[0];
    			
    			var lowHigh = tmpRangeArray[1].split("-");
    			ageLow = lowHigh[0]; 
    			ageHigh = (lowHigh.length == 2) ? lowHigh[1] : "Infinity";
    			age = [ ageLow, ageHigh];
    			
    			normalLow = "-Infinity"; 
    			normalHigh = "Infinity"; 
    			normal = [normalLow, normalHigh];
    			
    			validLow = "-Infinity"; 
    			validHigh = "Infinity"; 
    			valid = [validLow, validHigh];
    			
    			resultLimits.push([gender, age, normal, valid]);
    	}

        return resultLimits;
    }
    
    function buildVerifyDictionaryListFromDefault(dictionaryValues) {
        var verifyList = jQuery("#dictionaryVerifyListId");
        var qualifyList = jQuery("#dictionaryQualify");
        var li, qualified;
        var tmpArray = dictionaryValues.split("[");
    	var tmpArray = tmpArray[1].split("]");
    	var tmpArray = tmpArray[0].split(", ");
    	dictionaryValues = jQuery.makeArray(tmpArray);
        verifyList.empty();
        for(var i=0; i < dictionaryValues.length; i++ ) {
            li = jQuery(document.createElement("li"));
            li.val(dictionaryValues[i]);
            //qualified = qualifyList.find("option[value=" + this.value + "]:selected").length == 1;
            //li.append(jQuery(this).text() + (qualified ? "-- qualified" : ""));
            li.append(dictionaryValues[i]);
            verifyList.append(li);
        };
    }
    
    function buildVerifyDictionaryList() {
        var verifyList = jQuery("#dictionaryVerifyListId");
        var qualifyList = jQuery("#dictionaryQualify");
        var li, qualified;
        verifyList.empty();
        jQuery("#dictionaryNameSortUI li").each(function () {
            li = jQuery(document.createElement("li"));
            li.val(this.value);
            qualified = qualifyList.find("option[value=" + this.value + "]:selected").length == 1;
            li.append(jQuery(this).text() + (qualified ? "-- qualified" : ""));
            verifyList.append(li);
        });
    }
    function navigateBack() {
        jQuery(".confirmShow").hide();
        jQuery(".selectShow").show();
        if (step == 'step1') {
        	window.location.href = "TestManagementConfigMenu.do";
        } else if (step == 'step2') {
            goBackToStep1();
        } else if ( step == 'step3Dictionary' || step == 'step3Numeric' || step == 'step3NumericAsk' || step == 'step3DictionaryAsk'){
            goBackToStep2();
        }
    }

    function navigateBackFromConfirm() {
        jQuery(".confirmationBreadCrumb").hide();
        jQuery(".confirmShow").hide();
        jQuery(".selectShow").show();
        if (step == 'step2') {
            goBackToStep2();
        } else if (step == "step3Numeric") {
          goBackToResultLimits();
        } else if ( step == "step3Dictionary"){
          goBackToStep3Dictionary();
        }
    }

    function goBackToStep1() {
        step = 'step1';
        jQuery('.step2').hide();
        jQuery(".step1").show();
        jQuery(".confirmShow").hide();
        jQuery(".selectShow").show();
        jQuery(".dictionarySelect").hide();
        jQuery(".confirmationBreadCrumb").hide();
        jQuery("#nextButton").removeAttr("disabled");
        jQuery(".sortingMainDiv").remove();
        jQuery("#normalRangeDiv").hide();
        jQuery("#normalRangeDiv input,select").removeAttr("disabled");
        jQuery(".resultLimits").hide();
        jQuery("#sortTitleDiv").attr("align", "center");
        //The reason for the li is that the sample sortable UL is hardcoded as sortable, even if it has no contents
        if (jQuery(".sortable-tag li").length > 0) {
            jQuery(".sortable-tag").addClass("sortable");
            jQuery(".ui-state-default_oe-tag").addClass("ui-state-default_oe");
            jQuery(".sortable").sortable("enable");
        }
        jQuery("#sortTitleDiv").text('<spring:message code="label.test.display.order"/>');
        jQuery("#dictionaryVerifyId").hide();
        jQuery(".notStep1BreadCrumb").hide();

        clearMultiSelectContainer(jQuery("#sampleTypeSelectionDiv"));
        clearDictionaryLists();
    }

    function goBackToStep2() {
        step = "step2";
        jQuery(".step2").show();
        jQuery(".resultLimits").hide();
        jQuery("#editResultLimitsButton").hide();
        jQuery("#sortTitleDiv").attr("align", "center");
        //The reason for the li is that the sample sortable UL is hardcoded as sortable, even if it has no contents
        if (jQuery(".sortable-tag li").length > 0) {
            jQuery(".sortable-tag").addClass("sortable");
            jQuery(".ui-state-default_oe-tag").addClass("ui-state-default_oe");
            jQuery(".sortable").sortable("enable");
        }
        jQuery("#sortTitleDiv").text('<spring:message code="label.test.display.order"/>');
        clearDictionaryLists();

        jQuery("#sampleTypeSelectionDiv").show();
        jQuery(".dictionarySelect").hide();
        jQuery("#dictioanryVerifyListId").hide();
        jQuery(".confirmationBreadCrumb").hide();
        jQuery("#nextButton").removeAttr("disabled");
        jQuery(".confirmShow").hide();
        jQuery(".selectShow").show();
        jQuery("#normalRangeDiv").hide();
        jQuery("#normalRangeDiv input,select").removeAttr("disabled");
        jQuery("#dictionaryVerifyId").hide();
        jQuery("#dictionaryAskDiv").hide();
        jQuery("#dictionaryVerifyId").hide();
    }

    function goBackToStep3Dictionary(){
        jQuery(".dictionarySelect").show();
        jQuery("#sortDictionaryDiv").show();
        jQuery("#dictionaryVerifyId").hide();
        jQuery(".confirmationBreadCrumb").hide();
        jQuery(".selectListConfirm").hide();
        jQuery(".confirmShow").hide();
        jQuery(".selectShow").show();
    }

    function goBackToResultLimits(){
        jQuery(".confirmShow").hide();
        jQuery(".selectShow").show();
        jQuery(".confirmationBreadCrumb").hide();
        jQuery("#dictionaryVerifyId").hide();
        jQuery("#normalRangeDiv").show();
        jQuery(".resultLimits").show();
        jQuery("#normalRangeDiv input,select").removeAttr("disabled");
        resetResultLimits();
    }

    function doLims(item, index){
    	//alert(item,index);
    	var items = item.split(",");
    	alert(items);
    	var gender = items[0];
    	
    	var age = items[1];
    	var ages = age.split("-");
    	var ageLow = ages[0];
    	var ageHigh = ages[1];
    	
    	var normal = items[2];
    	var normals = normal.split("-");
    	var normalLow = normals[0];
    	var normalHigh = normals[1];
    	
    	var valid = items[3];
    	var valids = valid.split("-");
    	var validLow = valids[0];
    	var validHigh = valids[1];
    	
    	//alert(gender, age, normalLow, normalHigh, )
    	//ageRangeSelected();
    }
    
    function resetResultLimits(){
        genderMatersForRange(false,'0');
        jQuery("#normalRangeDiv .createdFromTemplate").remove();

        jQuery("#lowNormal_0").val("-Infinity");
        jQuery("#highNormal_0").val("Infinity");
        jQuery("#lowValid").val("-Infinity");
        jQuery("#highValid").val("Infinity");
        jQuery("#lowNormal_0").removeClass("error");
        jQuery("#highNormal_0").removeClass("error");
        jQuery("#reportingRange_0").val('');
        //jQuery("#significantDigits").val('');
        jQuery("#lowerAge_0").val('0');
        jQuery("#upperAge_0").text('');
        jQuery("#upperAgeSetter_0").val('Infinity');
        jQuery("#upperAgeSetter_0").show();
        jQuery("#ageRangeSelect_0").val(0);
        jQuery("#genderCheck_0").prop('checked', false);
        
    }
    function clearMultiSelectContainer(root) {
        root.find(".asmList li").remove();
        root.find(".asmSelect option:disabled").removeAttr("disabled");
        root.find(".asmSelect .asmOptionDisabled").removeClass("asmOptionDisabled");
        root.find(" option:selected").removeAttr("selected");
    }
    function setStep1ReadOnlyFields() {
        var panelNames = "";

        jQuery("#testNameEnglishRO").text(jQuery("#testNameEnglish").val());
        jQuery("#testNameFrenchRO").text(jQuery("#testNameFrench").val());
        jQuery("#testReportNameEnglishRO").text(jQuery("#testReportNameEnglish").val());
        jQuery("#testReportNameFrenchRO").text(jQuery("#testReportNameFrench").val());
        jQuery("#testSectionRO").text(jQuery("#testUnitSelection  option:selected").text());
        jQuery("#panelSelection option:selected").each(function () {
            panelNames += (jQuery(this).text()) + "\<br\>";
        });
        //we use append for optional
        jQuery("#panelRO").empty();
        jQuery("#panelRO").append(panelNames);
        jQuery("#uomRO").empty();
        jQuery("#uomRO").append(jQuery("#uomSelection  option:selected").text());
        jQuery("#loincRO").text(jQuery("#loinc").val());
        jQuery("#resultTypeRO").text(jQuery("#resultTypeSelection  option:selected").text());
        jQuery("#activeRO").text(jQuery("#active").attr("checked") ? "Y" : "N");
        jQuery("#orderableRO").text(jQuery("#orderable").attr("checked") ? "Y" : "N");
    }

    function createJSON() {
        var jsonObj = {};
        jsonObj.testNameEnglish = jQuery("#testNameEnglish").val();
        jsonObj.testNameFrench = jQuery("#testNameFrench").val();
        jsonObj.testReportNameEnglish = jQuery("#testReportNameEnglish").val();
        jsonObj.testReportNameFrench = jQuery("#testReportNameFrench").val();
        jsonObj.testSection = jQuery("#testUnitSelection").val();
        jsonObj.panels = [];
        addJsonPanels(jsonObj);
        jQuery("#panelSelection").val();
        jsonObj.uom = jQuery("#uomSelection").val();
        jsonObj.loinc = jQuery("#loinc").val();
        jsonObj.resultType = jQuery("#resultTypeSelection").val();
        jsonObj.orderable = jQuery("#orderable").attr("checked") ? 'Y' : 'N';
        jsonObj.active = jQuery("#active").attr("checked") ? 'Y' : 'N';
        
        jQuery(".resultClass").each(function (i,elem) {
        	jsonObj.testId = jQuery(elem).attr('fTestId');
            console.log("createJSON: " + jQuery(elem).attr('fTestId') + ":" + jQuery(elem).attr('fResultType'));
        });
        
        jsonObj.sampleTypes = [];
        addJsonSortingOrder(jsonObj);
        
        if (step == "step3Numeric") {
        	if(useResultLimitDefault) {
            	addJsonResultLimitsFromDefault(jsonObj);
            	useResultLimitDefault = false;
        	} else {
        		addJsonResultLimits(jsonObj);
        	}
        } else if (step == "step3Dictionary") {
        	
            addJsonDictionary(jsonObj);
        
        	console.log(JSON.stringify(jsonObj.dictionary));
        	//dictionary from defaults if empty
        	if(JSON.stringify(jsonObj.dictionary == "[]")) {
        		console.log(JSON.stringify(jsonObj.dictionaryReference));
        		var significantDigits = null;
				var dictionaryValues = null;
				var referenceValue = null;
				var dictionaryIds = null;
				var referenceId = null;

           	 	jQuery(".resultClass").each(function (i,elem) {
            		significantDigits = jQuery(elem).attr("fSignificantDigits")
            		dictionaryValues = jQuery(elem).attr("fDictionaryValues")
            		referenceValue = jQuery(elem).attr("fReferenceValue")
            		dictionaryIds = jQuery(elem).attr("fDictionaryIds")
            		referenceId = jQuery(elem).attr("fReferenceId")
            	});
            	//console.log("Values:" + dictionaryValues + "::::" + referenceValue);
            	//console.log("Ids:" + dictionaryIds + "::::" + referenceId);
            	//dictionary by id and reference by id required
            	var valuesArray = dictionaryValues.split("[");
        		var valuesArray = valuesArray[1].split("]");
        		var valuesArray = valuesArray[0].split(", ");
        		
        		var idsArray = dictionaryIds.split("[");
        		var idsArray = idsArray[1].split("]");
        		var idsArray = idsArray[0].split(", ");
            	
            	for(var i=0; i < idsArray.length; i++) {
            		dictionary = {};
                	dictionary.value = idsArray[i];
                	dictionary.qualified = "N";
                	jsonObj.dictionary[i] = dictionary;
        		}
            	if (referenceId == "null") {
            		referenceId = null;
            	}
            	jsonObj.dictionaryReference = referenceId;
        	}
        }
        console.log(JSON.stringify(jsonObj));
        
		jQuery("#jsonWad").val(JSON.stringify(jsonObj));
    }
    
    function addJsonPanels(jsonObj) {
        var panelSelections = jQuery("#panelSelection").val();
        var jsonPanel;
        jsonObj.panels = [];
        if (panelSelections) {
            panelSelections.each(function (value, index) {
                jsonPanel = {};
                jsonPanel.id = value;
                jsonObj.panels[index] = jsonPanel;
            });
        }
    }

    function addJsonSortingOrder(jsonObj) {
        var sampleTypes = jQuery("#sampleTypeSelection").val();
        var i, jsonSampleType, index, test;

		if (sampleTypes != null) {
	        for (i = 0; i < sampleTypes.length; i++) {
	            jsonSampleType = {};
	            jsonSampleType.typeId = sampleTypes[i];
	            jsonSampleType.tests = [];
	            index = 0;
	            jQuery("#" + sampleTypes[i] + " li").each(function () {
	            	//console.log("addJsonSortingOrder: " + jsonObj.testId + ":" + jQuery(this).val());
	            	//if (jsonObj.testId != jQuery(this).val()){
	            	if (true){
	                	test = {};
	                	test.id = jQuery(this).val();
	                	jsonSampleType.tests[index++] = test;
	            	}
	            });
	            jsonObj.sampleTypes[i] = jsonSampleType;
	        }
        }
    }
    
    function addJsonResultLimitsFromDefault(jsonObj) {
    	//gnr, global defaultResultLimits
    	
    	for (var i = 0; i < defaultResultLimits.length; i++) {
        		console.log("addJsonResultLimitsFromDefault:defaultResultLimits:" + i + ":" + defaultResultLimits[i]);
        }
        var rowIndex, limit, gender, yearMonth, upperAge;
        var countIndex = 0;

        jsonObj.lowValid = defaultResultLimits[0][3][0];
        jsonObj.highValid = defaultResultLimits[0][3][1];
        jsonObj.resultLimits = [];

        for (var rowIndex = 0; rowIndex < defaultResultLimits.length; rowIndex++) {
            
            //yearMonth = monthYear = jQuery(".yearMonthSelect_" + rowIndex + ":checked").val();
            yearMonth = 'M'; // always month regardless
            limit = {};

            upperAge = defaultResultLimits[rowIndex][1][1];
            if (upperAge != "Infinity") {
                //limit.highAgeRange = yearMonth == "<%=MessageUtil.getContextualMessage("abbreviation.year.single")%>" ? (upperAge * 12).toString() : upperAge;
            	limit.highAgeRange = upperAge;
            } else {
                limit.highAgeRange = "Infinity";
            }
            
            if( defaultResultLimits[rowIndex][0] == "n/a" ){
            	limit.gender = false;
            } else {
            	limit.gender = true;
            }
            
            limit.lowNormal = defaultResultLimits[rowIndex][2][0];
            limit.highNormal = defaultResultLimits[rowIndex][2][1];
            //limit.reportingRange = not used

            if (limit.gender) {
                limit.lowNormalFemale = defaultResultLimits[rowIndex][2][0];
                limit.highNormalFemale = defaultResultLimits[rowIndex][2][1];
                //limit.reportingRangeFemale = not used
                rowIndex++; // m/f in same json object so skip row
            }

            jsonObj.resultLimits[countIndex++] = limit;
        }

    }
    
    function addJsonResultLimits(jsonObj) {
        var rowIndex, limit, gender, yearMonth, upperAge;
        var countIndex = 0;

        jsonObj.lowValid = jQuery("#lowValid").val();
        jsonObj.highValid = jQuery("#highValid").val();
        jsonObj.significantDigits = jQuery("#significantDigits").val();
        jsonObj.resultLimits = [];

        jQuery("#normalRangeDiv .rowKey").each(function () {
            rowIndex = jQuery(this).val();
            gender = jQuery("#genderCheck_" + rowIndex).is(":checked");
            yearMonth = monthYear = jQuery(".yearMonthSelect_" + rowIndex + ":checked").val();
            limit = {};

            upperAge = jQuery("#upperAgeSetter_" + rowIndex).val();
            if (upperAge != "Infinity") {
                limit.highAgeRange = yearMonth == "<%=MessageUtil.getContextualMessage("abbreviation.year.single")%>" ? (upperAge * 12).toString() : upperAge;
            } else {
                limit.highAgeRange = upperAge;
            }

            limit.gender = gender;
            limit.lowNormal = jQuery("#lowNormal_" + rowIndex).val();
            limit.highNormal = jQuery("#highNormal_" + rowIndex).val();
            limit.reportingRange = jQuery("#reportingRange_" + rowIndex).val();

            if (gender) {
                limit.lowNormalFemale = jQuery("#lowNormal_G_" + rowIndex).val();
                limit.highNormalFemale = jQuery("#highNormal_G_" + rowIndex).val();
                limit.reportingRangeFemale = jQuery("#reportingRange_G_" + rowIndex).val();
            }

            jsonObj.resultLimits[countIndex++] = limit;
        });

    }

    function addJsonDictionary(jsonObj) {
        var dictionary;
        jsonObj.dictionary = [];

        jQuery("#dictionarySelection option:selected").each(function (index, value) {
            if (jQuery("#referenceSelection option:selected[value=" + value.value + "]").length == 1) {
                jsonObj.dictionaryReference = value.value;
            }
            dictionary = {};
            dictionary.value = value.value;
            dictionary.qualified = jQuery("#qualifierSelection option:selected[value=" + value.value + "]").length == 1 ? "Y" : "N";
            jsonObj.dictionary[index] = dictionary;
        });
    }
    
    function submitAction(target) {
        var form = document.getElementById("mainForm");
        console.log(jQuery("jsonWad").val()); 
        form.action = target;
        form.submit();
    }

</script>

<style>
table{
  width: 100%;
}
td {
  width: 25%;
}
</style>

<form:form name="${form.formName}" 
				   action="${form.formAction}" 
				   modelAttribute="form" 
				   onSubmit="return submitForm(this);" 
				   method="${form.formMethod}"
				   id="mainForm">
				   
  <%    List<IdValuePair> testUnitList = (List<IdValuePair>) pageContext.getAttribute("testUnitList"); %>
  <%    List<IdValuePair> panelList = (List<IdValuePair>) pageContext.getAttribute("panelList"); %>
  <%    List<IdValuePair> uomList = (List<IdValuePair>) pageContext.getAttribute("uomList"); %>
  <%    List<IdValuePair> resultTypeList = (List<IdValuePair>) pageContext.getAttribute("resultTypeList"); %>
  <%    List<IdValuePair> dictionaryList = (List<IdValuePair>) pageContext.getAttribute("dictionaryList"); %>
  <%    List<IdValuePair> sampleTypeList = (List<IdValuePair>) pageContext.getAttribute("sampleTypeList"); %>
  <%    List<IdValuePair> ageRangeList = (List<IdValuePair>) pageContext.getAttribute("ageRangeList"); %>
  <%    List<IdValuePair> testList = (List<IdValuePair>) pageContext.getAttribute("testList"); %>

	<form:hidden id="jsonWad" name='${form.formName}' path="jsonWad" />

	<input type="button"
		value="<%=MessageUtil.getContextualMessage("banner.menu.administration")%>"
		onclick="submitAction('MasterListsPage.do');" class="textButton" />
	&rarr; <input type="button"
		value="<%=MessageUtil.getContextualMessage("configuration.test.management")%>"
		onclick="submitAction('TestManagementConfigMenu.do');"
		class="textButton" />&rarr; <span class="step1"> <spring:message code="configuration.test.modify" />
	</span> <span class="step2 notStep1BreadCrumb" id="step2BreadCrumb"
		style="display: none"> <input type="button"
		value="<%=MessageUtil.getContextualMessage("configuration.test.modify")%>"
		onclick="goBackToStep1();" class="textButton" />&rarr; <%=MessageUtil.getContextualMessage("label.selectSampleType")%>
	</span> <span id="step2Confirm notStep1BreadCrumb"
		class="confirmationBreadCrumb" style="display: none"> <input
		type="button"
		value="<%=MessageUtil.getContextualMessage("configuration.test.modify")%>"
		onclick="goBackToStep1();" class="textButton" />&rarr; <input
		type="button"
		value="<%=MessageUtil.getContextualMessage("label.selectSampleType")%>"
		onclick="goBackToStep2();" class="textButton" />&rarr; <spring:message code="label.confirmation" />
	</span> <span class="dictionarySelect notStep1BreadCrumb"
		style="display: none"> <input type="button"
		value="<%=MessageUtil.getContextualMessage("configuration.test.modify")%>"
		onclick="goBackToStep1();" class="textButton" />&rarr; <input
		type="button"
		value="<%=MessageUtil.getContextualMessage("label.selectSampleType")%>"
		onclick="goBackToStep2();" class="textButton" />&rarr; <spring:message code="label.select.list.values" />
	</span> <span class="resultLimits notStep1BreadCrumb" style="display: none">
		<input type="button"
		value="<%=MessageUtil.getContextualMessage("configuration.test.modify")%>"
		onclick="goBackToStep1();" class="textButton" />&rarr; <input
		type="button"
		value="<%=MessageUtil.getContextualMessage("label.selectSampleType")%>"
		onclick="goBackToStep2();" class="textButton" />&rarr; <spring:message code="label.set.result.limits" />
	</span> <span
		class="selectListConfirm confirmationBreadCrumb notStep1BreadCrumb"
		style="display: none"> <input type="button"
		value="<%=MessageUtil.getContextualMessage("configuration.test.modify")%>"
		onclick="goBackToStep1();" class="textButton" />&rarr; <input
		type="button"
		value="<%=MessageUtil.getContextualMessage("label.selectSampleType")%>"
		onclick="goBackToStep2();" class="textButton" />&rarr; <input
		type="button"
		value="<%=MessageUtil.getContextualMessage("label.select.list.values")%>"
		onclick="goBackToStep3Dictionary();" class="textButton" />&rarr; <spring:message code="label.confirmation" />
	</span> <span class="resultLimitsConfirm confirmationBreadCrumb"
		style="display: none"> <input type="button"
		value="<%=MessageUtil.getContextualMessage("configuration.test.modify")%>"
		onclick="goBackToStep1();" class="textButton" />&rarr; <input
		type="button"
		value="<%=MessageUtil.getContextualMessage("label.selectSampleType")%>"
		onclick="goBackToStep2();" class="textButton" />&rarr; <input
		type="button"
		value="<%=MessageUtil.getContextualMessage("label.set.result.limits")%>"
		onclick="goBackToResultLimits();" class="textButton" />&rarr; <spring:message code="label.confirmation" />
	</span>

	<form:hidden path="testId" name="${form.formName}" id="testId" />

	<div id="catDiv" style="display: none">
		<h1 id="action">
			<spring:message code="label.button.edit" />
		</h1>

		<h2><%=MessageUtil.getContextualMessage("sample.entry.test")%>:<span
				id="testName"></span>
		</h2>

	    <%    List<TestCatalogBean> testCatBeanList = (List<TestCatalogBean>) pageContext.getAttribute("testCatBeanList"); %>
		<%
			for (TestCatalogBean bean : testCatBeanList) {
		%>
		<table>
			<tbody  fTestId='<%=bean.getId()%>' 
					fResultType='<%=bean.getResultType()%>'
					fPanel='<%=bean.getPanel()%>' 
					fSampleType='<%=bean.getSampleType()%>'
					fSignificantDigits='<%=bean.getSignificantDigits()%>'
					fDictionaryValues='<%=bean.getDictionaryValues()%>'
					fDictionaryIds='<%=bean.getDictionaryIds()%>'
					fReferenceValue='<%=bean.getReferenceValue()%>'
					fReferenceId='<%=bean.getReferenceId()%>'
				class='resultClass'>
				
				<tr>
					<td colspan="2"><span class="catalog-label"><spring:message code="configuration.test.catalog.name" /></span></td>
					<td colspan="2"><span class="catalog-label"><spring:message code="configuration.test.catalog.report.name" /></span></td>
				</tr>
				<%
					int i = 0;
					while (i < bean.getLocalization().getAllActiveLocales().size()) {
						Locale locale1 = bean.getLocalization().getAllActiveLocales().get(i++); 
						Locale locale2 = null;
						if (i < bean.getLocalization().getAllActiveLocales().size()) {
							locale2 = bean.getLocalization().getAllActiveLocales().get(i++); 
						}
						if (locale2 != null) {
					%>
				<tr>
					<td width="25%"><span class="catalog-label"><%=locale1.getLanguage() %>.</span> <b><%=bean.getLocalization().getLocalizedValue(locale1) %></b>
					</td>
					<td width="25%"><span class="catalog-label"><%=locale2.getLanguage() %>.</span> <b><%=bean.getLocalization().getLocalizedValue(locale2) %></b>
					</td>
					<td width="25%"><span class="catalog-label"><%=locale1.getLanguage() %>.</span> <b><%=bean.getReportLocalization().getLocalizedValue(locale1) %></b>
					</td>
					<td width="25%"><span class="catalog-label"><%=locale2.getLanguage() %>.</span> <b><%=bean.getReportLocalization().getLocalizedValue(locale2) %></b>
					</td>
				</tr>
					<%	} else { %>
				<tr>
					<td colspan="2"><span class="catalog-label"><%=locale1.getLanguage() %>.</span> <b><%=bean.getLocalization().getLocalizedValue(locale1) %></b>
					</td>
					<td colspan="2"><span class="catalog-label"><%=locale1.getLanguage() %>.</span> <b><%=bean.getReportLocalization().getLocalizedValue(locale1) %></b>
					</td>
				</tr>
					<%
						}
					}
				%>
				<tr>
					<td><b><%=bean.getActive()%></b></td>
					<td><b><%=bean.getOrderable()%></b></td>
				</tr>
				<tr>
					<td><span class="catalog-label"><spring:message code="label.test.unit" /></span> <b><%=bean.getTestUnit()%></b></td>
					<td><span class="catalog-label"><spring:message code="label.sample.types" /></span> <b><%=bean.getSampleType()%></b></td>
					<td><span class="catalog-label"><spring:message code="label.panel" /></span> <b><%=bean.getPanel()%></b></td>
					<td><span class="catalog-label"><spring:message code="label.result.type" /></span> <b><%=bean.getResultType()%></b></td>
				</tr>
				<tr>
					<td><span class="catalog-label"><spring:message code="label.uom" /></span> <b><%=bean.getUom()%></b></td>
					<td><span class="catalog-label"><spring:message code="label.significant.digits" /></span> <b><%=bean.getSignificantDigits()%></b>
					</td>
					<td><span class="catalog-label"><spring:message code="label.loinc" /></span> <b><%=bean.getLoinc()%></b></td>
				</tr>

				<%
					if (bean.isHasDictionaryValues()) {
							boolean top = true;
							for (String value : bean.getDictionaryValues()) {
				%>
				<tr>
					<td>
						<%
							if (top) {
						%><span class="catalog-label"><spring:message code="configuration.test.catalog.select.values" /></span> <%
 	}
 %>
					</td>
					<td colspan="2"><b><%=value%></b></td>
					<td colspan="2">
						<%
							if (top) {
											top = false;
						%><span class="catalog-label"><spring:message code="configuration.test.catalog.reference.value" /></span> <b><%=bean.getReferenceValue()%></b>
					</td>
					<%
						}
								}
							}
					%>
				</tr>

				<%
					if (bean.isHasLimitValues()) {
						 String limitArray = null;
				%>
				<tr>
					<td colspan="5" align="center"><span class="catalog-label"><spring:message code="configuration.test.catalog.result.limits" /></span></td>
				</tr>
				<tr>
					<td><span class="catalog-label"><spring:message code="label.sex" /></span></td>
					<td><span class="catalog-label"><spring:message code="configuration.test.catalog.age.range.months" /></span></td>
					<td><span class="catalog-label"><spring:message code="configuration.test.catalog.normal.range" /></span></td>
					<td><span class="catalog-label"><spring:message code="configuration.test.catalog.valid.range" /></span></td>
				</tr>
				<%
					String fLimitString = "";
					for (ResultLimitBean limitBean : bean.getResultLimits()) {
						fLimitString = fLimitString + limitBean.getGender() + ",";
						fLimitString = fLimitString + limitBean.getAgeRange() + ",";
						fLimitString = fLimitString + limitBean.getNormalRange() + ",";
						fLimitString = fLimitString + limitBean.getValidRange() + "|";
				%>
				<tr>
					<td><b><%=limitBean.getGender()%></b></td>
					<td><b><%=limitBean.getAgeRange()%></b></td>
					<td><b><%=limitBean.getNormalRange()%></b></td>
					<td><b><%=limitBean.getValidRange()%></b></td>
				</tr>
				<%
					}
					%>
					<%--<input id="fLimit" type="hidden" value='<%=fLimitString%>' />  --%>
					<input id="fLimit" type="hidden" value='<%=fLimitString%>' />
					<%
						}
					}
				%>
			</tbody>
		</table>

	</div>
	
	<%
		// section testAdd
	%>

	<span class="step2 notStep1BreadCrumb" id="step2BreadCrumb"
		style="display: none"> <input type="button"
		value="<%=MessageUtil.getContextualMessage("configuration.test.modify")%>"
		onclick="goBackToStep1();" class="textButton" />&rarr; <%=MessageUtil.getContextualMessage("label.selectSampleType")%>
	</span> <span id="step2Confirm notStep1BreadCrumb"
		class="confirmationBreadCrumb" style="display: none"> <input
		type="button"
		value="<%=MessageUtil.getContextualMessage("configuration.test.modify")%>"
		onclick="goBackToStep1();" class="textButton" />&rarr; <input
		type="button"
		value="<%=MessageUtil.getContextualMessage("label.selectSampleType")%>"
		onclick="goBackToStep2();" class="textButton" />&rarr; <spring:message code="label.confirmation" />
	</span> <span class="dictionarySelect notStep1BreadCrumb"
		style="display: none"> <input type="button"
		value="<%=MessageUtil.getContextualMessage("configuration.test.modify")%>"
		onclick="goBackToStep1();" class="textButton" />&rarr; <input
		type="button"
		value="<%=MessageUtil.getContextualMessage("label.selectSampleType")%>"
		onclick="goBackToStep2();" class="textButton" />&rarr; <spring:message code="label.select.list.values" />
	</span> <span class="resultLimits notStep1BreadCrumb" style="display: none">
		<input type="button"
		value="<%=MessageUtil.getContextualMessage("configuration.test.modify")%>"
		onclick="goBackToStep1();" class="textButton" />&rarr; <input
		type="button"
		value="<%=MessageUtil.getContextualMessage("label.selectSampleType")%>"
		onclick="goBackToStep2();" class="textButton" />&rarr; <spring:message code="label.set.result.limits" />
	</span> <span
		class="selectListConfirm confirmationBreadCrumb notStep1BreadCrumb"
		style="display: none"> <input type="button"
		value="<%=MessageUtil.getContextualMessage("configuration.test.modify")%>"
		onclick="goBackToStep1();" class="textButton" />&rarr; <input
		type="button"
		value="<%=MessageUtil.getContextualMessage("label.selectSampleType")%>"
		onclick="goBackToStep2();" class="textButton" />&rarr; <input
		type="button"
		value="<%=MessageUtil.getContextualMessage("label.select.list.values")%>"
		onclick="goBackToStep3Dictionary();" class="textButton" />&rarr; <spring:message code="label.confirmation" />
	</span> <span class="resultLimitsConfirm confirmationBreadCrumb"
		style="display: none"> <input type="button"
		value="<%=MessageUtil.getContextualMessage("configuration.test.modify")%>"
		onclick="goBackToStep1();" class="textButton" />&rarr; <input
		type="button"
		value="<%=MessageUtil.getContextualMessage("label.selectSampleType")%>"
		onclick="goBackToStep2();" class="textButton" />&rarr; <input
		type="button"
		value="<%=MessageUtil.getContextualMessage("label.set.result.limits")%>"
		onclick="goBackToResultLimits();" class="textButton" />&rarr; <spring:message code="label.confirmation" />
	</span>

	<h3>
		<spring:message code="configuration.test.modify" />
	</h3>

	<input type="checkbox" onchange="guideSelection(this)">
	<spring:message code="label.show.guide" />
	<br />
	<br />

	<div id="guide" style="display: none">
		<span class="requiredlabel">*</span>
		<spring:message code="label.required.field" />
		<br />
		<br /> <span class="step1"> <spring:message htmlEscape="false" code="configuration.test.modify.guide.test" />
		</span> <span class="step2" id="step2Guide" style="display: none"> <spring:message htmlEscape="false" code="configuration.test.modify.guide.sample.type" />
		</span> <span class="dictionarySelect" style="display: none"> <spring:message htmlEscape="false" code="configuration.test.modify.guide.select.list" />
		</span> <span class="resultLimits" style="display: none;"> <spring:message htmlEscape="false" code="configuration.test.modify.guide.result.limits" />
		</span> <span class="confirmShow" style="display: none"> <spring:message htmlEscape="false" code="configuration.test.modify.guide.verify" />
		</span> <br />
		<hr />
	</div>
	<div id="step1Div" class="step1" style="display: none">
		<table width="80%">
			<tr>
				<td width="25%">
					<table>
						<tr>
							<td colspan="2"><spring:message code="test.testName" /><span
								class="requiredlabel">*</span></td>
						</tr>
						<tr>
							<td width="25%" align="right"><spring:message code="label.english" /></td>
							<td width="75%"><input type="text" id="testNameEnglish"
								class="required" onchange="checkReadyForNextStep()" /></td>
						</tr>
						<tr>
							<td width="25%" align="right"><spring:message code="label.french" /></td>
							<td width="75%"><input type="text" id="testNameFrench"
								class="required" onchange="checkReadyForNextStep()" /></td>
						</tr>
						<tr>
							<td>&nbsp;</td>
						</tr>
						<tr>
							<td colspan="2"><spring:message code="test.testName.reporting" /><span
								class="requiredlabel">*</span></td>
						</tr>
						<tr>
							<td></td>
							<td><input type="button"
								onclick="copyFromTestName(); checkReadyForNextStep()"
								value='<%=MessageUtil.getContextualMessage("test.add.copy.name")%>'></td>
						</tr>
						<tr>
							<td width="25%" align="right"><spring:message code="label.english" /></td>
							<td width="75%"><input type="text"
								id="testReportNameEnglish" class="required"
								onchange="checkReadyForNextStep()" /></td>
						</tr>
						<tr>
							<td width="25%" align="right"><spring:message code="label.french" /></td>
							<td width="75%"><input type="text" id="testReportNameFrench"
								class="required" onchange="checkReadyForNextStep()" /></td>
						</tr>
					</table>
				</td>


  
				<td width="25%" style="vertical-align: top; padding: 4px"><spring:message code="test.testSectionName" /><span class="requiredlabel">*</span><br />
					<select id="testUnitSelection" class="required"
					onchange="checkReadyForNextStep()">
						<option value="0"></option>
						<%
							for (IdValuePair pair : testUnitList) {
						%>
						<option value='<%=pair.getId()%>'><%=pair.getValue()%>
						</option>
						<%
							}
						%>
				</select><br />
				<br />
				<br />
				<br />
				<br /> <spring:message code="label.loinc" /><br />
					<form:input path="loinc" type="text" id="loinc"
					onchange="checkReadyForNextStep()" /></td>

				<td width="25%" style="vertical-align: top; padding: 4px"
					id="panelSelectionCell"><spring:message code="typeofsample.panel.panel" /><br /> 
					<select id="panelSelection" name="panelSelection" multiple="multiple" title="Multiple">
					 <%
							for (IdValuePair pair : panelList) {
					 %>
						<option value='<%=pair.getId()%>'><%=pair.getValue()%>
						</option>
					 <%
							}
					 %>
					   
				</select><br />
				<br />
				<br /> <spring:message code="label.unitofmeasure" /><br /> 
				<select id="uomSelection">
						<option value='0'></option>
						<%
							for (IdValuePair pair : uomList) {
						%>
						<option value='<%=pair.getId()%>'><%=pair.getValue()%>
						</option>
						<%
							}
						%>
				</select></td>
				<td width="25%" style="vertical-align: top; padding: 4px"><spring:message code="result.resultType" /><span class="requiredlabel">*</span><br />
					<select id="resultTypeSelection" class="required"
					onchange="checkReadyForNextStep()">
						<option value="0"></option>
						<%
							for (IdValuePair pair : resultTypeList) {
						%>
						<option value='<%=pair.getId()%>'><%=pair.getValue()%>
						</option>
						<%
							}
						%>
				</select><br />
				<br />
				<br />
				<br />
				<br /> <label for="orderable"><spring:message code="test.isActive" /></label> <input type="checkbox" id="active"
					checked="checked" /><br /> <label for="orderable"><spring:message code="label.orderable" /></label> <input type="checkbox" id="orderable"
					checked="checked" /></td>
			</tr>
		</table>
	</div>
	<div id="sampleTypeContainer" class="step2"
		style="width: 100%; overflow: hidden; display: none">
		<div style="float: left; width: 20%;">
			<spring:message code="test.testName" />
			<br /> <span class="tab"><spring:message code="label.english" />:
				<span id="testNameEnglishRO"></span></span><br /> <span class="tab"><spring:message code="label.french" />: <span id="testNameFrenchRO"></span></span><br /> <br />
			<spring:message code="test.testName.reporting" />
			<br /> <span class="tab"><spring:message code="label.english" />:
				<span id="testReportNameEnglishRO"></span></span><br /> <span class="tab"><spring:message code="label.french" />: <span id="testReportNameFrenchRO"></span></span><br />
			<br />
			<spring:message code="test.testSectionName" />
			<div id="testSectionRO" class="tab"></div>
			<br />
			<spring:message code="typeofsample.panel.panel" />
			<div class="tab" id="panelRO">
				<spring:message code="label.none" />
			</div>
			<br />
			<spring:message code="label.unitofmeasure" />
			<div class="tab" id="uomRO">
				<spring:message code="label.none" />
			</div>
			<br />
			<spring:message code="label.loinc" />
			<div class="tab" id="loincRO">
				<spring:message code="label.none" />
			</div>
			<br />
			<spring:message code="result.resultType" />
			<div class="tab" id="resultTypeRO"></div>
			<br />
			<spring:message code="test.isActive" />
			<div class="tab" id="activeRO"></div>
			<br />
			<spring:message code="label.orderable" />
			<div class="tab" id="orderableRO"></div>
			<br />
		</div>
		<div class="step2" style="float: right; width: 80%; display: none">
			<div id="sampleTypeSelectionDiv" class="step2"
				style="float: left; width: 20%;">
				<spring:message code="label.sampleType" />
				<span class="requiredlabel">*</span> <select
					id="sampleTypeSelection" class="required" multiple="multiple"
					title="Multiple">
					<%
						for (IdValuePair pair : sampleTypeList) {
					%>
					<option value='<%=pair.getId()%>'><%=pair.getValue()%>
					</option>
					<%
						}
					%>
				</select><br />
			</div>
			<div id="testDisplayOrderDiv" style="float: left; width: 80%;">
				<div id="sortTitleDiv" align="center">
					<spring:message code="label.test.display.order" />
				</div>
				<div id="endOrderMarker"></div>
				
				<div class="dictionarySelect dictionaryMultiSelect"
					id="dictionarySelectId"
					style="padding: 10px; float: left; width: 280px; display: none; overflow: hidden">
					<spring:message code="label.select.list.options" />
					<span class="requiredlabel">*</span><br /> <select
						id="dictionarySelection" class="required" multiple="multiple"
						title="Multiple">
						<%
							for (IdValuePair pair : dictionaryList) {
						%>
						<option value='<%=pair.getId()%>'><%=pair.getValue()%>
						</option>
						<%
							}
						%>
					</select><br />
					<br />
					<br />
				</div>
				<div id="dictionaryVerifyId"
					style="padding: 10px; float: left; width: 280px; display: none; overflow: hidden;">
					<span><span class="half-tab"><spring:message code="label.select.list" /></span><br />
						<ul id="dictionaryVerifyListId">

						</ul> </span> <span><spring:message code="label.reference.value" /><br>
					<ul>
							<li id="referenceValue"></li>
						</ul></span>
				</div>
				<div id="sortDictionaryDiv" align="center" class="dictionarySelect"
					style="padding: 10px; float: left; width: 33%; display: none;">
					<spring:message code="label.result.order" />
					<span id="dictionarySortSpan" align="left">
						<UL id="dictionaryNameSortUI">

						</UL>
					</span>
				</div>
				<div class="dictionarySelect"
					style="padding: 10px; float: left; width: 280px; display: none">
					<div id="dictionaryReference">
						<spring:message code="label.reference.value" />
						<br /> <select id='referenceSelection'>
							<option value="0">&nbsp;&nbsp;&nbsp;&nbsp;&nbsp;&nbsp;</option>
						</select>
					</div>
					<br>

					<div id="dictionaryQualify" class="dictionaryMultiSelect">
						<spring:message code="label.qualifiers" />
						<br /> <select id='qualifierSelection' multiple='multiple'
							title='Multiple'></select>
					</div>
				</div>
			</div>
		</div>
	</div>
	
				<div id="dictionaryAskDiv" style="display: none;">
					<input type="button"
					value="<%=MessageUtil.getContextualMessage("label.button.editSelectValues")%>"
					onclick="editDictionaryAsk();" id="editDictionaryButton" /> 
				</div>
				
	<%    List<IdValuePair> groupedDictionaryList = (List<IdValuePair>) pageContext.getAttribute("groupedDictionaryList"); %>
	<div id="dictionaryExistingGroups" class="dictionarySelect"
		style="display: none; width: 100%">
		<div style="width: 100%; text-align: center;">
			<spring:message code="label.existing.test.sets" />
		</div>
		<hr>
		<table>
			<%	while (testCount < groupedDictionaryList.size()) {	%>
			<tr>
				<td id='<%="dictionaryGroup_" + testCount%>'
					style="padding: 5px 10px; vertical-align: top"><input
					type="button"
					value="<%=MessageUtil.getContextualMessage("label.form.select")%>"
					onclick="<%="dictionarySetSelected(" + testCount + ");"%>"
					class="textButton" />
					<ul style="padding-left: 0; list-style-type: none">
						<%	
							for (IdValuePair pair : (Iterable<IdValuePair>) groupedDictionaryList.get(testCount)) {
						%>	
							<li value="<%=pair.getId()%>"><%=pair.getValue()%></li> 
						
						<% } %>
					</ul> 
	<%
 		testCount++;
 		columnCount = 1;
 	%>
 </td>
				<%	while (testCount < groupedDictionaryList.size() && (columnCount < columns)) {	%>
				<td id='<%="dictionaryGroup_" + testCount%>'
					style="padding: 5px 10px; vertical-align: top"><input
					type="button"
					value="<%=MessageUtil.getContextualMessage("label.form.select")%>"
					onclick="<%="dictionarySetSelected(" + testCount + ");"%>"
					class="textButton" />
					<ul style="padding-left: 0; list-style-type: none">
					<%
						for (IdValuePair pair : (Iterable<IdValuePair>) groupedDictionaryList.get(testCount)) {
					%>
						<li value="<%=pair.getId()%>"><%=pair.getValue()%></li>
					<% 	} %>
					</ul></td>
				<%	testCount++;
					columnCount++;	%>
				<%	}	%>

			</tr>
			<% } %>
		</table>
	</div>
	<div id="normalRangeTemplate" style="display: none;">
		<table>
			<tr class="row_index createdFromTemplate">
				<td><input type="hidden" class="rowKey" value="index" /><input
					id="genderCheck_index" type="checkbox"
					onchange="genderMatersForRange(this.checked, 'index')"></td>
				<td><span class="sexRange_index" style="display: none">
						<spring:message code="sex.male" />
				</span></td>
				<td><input class="yearMonthSelect_index" type="radio"
					name="time_index"
					value="<%=MessageUtil.getContextualMessage("abbreviation.year.single")%>"
					onchange="upperAgeRangeChanged( 'index' )" checked>
				<spring:message code="abbreviation.year.single" /> <input
					class="yearMonthSelect_index" type="radio" name="time_index"
					value="<%=MessageUtil.getContextualMessage("abbreviation.month.single")%>"
					onchange="upperAgeRangeChanged( 'index' )">
				<spring:message code="abbreviation.month.single" />&nbsp;</td>
				<td id="lowerAge_index">0</td>
				<td><input type="text" id="upperAgeSetter_index"
					value="Infinity" size="10"
					onchange="upperAgeRangeChanged( 'index' )"><span
					id="upperAge_index"></span></td>
				<td><select id="ageRangeSelect_index"
					onchange="ageRangeSelected( this, 'index');">
						<option value="0"></option>
						<%
							for (IdValuePair pair : ageRangeList) {
						%>
						<option value='<%=pair.getId()%>'><%=pair.getValue()%>
						</option>
						<%
							}
						%>
				</select></td>
				<td><input type="text" value="-Infinity" size="10"
					id="lowNormal_index" class="lowNormal"
					onchange="normalRangeCheck('index');"></td>
				<td><input type="text" value="Infinity" size="10"
					id="highNormal_index" class="highNormal"
					onchange="normalRangeCheck('index');"></td>
				<td><input type="text" value="" size="12"
					id="reportingRange_index"></td>
				<td></td>
				<td></td>
				<td><input id="removeButton_index" type="button"
					class="textButton" onclick='removeLimitRow( index );'
					value="<%=MessageUtil.getContextualMessage("label.remove")%>" /></td>
			</tr>
			<tr class="sexRange_index row_index createdFromTemplate">
				<td></td>
				<td><spring:message code="sex.female" /></td>
				<td></td>
				<td></td>
				<td></td>
				<td></td>
				<td><input type="text" value="-Infinity" size="10"
					id="lowNormal_G_index" class="lowNormal"
					onchange="normalRangeCheck('index');"></td>
				<td><input type="text" value="Infinity" size="10"
					id="highNormal_G_index" class="highNormal"
					onchange="normalRangeCheck('index');"></td>
				<td><input type="text" value="" size="12"
					id="reportingRange_G_index"></td>
				<td></td>
				<td></td>
			</tr>
		</table>
	</div>
	<div id="normalRangeAskDiv" style="display: none;">
	<input type="button"
			value="<%=MessageUtil.getContextualMessage("label.button.editResultLimits")%>"
			onclick="editRangeAsk();" id="editResultLimitsButton" /> 
	</div>
	<div id="normalRangeDiv" style="display: none;">
		<h3>
			<spring:message code="configuration.test.catalog.normal.range" />
		</h3>
		<table style="display: inline-table">
			<tr>
				<th></th>
				<th colspan="8"><spring:message code="configuration.test.catalog.normal.range" /></th>
				<th colspan="2"><spring:message code="configuration.test.catalog.valid.range" /></th>
				<th></th>
			</tr>
			<tr>
				<td><spring:message code="label.sex.dependent" /></td>
				<td><span class="sexRange" style="display: none"><spring:message code="label.sex" /> </span></td>
				<td colspan="4" align="center"><spring:message code="label.age.range" /></td>
				<td colspan="2" align="center"><spring:message code="label.range" /></td>
				<td align="center"><spring:message code="label.reporting.range" /></td>
				<td colspan="2"></td>
			</tr>
			<tr class="row_0">
				<td><input type="hidden" class="rowKey" value="0" /><input
					id="genderCheck_0" type="checkbox"
					onchange="genderMatersForRange(this.checked, '0')"></td>
				<td><span class="sexRange_0" style="display: none"> <spring:message code="sex.male" />
				</span></td>
				<td><input class="yearMonthSelect_0" type="radio" name="time_0"
					value="<%=MessageUtil.getContextualMessage("abbreviation.year.single")%>"
					onchange="upperAgeRangeChanged('0')" checked>
				<spring:message code="abbreviation.year.single" /> <input
					class="yearMonthSelect_0" type="radio" name="time_0"
					value="<%=MessageUtil.getContextualMessage("abbreviation.month.single")%>"
					onchange="upperAgeRangeChanged('0')">
				<spring:message code="abbreviation.month.single" />&nbsp;</td>
				<td id="lowerAge_0">0&nbsp;</td>
				<td><input type="text" id="upperAgeSetter_0" value="Infinity"
					size="10" onchange="upperAgeRangeChanged('0')"><span
					id="upperAge_0"></span></td>
				<td><select id="ageRangeSelect_0"
					onchange="ageRangeSelected( this, '0');">
						<option value="0"></option>
						<%
							for (IdValuePair pair : ageRangeList) {
						%>
						<option value='<%=pair.getId()%>'><%=pair.getValue()%>
						</option>
						<%
							}
						%>
				</select></td>
				<td><input type="text" value="-Infinity" size="10"
					id="lowNormal_0" class="lowNormal"
					onchange="normalRangeCheck('0');"></td>
				<td><input type="text" value="Infinity" size="10"
					id="highNormal_0" class="highNormal"
					onchange="normalRangeCheck('0');"></td>
				<td><input type="text" value="" size="12" id="reportingRange_0"></td>
				<td><input type="text" value="-Infinity" size="10"
					id="lowValid" onchange="validRangeCheck();"></td>
				<td><input type="text" value="Infinity" size="10"
					id="highValid" onchange="validRangeCheck();"></td>
			</tr>
			<tr class="sexRange_0 row_0" style="display: none">
				<td></td>
				<td><spring:message code="sex.female" /></td>
				<td></td>
				<td></td>
				<td></td>
				<td></td>
				<td><input type="text" value="-Infinity" size="10"
					id="lowNormal_G_0" class="lowNormal"
					onchange="normalRangeCheck('0');"></td>
				<td><input type="text" value="Infinity" size="10"
					id="highNormal_G_0" class="highNormal"
					onchange="normalRangeCheck('0');"></td>
				<td><input type="text" value="" size="12"
					id="reportingRange_G_0"></td>
				<td></td>
				<td></td>
			</tr>
			<tr id="endRow"></tr>
		</table>
		<label for="significantDigits"><spring:message code="label.significant.digits" /></label> <input type="number" min="0"
			max="10" id="significantDigits">
	</div>

	<div class="selectShow"
		style="margin-left: auto; margin-right: auto; width: 40%;">
		<input type="button"
			value="<%=MessageUtil.getContextualMessage("label.button.next")%>"
			disabled="disabled" onclick="nextStep();" id="nextButton" /> <input
			type="button"
			value="<%=MessageUtil.getContextualMessage("label.button.back")%>"
			onclick="navigateBack()" />
	</div>
	<div class="confirmShow"
		style="margin-left: auto; margin-right: auto; width: 40%; display: none">
		<input type="button"
			id="acceptButton"
			value="<%=MessageUtil.getContextualMessage("label.button.accept")%>"
			onclick="submitAction('TestModifyEntry.do');" /> <input
			type="button"
			value="<%=MessageUtil.getContextualMessage("label.button.back")%>"
			onclick="navigateBackFromConfirm()" />
	</div>

	<table>
		<%
			while (testCount < testList.size()) {
		%>
		<tr>
			<td><input type="button"
				value='<%=((IdValuePair) testList.get(testCount)).getValue()%>'
				onclick="setForEditing( '<%=((IdValuePair) testList.get(testCount)).getId() + "', '"
						+ ((IdValuePair) testList.get(testCount)).getValue()%>');"
				class="textButton test" /> <%
 	testCount++;
 		columnCount = 1;
 %></td>
			<%
				while (testCount < testList.size() && (columnCount < columns)) {
			%>
			<td><input type="button"
				value='<%=((IdValuePair) testList.get(testCount)).getValue()%>'
				onclick="setForEditing( '<%=((IdValuePair) testList.get(testCount)).getId() + "', '"
							+ ((IdValuePair) testList.get(testCount)).getValue()%>' );"
				class="textButton test" /> <%
 	testCount++;
 			columnCount++;
 %></td>
			<%
				}
			%>

		</tr>
		<%
			}
		%>
	</table>

	<br> <input type="button"
		value='<%=MessageUtil.getContextualMessage("label.button.finished")%>'
		onclick="submitAction('TestManagementConfigMenu.do');" />
</form:form><|MERGE_RESOLUTION|>--- conflicted
+++ resolved
@@ -114,25 +114,9 @@
 
 	<script type="text/javascript">
 
-<<<<<<< HEAD
 	
     function makeDirty(){
         window.onbeforeunload = "<spring:message code="banner.menu.dataLossWarning"/>";
-=======
-	jQuery('body').on('change', 'input', function() {
-		makeDirty();
-	});
-
-	jQuery('body').on('change', 'select', function() {
-		makeDirty();
-	});
-
-	var valueChanged = false;
-	
-    function makeDirty(){
-        window.onbeforeunload = "<spring:message code="banner.menu.dataLossWarning"/>";
-        valueChanged = true;
->>>>>>> 2c4b34b8
     }
 
     function setForEditing(testId, name) {

<%@ page language="java"
	contentType="text/html; charset=UTF-8"
	import="org.openelisglobal.common.action.IActionConstants,
			org.openelisglobal.common.util.resources.ResourceLocator,
			java.util.Locale,
			org.owasp.encoder.Encode,
			org.openelisglobal.internationalization.MessageUtil"
%>

<%@ page isELIgnored="false" %>
<%@ taglib prefix="form" uri="http://www.springframework.org/tags/form"%>
<%@ taglib prefix="spring" uri="http://www.springframework.org/tags"%>
<%@ taglib prefix="c" uri="http://java.sun.com/jsp/jstl/core"%>

<%@ taglib prefix="ajax" uri="/tags/ajaxtags" %>

<%
	String paginationMessage = "";
	String totalCount = "0";
	String fromCount = "0";
	String toCount = "0";
	boolean allowDeactivate = false;
	boolean allowEdits = false;
	String formName =  "";
	String searchColumn="";
	String pageInstruction ="";
	String objectToAdd ="";
	String adminFilterCheck ="";
	String activeFilterCheck ="";
	String pageSize ="0";
	String filterRole = "";

       if (request.getAttribute(IActionConstants.DEACTIVATE_DISABLED) != null) {
	      allowDeactivate = request.getAttribute(IActionConstants.DEACTIVATE_DISABLED) != "true";
       } 
 

       String addDisabled = "true";
       if (request.getAttribute(IActionConstants.ADD_DISABLED) != null) {
            addDisabled = (String)request.getAttribute(IActionConstants.ADD_DISABLED);
       }

       //This is added for testAnalyteTestResult (we need to disable ADD until test is selected
       String editable = "true";
       if (request.getAttribute(IActionConstants.ALLOW_EDITS_KEY) != null) {
            editable = (String)request.getAttribute(IActionConstants.ALLOW_EDITS_KEY);
       }
       allowEdits = Boolean.valueOf(editable).booleanValue();

       String editDisabled = "false"; 
       if (request.getAttribute(IActionConstants.EDIT_DISABLED) != null) {
            editDisabled = (String)request.getAttribute(IActionConstants.EDIT_DISABLED);
       }

       boolean disableEdit = !Boolean.valueOf(editable).booleanValue() && Boolean.valueOf(editDisabled).booleanValue();

      String notAllowSearching="true";
      if (request.getAttribute(IActionConstants.MENU_SEARCH_BY_TABLE_COLUMN) != null) {
          notAllowSearching = "false";

       }
       if (request.getAttribute(IActionConstants.MENU_SEARCH_BY_TABLE_COLUMN) != null )  {
          {
             searchColumn = (String) request.getAttribute(IActionConstants.MENU_SEARCH_BY_TABLE_COLUMN);
          }
       }

	   if(request.getAttribute(IActionConstants.FORM_NAME) != null){
           formName = request.getAttribute(IActionConstants.FORM_NAME).toString();
	   }

	   if(request.getAttribute(IActionConstants.MENU_PAGE_INSTRUCTION) != null){
           pageInstruction = request.getAttribute(IActionConstants.MENU_PAGE_INSTRUCTION).toString();
	   }

	   if(request.getAttribute(IActionConstants.MENU_OBJECT_TO_ADD) != null){
           objectToAdd = request.getAttribute(IActionConstants.MENU_OBJECT_TO_ADD).toString();
	   }

	   if(request.getAttribute(IActionConstants.FILTER_CHECK_ADMIN) != null){
           adminFilterCheck = "checked";
	   }

	   if(request.getAttribute(IActionConstants.FILTER_CHECK_ACTIVE) != null){
           activeFilterCheck = "checked";
	   }

	   if(request.getAttribute(IActionConstants.PAGE_SIZE) != null){
          pageSize = request.getAttribute(IActionConstants.PAGE_SIZE).toString();
	   }

	   if(request.getAttribute(IActionConstants.FILTER_ROLE) != null){
          filterRole = request.getAttribute(IActionConstants.FILTER_ROLE).toString();
	   }
%>
<%  
	if(null != request.getAttribute(IActionConstants.FORM_NAME))
	{
%>

<table width="100%" border="0" cellspacing="0" cellpadding="0" >
	<tr>
		<td class="pageTitle" align="center" >
			<h2> &nbsp;&nbsp;&nbsp;&nbsp;
				<c:if test="${not empty subtitle}">
					<c:out value="${subtitle}" />
				</c:if>
		 	&nbsp;&nbsp;
		 	</h2>
		</td>
	</tr>	  
</table>
<%
	}
%>


<script>


function submitSearchForEnter(e){
    if (enterKeyPressed(e)) {
       var button = document.getElementById("searchButton");
       e.returnValue=false;
       e.preventDefault();
       e.cancel = true;
       button.click();
    }
    return false;
}

function submitSearchForClick(button){
	
     setMenuAction( button, document.getElementById("searchForm"), 'Search', 'yes', '?search=Y');
}
// to filter all results without first clicking the search button
function submitFilterForClick(button){
	var param = "?search=N";
    setMenuAction( button, document.getElementById("searchForm"), 'Search', 'yes', param);
}
</script>

<table border="0" cellpadding="0" cellspacing="0" width="100%">
	<tbody >
	<tr>
	   <%
	     if(!pageInstruction.isEmpty()){
       %>	 
			<td colspan="6">
				<spring:message code="<%=pageInstruction%>" />
			</td>	
	 <%
	    }else {
     %>
        <td>&nbsp;</td>
	 <%
	    }
     %>
	 </tr>
  	<tr>

			<%
				if (request.getAttribute(IActionConstants.MENU_TOTAL_RECORDS) != null) {
					totalCount = (String) request
							.getAttribute(IActionConstants.MENU_TOTAL_RECORDS);
				}
				if (request.getAttribute(IActionConstants.MENU_FROM_RECORD) != null) {
					fromCount = (String) request
							.getAttribute(IActionConstants.MENU_FROM_RECORD);
				}
				if (request.getAttribute(IActionConstants.MENU_TO_RECORD) != null) {
					toCount = (String) request
							.getAttribute(IActionConstants.MENU_TO_RECORD);
				}

				String msgResults = MessageUtil.getMessage("list.showing");
				String msgOf = MessageUtil.getMessage("list.of");

				paginationMessage = msgResults + " " + fromCount + " - " + toCount
						+ " " + msgOf + " " + totalCount;
			%>

		    <td>&nbsp;</td>	


			<td colspan="5" align="right"><%=paginationMessage%></td>

	    <%
		    String previousDisabled = "false";
            String nextDisabled = "false";
            if (request.getAttribute(IActionConstants.PREVIOUS_DISABLED) != null) {
					previousDisabled = (String) request
							.getAttribute(IActionConstants.PREVIOUS_DISABLED);
            }
            if (request.getAttribute(IActionConstants.NEXT_DISABLED) != null) {
               nextDisabled = (String)request.getAttribute(IActionConstants.NEXT_DISABLED);
            }
			if(adminFilterCheck != "" || activeFilterCheck != "" || filterRole != ""){   	
				 if((Integer.valueOf(fromCount) + Integer.valueOf(pageSize)-1) >= Integer.valueOf(totalCount)){
                      nextDisabled = "true";
				 }else {
					  nextDisabled = "false";
				 } 
				 if(Integer.valueOf(fromCount) <= 1){
			     	previousDisabled = "true";
				 }else {
					  previousDisabled = "false";
				 } 	  
			}
        %>
      </tr>
      <tr>
			<td>&nbsp;</td>
		</tr>
		<tr>
		<%-- we put "!" before disableEdit then the "Editer" button will be  always disabled at the  initialization of this page   --%>
			<td><button type="button" id="edit"
					onclick="setMenuAction(this, document.getElementById('menuForm'), '', 'yes', '?ID=');return false;"
					name="edit"
					<%if ( disableEdit ) {%>
					disabled="disabled"
					<%} %>>
					<spring:message code="label.button.modify" />
				</button> &nbsp; 
				<button type="button" id="deactivate"
					onclick="setMenuAction(this, document.getElementById('menuForm'), 'Delete', 'yes', '?ID=');return false;"
					name="deactivate"
					disabled="disabled"> 
					<spring:message code="label.button.deactivate" />
  			</button>
				
				&nbsp;&nbsp;
				
				<button type="button" id="add"
					onclick="setMenuAction(this, document.getElementById('menuForm'), '', 'yes', '?ID=0');return false;"
					name="add"
					<%if ( Boolean.valueOf(addDisabled).booleanValue() ) {%>
					disabled="disabled"
					<%} %>
					>
					  <spring:message code="label.button.add" /> <spring:message code="<%=objectToAdd%>"/>
					
  			</button>
	   </td>

			<c:if test="${not empty menuSearchByTableColumn}">
			<form:form name="${form.formName}" 
				   action="${form.formAction}" 
				   modelAttribute="form" 
				   onSubmit="return submitForm(this);" 
				   method="${form.formMethod}"
				   id="searchForm">
				<td></td>

				<td align="right"><spring:message code="label.form.searchby" /> <spring:message code="<%=searchColumn%>" /> 
				<form:input path="searchString" onkeypress="submitSearchForEnter(event);"
						size="20" maxlength="20"
						disabled="<%=Boolean.valueOf(notAllowSearching).booleanValue()%>" />


					<button type="button" name="search" id="searchButton"
						onclick="submitSearchForClick(this);return false;"
						<%if ( Boolean.valueOf(notAllowSearching).booleanValue() ) {%>
						disabled="disabled"
						<%} %>
						>
  			       <spring:message code="label.button.search"/>
  		       </button>
          </td>
          </form:form>


       </c:if>

	   <td></td>



			<td align="right">
			   <button type="button" id="previous"
					onclick="setMenuAction(this, document.getElementById('menuForm'), '', 'yes', '?paging=1');return false;"
					name="previous"
					<%if ( Boolean.valueOf(previousDisabled).booleanValue() ) {%>
					disabled="disabled"
					<%} %>
					>
					<spring:message code="label.button.previous" />
				</button> &nbsp; 
				<button type="button" id="next"
					onclick="setMenuAction(this, document.getElementById('menuForm'), '', 'yes', '?paging=2');return false;"
					name="next"
					<%if ( Boolean.valueOf(nextDisabled).booleanValue() ) {%>
					disabled="disabled"
					<%} %>
					>
					<spring:message code="label.button.next" />
				</button>
       </td>
 	</tr>
	 <tr>
		<td>&nbsp;</td>
	</tr>
	 <tr>
		 <%-- to apply filters to reasults --%>
	   <c:if test="${not empty filter}">
			<td>  <spring:message code="menu.label.filter"/> : 			    
				<select name="roleFilter" id="roleFilter" onchange="submitFilterForClick(this);return false;">
				     <option value=""></option>
					<c:forEach items="${form.testSections}" var="role">
                       <option value="${role.id}">${role.value}</option>
                    </c:forEach>
                </select>
				<label for="roleFilter"> <spring:message code="menu.label.filter.role" /></label>&nbsp;	
                <input <%=activeFilterCheck%> type="checkbox" id="isActive" name="isActive"  onclick="submitFilterForClick(this);return false;"/> 
				<label for="isActive"> <spring:message code="menu.label.filter.active" /></label>&nbsp;
				<input <%=adminFilterCheck%> type="checkbox" id="isAdmin" name="isAdmin" onclick="submitFilterForClick(this);return false;" />
				<label for="isAdmin"><spring:message code="menu.label.filter.admin" /></label>	 
			</td>
		 </c:if>
	</tr>
	<tr>
		<td>&nbsp;</td>
	</tr>
   </tbody>
</table>

<script>
   var textName = document.getElementById ("searchString");
 
   if (textName != null && textName.value != null)
   {  textName.focus();
      textName.value+='';
   }

function output() {
 var total = 0;
   for ( var i = 0; i < document.getElementById("menuForm").length; i++ ) {
      if ( document.getElementById("menuForm").elements[ i ].type == 'checkbox' ) {
         if (document.getElementById("menuForm").elements[ i ].checked == true ) {
            total++;
         }
      }
   }
     if(total == 0){
         <% if( allowEdits){ %>
    	 document.getElementById("edit").disabled=true;
    	 <% } %>		
    	 <% if( allowDeactivate){ %>
    	 	document.getElementById("deactivate").disabled=true;
    	 <% } %>	
     } else if(total == 1){
    	 <% if( allowEdits){ %>
    	 document.getElementById("edit").disabled=false;
    	 <% } %>		
    	 <% if( allowDeactivate){ %>
    	 	document.getElementById("deactivate").disabled=false;
    	 <% } %>		
     } else {
    	 <% if( allowEdits){ %>
    	 document.getElementById("edit").disabled=true;
    	 <% } %>		
    	 <% if( allowDeactivate){ %>
    	 	document.getElementById("deactivate").disabled=false;
    	 <% } %>		
     }
}

var roleFilter = document.getElementById("roleFilter");
if(roleFilter != null){
  roleFilter.value= '<%=Encode.forJavaScript((String)filterRole)%>';
}
<<<<<<< HEAD

=======
>>>>>>> ca8b3457
</script> <|MERGE_RESOLUTION|>--- conflicted
+++ resolved
@@ -1,117 +1,114 @@
-<%@ page language="java"
-	contentType="text/html; charset=UTF-8"
+<%@ page language="java" contentType="text/html; charset=UTF-8"
 	import="org.openelisglobal.common.action.IActionConstants,
 			org.openelisglobal.common.util.resources.ResourceLocator,
 			java.util.Locale,
-			org.owasp.encoder.Encode,
-			org.openelisglobal.internationalization.MessageUtil"
-%>
-
-<%@ page isELIgnored="false" %>
+			org.owasp.encoder.Encode, 
+			org.openelisglobal.internationalization.MessageUtil"%>
+
+<%@ page isELIgnored="false"%>
 <%@ taglib prefix="form" uri="http://www.springframework.org/tags/form"%>
 <%@ taglib prefix="spring" uri="http://www.springframework.org/tags"%>
 <%@ taglib prefix="c" uri="http://java.sun.com/jsp/jstl/core"%>
 
-<%@ taglib prefix="ajax" uri="/tags/ajaxtags" %>
+<%@ taglib prefix="ajax" uri="/tags/ajaxtags"%>
 
 <%
-	String paginationMessage = "";
-	String totalCount = "0";
-	String fromCount = "0";
-	String toCount = "0";
-	boolean allowDeactivate = false;
-	boolean allowEdits = false;
-	String formName =  "";
-	String searchColumn="";
-	String pageInstruction ="";
-	String objectToAdd ="";
-	String adminFilterCheck ="";
-	String activeFilterCheck ="";
-	String pageSize ="0";
-	String filterRole = "";
-
-       if (request.getAttribute(IActionConstants.DEACTIVATE_DISABLED) != null) {
-	      allowDeactivate = request.getAttribute(IActionConstants.DEACTIVATE_DISABLED) != "true";
-       } 
- 
-
-       String addDisabled = "true";
-       if (request.getAttribute(IActionConstants.ADD_DISABLED) != null) {
-            addDisabled = (String)request.getAttribute(IActionConstants.ADD_DISABLED);
-       }
-
-       //This is added for testAnalyteTestResult (we need to disable ADD until test is selected
-       String editable = "true";
-       if (request.getAttribute(IActionConstants.ALLOW_EDITS_KEY) != null) {
-            editable = (String)request.getAttribute(IActionConstants.ALLOW_EDITS_KEY);
-       }
-       allowEdits = Boolean.valueOf(editable).booleanValue();
-
-       String editDisabled = "false"; 
-       if (request.getAttribute(IActionConstants.EDIT_DISABLED) != null) {
-            editDisabled = (String)request.getAttribute(IActionConstants.EDIT_DISABLED);
-       }
-
-       boolean disableEdit = !Boolean.valueOf(editable).booleanValue() && Boolean.valueOf(editDisabled).booleanValue();
-
-      String notAllowSearching="true";
-      if (request.getAttribute(IActionConstants.MENU_SEARCH_BY_TABLE_COLUMN) != null) {
-          notAllowSearching = "false";
-
-       }
-       if (request.getAttribute(IActionConstants.MENU_SEARCH_BY_TABLE_COLUMN) != null )  {
-          {
-             searchColumn = (String) request.getAttribute(IActionConstants.MENU_SEARCH_BY_TABLE_COLUMN);
-          }
-       }
-
-	   if(request.getAttribute(IActionConstants.FORM_NAME) != null){
-           formName = request.getAttribute(IActionConstants.FORM_NAME).toString();
-	   }
-
-	   if(request.getAttribute(IActionConstants.MENU_PAGE_INSTRUCTION) != null){
-           pageInstruction = request.getAttribute(IActionConstants.MENU_PAGE_INSTRUCTION).toString();
-	   }
-
-	   if(request.getAttribute(IActionConstants.MENU_OBJECT_TO_ADD) != null){
-           objectToAdd = request.getAttribute(IActionConstants.MENU_OBJECT_TO_ADD).toString();
-	   }
-
-	   if(request.getAttribute(IActionConstants.FILTER_CHECK_ADMIN) != null){
-           adminFilterCheck = "checked";
-	   }
-
-	   if(request.getAttribute(IActionConstants.FILTER_CHECK_ACTIVE) != null){
-           activeFilterCheck = "checked";
-	   }
-
-	   if(request.getAttribute(IActionConstants.PAGE_SIZE) != null){
-          pageSize = request.getAttribute(IActionConstants.PAGE_SIZE).toString();
-	   }
-
-	   if(request.getAttribute(IActionConstants.FILTER_ROLE) != null){
-          filterRole = request.getAttribute(IActionConstants.FILTER_ROLE).toString();
-	   }
+String paginationMessage = "";
+String totalCount = "0";
+String fromCount = "0";
+String toCount = "0";
+boolean allowDeactivate = false;
+boolean allowEdits = false;
+String formName = "";
+String searchColumn = "";
+String pageInstruction = "";
+String objectToAdd = "";
+String adminFilterCheck = "";
+String activeFilterCheck = "";
+String pageSize = "0";
+String filterRole = "";
+
+if (request.getAttribute(IActionConstants.DEACTIVATE_DISABLED) != null) {
+	allowDeactivate = request.getAttribute(IActionConstants.DEACTIVATE_DISABLED) != "true";
+}
+
+String addDisabled = "true";
+if (request.getAttribute(IActionConstants.ADD_DISABLED) != null) {
+	addDisabled = (String) request.getAttribute(IActionConstants.ADD_DISABLED);
+}
+
+//This is added for testAnalyteTestResult (we need to disable ADD until test is selected
+String editable = "true";
+if (request.getAttribute(IActionConstants.ALLOW_EDITS_KEY) != null) {
+	editable = (String) request.getAttribute(IActionConstants.ALLOW_EDITS_KEY);
+}
+allowEdits = Boolean.valueOf(editable).booleanValue();
+
+String editDisabled = "false";
+if (request.getAttribute(IActionConstants.EDIT_DISABLED) != null) {
+	editDisabled = (String) request.getAttribute(IActionConstants.EDIT_DISABLED);
+}
+
+boolean disableEdit = !Boolean.valueOf(editable).booleanValue() && Boolean.valueOf(editDisabled).booleanValue();
+
+String notAllowSearching = "true";
+if (request.getAttribute(IActionConstants.MENU_SEARCH_BY_TABLE_COLUMN) != null) {
+	notAllowSearching = "false";
+
+}
+if (request.getAttribute(IActionConstants.MENU_SEARCH_BY_TABLE_COLUMN) != null) {
+	{
+		searchColumn = (String) request.getAttribute(IActionConstants.MENU_SEARCH_BY_TABLE_COLUMN);
+	}
+}
+
+if (request.getAttribute(IActionConstants.FORM_NAME) != null) {
+	formName = request.getAttribute(IActionConstants.FORM_NAME).toString();
+}
+
+if (request.getAttribute(IActionConstants.MENU_PAGE_INSTRUCTION) != null) {
+	pageInstruction = request.getAttribute(IActionConstants.MENU_PAGE_INSTRUCTION).toString();
+}
+
+if (request.getAttribute(IActionConstants.MENU_OBJECT_TO_ADD) != null) {
+	objectToAdd = request.getAttribute(IActionConstants.MENU_OBJECT_TO_ADD).toString();
+}
+
+if (request.getAttribute(IActionConstants.FILTER_CHECK_ADMIN) != null) {
+	adminFilterCheck = "checked";
+}
+
+if (request.getAttribute(IActionConstants.FILTER_CHECK_ACTIVE) != null) {
+	activeFilterCheck = "checked";
+}
+
+if (request.getAttribute(IActionConstants.PAGE_SIZE) != null) {
+	pageSize = request.getAttribute(IActionConstants.PAGE_SIZE).toString();
+}
+
+if (request.getAttribute(IActionConstants.FILTER_ROLE) != null) {
+	filterRole = request.getAttribute(IActionConstants.FILTER_ROLE).toString();
+}
 %>
-<%  
-	if(null != request.getAttribute(IActionConstants.FORM_NAME))
-	{
+<%
+if (null != request.getAttribute(IActionConstants.FORM_NAME)) {
 %>
 
-<table width="100%" border="0" cellspacing="0" cellpadding="0" >
+<table width="100%" border="0" cellspacing="0" cellpadding="0">
 	<tr>
-		<td class="pageTitle" align="center" >
-			<h2> &nbsp;&nbsp;&nbsp;&nbsp;
+		<td class="pageTitle" align="center">
+			<h2>
+				&nbsp;&nbsp;&nbsp;&nbsp;
 				<c:if test="${not empty subtitle}">
 					<c:out value="${subtitle}" />
 				</c:if>
-		 	&nbsp;&nbsp;
-		 	</h2>
+				&nbsp;&nbsp;
+			</h2>
 		</td>
-	</tr>	  
+	</tr>
 </table>
 <%
-	}
+}
 %>
 
 
@@ -141,187 +138,167 @@
 </script>
 
 <table border="0" cellpadding="0" cellspacing="0" width="100%">
-	<tbody >
-	<tr>
-	   <%
-	     if(!pageInstruction.isEmpty()){
-       %>	 
-			<td colspan="6">
-				<spring:message code="<%=pageInstruction%>" />
-			</td>	
-	 <%
-	    }else {
-     %>
-        <td>&nbsp;</td>
-	 <%
-	    }
-     %>
-	 </tr>
-  	<tr>
-
-			<%
-				if (request.getAttribute(IActionConstants.MENU_TOTAL_RECORDS) != null) {
-					totalCount = (String) request
-							.getAttribute(IActionConstants.MENU_TOTAL_RECORDS);
+	<tbody>
+		<tr>
+			<%
+			if (!pageInstruction.isEmpty()) {
+			%>
+			<td colspan="6"><spring:message code="<%=pageInstruction%>" />
+			</td>
+			<%
+			} else {
+			%>
+			<td>&nbsp;</td>
+			<%
+			}
+			%>
+		</tr>
+		<tr>
+
+			<%
+			if (request.getAttribute(IActionConstants.MENU_TOTAL_RECORDS) != null) {
+				totalCount = (String) request.getAttribute(IActionConstants.MENU_TOTAL_RECORDS);
+			}
+			if (request.getAttribute(IActionConstants.MENU_FROM_RECORD) != null) {
+				fromCount = (String) request.getAttribute(IActionConstants.MENU_FROM_RECORD);
+			}
+			if (request.getAttribute(IActionConstants.MENU_TO_RECORD) != null) {
+				toCount = (String) request.getAttribute(IActionConstants.MENU_TO_RECORD);
+			}
+
+			String msgResults = MessageUtil.getMessage("list.showing");
+			String msgOf = MessageUtil.getMessage("list.of");
+
+			paginationMessage = msgResults + " " + fromCount + " - " + toCount + " " + msgOf + " " + totalCount;
+			%>
+
+			<td>&nbsp;</td>
+
+
+			<td colspan="5" align="right"><%=paginationMessage%></td>
+
+			<%
+			String previousDisabled = "false";
+			String nextDisabled = "false";
+			if (request.getAttribute(IActionConstants.PREVIOUS_DISABLED) != null) {
+				previousDisabled = (String) request.getAttribute(IActionConstants.PREVIOUS_DISABLED);
+			}
+			if (request.getAttribute(IActionConstants.NEXT_DISABLED) != null) {
+				nextDisabled = (String) request.getAttribute(IActionConstants.NEXT_DISABLED);
+			}
+			if (adminFilterCheck != "" || activeFilterCheck != "" || filterRole != "") {
+				if ((Integer.valueOf(fromCount) + Integer.valueOf(pageSize) - 1) >= Integer.valueOf(totalCount)) {
+					nextDisabled = "true";
+				} else {
+					nextDisabled = "false";
 				}
-				if (request.getAttribute(IActionConstants.MENU_FROM_RECORD) != null) {
-					fromCount = (String) request
-							.getAttribute(IActionConstants.MENU_FROM_RECORD);
+				if (Integer.valueOf(fromCount) <= 1) {
+					previousDisabled = "true";
+				} else {
+					previousDisabled = "false";
 				}
-				if (request.getAttribute(IActionConstants.MENU_TO_RECORD) != null) {
-					toCount = (String) request
-							.getAttribute(IActionConstants.MENU_TO_RECORD);
-				}
-
-				String msgResults = MessageUtil.getMessage("list.showing");
-				String msgOf = MessageUtil.getMessage("list.of");
-
-				paginationMessage = msgResults + " " + fromCount + " - " + toCount
-						+ " " + msgOf + " " + totalCount;
-			%>
-
-		    <td>&nbsp;</td>	
-
-
-			<td colspan="5" align="right"><%=paginationMessage%></td>
-
-	    <%
-		    String previousDisabled = "false";
-            String nextDisabled = "false";
-            if (request.getAttribute(IActionConstants.PREVIOUS_DISABLED) != null) {
-					previousDisabled = (String) request
-							.getAttribute(IActionConstants.PREVIOUS_DISABLED);
-            }
-            if (request.getAttribute(IActionConstants.NEXT_DISABLED) != null) {
-               nextDisabled = (String)request.getAttribute(IActionConstants.NEXT_DISABLED);
-            }
-			if(adminFilterCheck != "" || activeFilterCheck != "" || filterRole != ""){   	
-				 if((Integer.valueOf(fromCount) + Integer.valueOf(pageSize)-1) >= Integer.valueOf(totalCount)){
-                      nextDisabled = "true";
-				 }else {
-					  nextDisabled = "false";
-				 } 
-				 if(Integer.valueOf(fromCount) <= 1){
-			     	previousDisabled = "true";
-				 }else {
-					  previousDisabled = "false";
-				 } 	  
-			}
-        %>
-      </tr>
-      <tr>
-			<td>&nbsp;</td>
-		</tr>
-		<tr>
-		<%-- we put "!" before disableEdit then the "Editer" button will be  always disabled at the  initialization of this page   --%>
+			}
+			%>
+		</tr>
+		<tr>
+			<td>&nbsp;</td>
+		</tr>
+		<tr>
+			<%-- we put "!" before disableEdit then the "Editer" button will be  always disabled at the  initialization of this page   --%>
 			<td><button type="button" id="edit"
 					onclick="setMenuAction(this, document.getElementById('menuForm'), '', 'yes', '?ID=');return false;"
-					name="edit"
-					<%if ( disableEdit ) {%>
-					disabled="disabled"
-					<%} %>>
+					name="edit" <%if (disableEdit) {%> disabled="disabled" <%}%>>
 					<spring:message code="label.button.modify" />
-				</button> &nbsp; 
+				</button> &nbsp;
 				<button type="button" id="deactivate"
 					onclick="setMenuAction(this, document.getElementById('menuForm'), 'Delete', 'yes', '?ID=');return false;"
-					name="deactivate"
-					disabled="disabled"> 
+					name="deactivate" disabled="disabled">
 					<spring:message code="label.button.deactivate" />
-  			</button>
-				
-				&nbsp;&nbsp;
-				
+				</button> &nbsp;&nbsp;
+
 				<button type="button" id="add"
 					onclick="setMenuAction(this, document.getElementById('menuForm'), '', 'yes', '?ID=0');return false;"
-					name="add"
-					<%if ( Boolean.valueOf(addDisabled).booleanValue() ) {%>
-					disabled="disabled"
-					<%} %>
-					>
-					  <spring:message code="label.button.add" /> <spring:message code="<%=objectToAdd%>"/>
-					
-  			</button>
-	   </td>
+					name="add" <%if (Boolean.valueOf(addDisabled).booleanValue()) {%>
+					disabled="disabled" <%}%>>
+					<spring:message code="label.button.add" />
+					<spring:message code="<%=objectToAdd%>" />
+
+				</button></td>
 
 			<c:if test="${not empty menuSearchByTableColumn}">
-			<form:form name="${form.formName}" 
-				   action="${form.formAction}" 
-				   modelAttribute="form" 
-				   onSubmit="return submitForm(this);" 
-				   method="${form.formMethod}"
-				   id="searchForm">
-				<td></td>
-
-				<td align="right"><spring:message code="label.form.searchby" /> <spring:message code="<%=searchColumn%>" /> 
-				<form:input path="searchString" onkeypress="submitSearchForEnter(event);"
-						size="20" maxlength="20"
-						disabled="<%=Boolean.valueOf(notAllowSearching).booleanValue()%>" />
-
-
-					<button type="button" name="search" id="searchButton"
-						onclick="submitSearchForClick(this);return false;"
-						<%if ( Boolean.valueOf(notAllowSearching).booleanValue() ) {%>
-						disabled="disabled"
-						<%} %>
-						>
-  			       <spring:message code="label.button.search"/>
-  		       </button>
-          </td>
-          </form:form>
-
-
-       </c:if>
-
-	   <td></td>
+				<form:form name="${form.formName}" action="${form.formAction}"
+					modelAttribute="form" onSubmit="return submitForm(this);"
+					method="${form.formMethod}" id="searchForm">
+					<td></td>
+
+					<td align="right"><spring:message code="label.form.searchby" />
+						<spring:message code="<%=searchColumn%>" /> <form:input
+							path="searchString" onkeypress="submitSearchForEnter(event);"
+							size="20" maxlength="20"
+							disabled="<%=Boolean.valueOf(notAllowSearching).booleanValue()%>" />
+
+
+						<button type="button" name="search" id="searchButton"
+							onclick="submitSearchForClick(this);return false;"
+							<%if (Boolean.valueOf(notAllowSearching).booleanValue()) {%>
+							disabled="disabled" <%}%>>
+							<spring:message code="label.button.search" />
+						</button></td>
+				</form:form>
+
+
+			</c:if>
+
+			<td></td>
 
 
 
 			<td align="right">
-			   <button type="button" id="previous"
+				<button type="button" id="previous"
 					onclick="setMenuAction(this, document.getElementById('menuForm'), '', 'yes', '?paging=1');return false;"
 					name="previous"
-					<%if ( Boolean.valueOf(previousDisabled).booleanValue() ) {%>
-					disabled="disabled"
-					<%} %>
-					>
+					<%if (Boolean.valueOf(previousDisabled).booleanValue()) {%>
+					disabled="disabled" <%}%>>
 					<spring:message code="label.button.previous" />
-				</button> &nbsp; 
+				</button> &nbsp;
 				<button type="button" id="next"
 					onclick="setMenuAction(this, document.getElementById('menuForm'), '', 'yes', '?paging=2');return false;"
 					name="next"
-					<%if ( Boolean.valueOf(nextDisabled).booleanValue() ) {%>
-					disabled="disabled"
-					<%} %>
-					>
+					<%if (Boolean.valueOf(nextDisabled).booleanValue()) {%>
+					disabled="disabled" <%}%>>
 					<spring:message code="label.button.next" />
 				</button>
-       </td>
- 	</tr>
-	 <tr>
-		<td>&nbsp;</td>
-	</tr>
-	 <tr>
-		 <%-- to apply filters to reasults --%>
-	   <c:if test="${not empty filter}">
-			<td>  <spring:message code="menu.label.filter"/> : 			    
-				<select name="roleFilter" id="roleFilter" onchange="submitFilterForClick(this);return false;">
-				     <option value=""></option>
-					<c:forEach items="${form.testSections}" var="role">
-                       <option value="${role.id}">${role.value}</option>
-                    </c:forEach>
-                </select>
-				<label for="roleFilter"> <spring:message code="menu.label.filter.role" /></label>&nbsp;	
-                <input <%=activeFilterCheck%> type="checkbox" id="isActive" name="isActive"  onclick="submitFilterForClick(this);return false;"/> 
-				<label for="isActive"> <spring:message code="menu.label.filter.active" /></label>&nbsp;
-				<input <%=adminFilterCheck%> type="checkbox" id="isAdmin" name="isAdmin" onclick="submitFilterForClick(this);return false;" />
-				<label for="isAdmin"><spring:message code="menu.label.filter.admin" /></label>	 
 			</td>
-		 </c:if>
-	</tr>
-	<tr>
-		<td>&nbsp;</td>
-	</tr>
-   </tbody>
+		</tr>
+		<tr>
+			<td>&nbsp;</td>
+		</tr>
+		<tr>
+			<%-- to apply filters to reasults --%>
+			<c:if test="${not empty filter}">
+				<td><spring:message code="menu.label.filter" /> : <select
+					name="roleFilter" id="roleFilter"
+					onchange="submitFilterForClick(this);return false;">
+						<option value=""></option>
+						<c:forEach items="${form.testSections}" var="role">
+							<option value="${role.id}">${role.value}</option>
+						</c:forEach>
+				</select> <label for="roleFilter"> <spring:message
+							code="menu.label.filter.role" /></label>&nbsp; <input
+					<%=activeFilterCheck%> type="checkbox" id="isActive"
+					name="isActive" onclick="submitFilterForClick(this);return false;" />
+					<label for="isActive"> <spring:message
+							code="menu.label.filter.active" /></label>&nbsp; <input
+					<%=adminFilterCheck%> type="checkbox" id="isAdmin" name="isAdmin"
+					onclick="submitFilterForClick(this);return false;" /> <label
+					for="isAdmin"><spring:message
+							code="menu.label.filter.admin" /></label></td>
+			</c:if>
+		</tr>
+		<tr>
+			<td>&nbsp;</td>
+		</tr>
+	</tbody>
 </table>
 
 <script>
@@ -342,35 +319,31 @@
       }
    }
      if(total == 0){
-         <% if( allowEdits){ %>
+         <%if (allowEdits) {%>
     	 document.getElementById("edit").disabled=true;
-    	 <% } %>		
-    	 <% if( allowDeactivate){ %>
+    	 <%}%>		
+    	 <%if (allowDeactivate) {%>
     	 	document.getElementById("deactivate").disabled=true;
-    	 <% } %>	
+    	 <%}%>	
      } else if(total == 1){
-    	 <% if( allowEdits){ %>
+    	 <%if (allowEdits) {%>
     	 document.getElementById("edit").disabled=false;
-    	 <% } %>		
-    	 <% if( allowDeactivate){ %>
+    	 <%}%>		
+    	 <%if (allowDeactivate) {%>
     	 	document.getElementById("deactivate").disabled=false;
-    	 <% } %>		
+    	 <%}%>		
      } else {
-    	 <% if( allowEdits){ %>
+    	 <%if (allowEdits) {%>
     	 document.getElementById("edit").disabled=true;
-    	 <% } %>		
-    	 <% if( allowDeactivate){ %>
+    	 <%}%>		
+    	 <%if (allowDeactivate) {%>
     	 	document.getElementById("deactivate").disabled=false;
-    	 <% } %>		
+    	 <%}%>		
      }
 }
 
 var roleFilter = document.getElementById("roleFilter");
 if(roleFilter != null){
-  roleFilter.value= '<%=Encode.forJavaScript((String)filterRole)%>';
-}
-<<<<<<< HEAD
-
-=======
->>>>>>> ca8b3457
-</script> +  roleFilter.value= '<%=Encode.forJavaScript((String) filterRole)%>';
+}
+</script>
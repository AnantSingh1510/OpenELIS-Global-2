<project xmlns="http://maven.apache.org/POM/4.0.0"
	xmlns:xsi="http://www.w3.org/2001/XMLSchema-instance"
	xsi:schemaLocation="http://maven.apache.org/POM/4.0.0 http://maven.apache.org/xsd/maven-4.0.0.xsd">
	<modelVersion>4.0.0</modelVersion>

	<groupId>org.openelisglobal</groupId>
	<artifactId>openelisglobal</artifactId>
	<version>0.0.1-Beta</version>
	<packaging>war</packaging>

	<properties>
		<maven.compiler.source>1.8</maven.compiler.source>
		<maven.compiler.target>1.8</maven.compiler.target>

		<apachetiles.version>3.0.8</apachetiles.version>
		<castor.version>1.4.1</castor.version>
		<hapi.version>2.3</hapi.version>
		<hibernate.version>5.4.3.Final</hibernate.version>
		<hibernate-validator.version>6.0.16.Final</hibernate-validator.version>
		<log4j.version>2.11.2</log4j.version>
		<springframework.version>5.1.7.RELEASE</springframework.version>
		<springsecurity.version>5.1.5.RELEASE</springsecurity.version>
	</properties>

	<dependencies>
		<!-- APACHE ASSORTED DEPENDENCIES -->
		<dependency>
			<groupId>org.apache.httpcomponents</groupId>
			<artifactId>httpclient</artifactId>
			<version>4.5.9</version>
		</dependency>
		<!-- APACHE COMMONS DEPENDENCIES -->
		<dependency>
			<groupId>org.apache.commons</groupId>
			<artifactId>commons-collections4</artifactId>
			<version>4.3</version>
		</dependency>
		<dependency>
			<groupId>org.apache.commons</groupId>
			<artifactId>commons-lang3</artifactId>
			<version>3.9</version>
		</dependency>
		<dependency>
			<groupId>commons-beanutils</groupId>
			<artifactId>commons-beanutils</artifactId>
			<version>1.9.3</version>
		</dependency>
		<dependency>
			<groupId>commons-fileupload</groupId>
			<artifactId>commons-fileupload</artifactId>
			<version>1.4</version>
		</dependency>
		<dependency>
			<groupId>commons-httpclient</groupId>
			<artifactId>commons-httpclient</artifactId>
			<version>3.1</version>
		</dependency>
		<dependency>
			<groupId>commons-io</groupId>
			<artifactId>commons-io</artifactId>
			<version>2.6</version>
		</dependency>
		<dependency>
			<groupId>commons-logging</groupId>
			<artifactId>commons-logging</artifactId>
			<version>1.2</version>
		</dependency>
		<dependency>
			<groupId>commons-validator</groupId>
			<artifactId>commons-validator</artifactId>
			<version>1.6</version>
		</dependency>
		<!-- APACHE TILES DEPENDENCIES -->
		<dependency>
			<groupId>org.apache.tiles</groupId>
			<artifactId>tiles-core</artifactId>
			<version>${apachetiles.version}</version>
		</dependency>
		<dependency>
			<groupId>org.apache.tiles</groupId>
			<artifactId>tiles-api</artifactId>
			<version>${apachetiles.version}</version>
		</dependency>
		<dependency>
			<groupId>org.apache.tiles</groupId>
			<artifactId>tiles-servlet</artifactId>
			<version>${apachetiles.version}</version>
		</dependency>
		<dependency>
			<groupId>org.apache.tiles</groupId>
			<artifactId>tiles-jsp</artifactId>
			<version>${apachetiles.version}</version>
		</dependency>
		<!-- CASTOR DEPENDENCIES -->
		<dependency>
			<groupId>org.codehaus.castor</groupId>
			<artifactId>castor-core</artifactId>
			<version>${castor.version}</version>
		</dependency>
		<dependency>
			<groupId>org.codehaus.castor</groupId>
			<artifactId>castor-xml-schema</artifactId>
			<version>${castor.version}</version>
		</dependency>
		<dependency>
			<groupId>org.codehaus.castor</groupId>
			<artifactId>castor-xml</artifactId>
			<version>${castor.version}</version>
		</dependency>
		<!-- HAPI DEPENDENCIES -->
		<dependency>
			<groupId>ca.uhn.hapi</groupId>
			<artifactId>hapi-base</artifactId>
			<version>${hapi.version}</version>
		</dependency>
		<dependency>
			<groupId>ca.uhn.hapi</groupId>
			<artifactId>hapi-hl7overhttp</artifactId>
			<version>${hapi.version}</version>
		</dependency>
		<dependency>
			<groupId>ca.uhn.hapi</groupId>
			<artifactId>hapi-structures-v251</artifactId>
			<version>${hapi.version}</version>
		</dependency>
		<!-- HIBERNATE DEPENDENCIES -->
		<dependency>
			<groupId>org.hibernate.validator</groupId>
			<artifactId>hibernate-validator</artifactId>
			<version>${hibernate-validator.version}</version>
		</dependency>
		<dependency>
			<groupId>org.hibernate</groupId>
			<artifactId>hibernate-core</artifactId>
			<version>${hibernate.version}</version>
		</dependency>
		<dependency>
			<groupId>org.hibernate</groupId>
			<artifactId>hibernate-c3p0</artifactId>
			<version>${hibernate.version}</version>
		</dependency>
		<!-- JAVAX DEPENDENCIES -->
		<dependency>
			<groupId>javax.servlet</groupId>
			<artifactId>javax.servlet-api</artifactId>
			<version>4.0.1</version>
			<scope>provided</scope>
		</dependency>
		<dependency>
			<groupId>javax.servlet.jsp</groupId>
			<artifactId>javax.servlet.jsp-api</artifactId>
			<version>2.3.3</version>
			<scope>provided</scope>
		</dependency>
		<dependency>
			<groupId>javax.validation</groupId>
			<artifactId>validation-api</artifactId>
			<version>2.0.1.Final</version>
		</dependency>
		<dependency>
			<groupId>javax.servlet</groupId>
			<artifactId>jstl</artifactId>
			<version>1.2</version>
		</dependency>
		<dependency>
			<groupId>javax.transaction</groupId>
			<artifactId>jta</artifactId>
			<version>1.1</version>
		</dependency>
		<!-- LOG4J DEPENDENCIES -->
		<dependency>
			<groupId>org.apache.logging.log4j</groupId>
			<artifactId>log4j-core</artifactId>
			<version>${log4j.version}</version>
		</dependency>
		<dependency>
			<groupId>org.apache.logging.log4j</groupId>
			<artifactId>log4j-1.2-api</artifactId>
			<version>${log4j.version}</version>
		</dependency>
		<dependency>
			<groupId>org.apache.logging.log4j</groupId>
			<artifactId>log4j-api</artifactId>
			<version>${log4j.version}</version>
		</dependency>
		<!-- SPRING DEPENDENCIES -->
		<dependency>
			<groupId>org.springframework</groupId>
			<artifactId>spring-core</artifactId>
			<version>${springframework.version}</version>
		</dependency>
		<dependency>
			<groupId>org.springframework</groupId>
			<artifactId>spring-web</artifactId>
			<version>${springframework.version}</version>
		</dependency>
		<dependency>
			<groupId>org.springframework</groupId>
			<artifactId>spring-webmvc</artifactId>
			<version>${springframework.version}</version>
		</dependency>
		<dependency>
			<groupId>org.springframework</groupId>
			<artifactId>spring-tx</artifactId>
			<version>${springframework.version}</version>
		</dependency>
		<dependency>
			<groupId>org.springframework</groupId>
			<artifactId>spring-orm</artifactId>
			<version>${springframework.version}</version>
		</dependency>
		<dependency>
			<groupId>org.springframework</groupId>
			<artifactId>spring-context</artifactId>
			<version>${springframework.version}</version>
		</dependency>
		<dependency>
			<groupId>org.springframework.security</groupId>
			<artifactId>spring-security-web</artifactId>
			<version>${springsecurity.version}</version>
		</dependency>
		<dependency>
			<groupId>org.springframework.security</groupId>
			<artifactId>spring-security-config</artifactId>
			<version>${springsecurity.version}</version>
		</dependency>
		<!-- ASSORTED DEPENDENCIES (Sorted by artifactId) -->
		<dependency>
			<groupId>org.ajaxtags</groupId>
			<artifactId>ajaxtags</artifactId>
			<version>1.2-beta3</version>
		</dependency>
		<dependency>
			<groupId>net.sourceforge.barbecue</groupId>
			<artifactId>barbecue</artifactId>
			<version>1.5-beta1</version>
		</dependency>
		<dependency>
			<groupId>cglib</groupId>
			<artifactId>cglib</artifactId>
			<version>3.2.12</version>
		</dependency>
		<dependency>
			<groupId>com.mchange</groupId>
			<artifactId>c3p0</artifactId>
			<version>0.9.5.4</version>
		</dependency>
		<dependency>
			<groupId>dom4j</groupId>
			<artifactId>dom4j</artifactId>
			<version>1.6.1</version>
		</dependency>
		<dependency>
			<groupId>org.owasp.encoder</groupId>
			<artifactId>encoder</artifactId>
			<version>1.2.2</version>
		</dependency>
		<dependency>
			<groupId>com.itextpdf</groupId>
			<artifactId>itextpdf</artifactId>
			<version>5.5.13</version>
		</dependency>
		<dependency>
			<groupId>net.sf.jasperreports</groupId>
			<artifactId>jasperreports</artifactId>
			<version>6.9.0</version>
			<exclusions>
<<<<<<< HEAD
                <exclusion>
                    <groupId>org.bouncycastle</groupId>
                    <artifactId>bcprov-jdk15on</artifactId>
                </exclusion>
            </exclusions>
=======
				<exclusion>
					<groupId>org.bouncycastle</groupId>
					<artifactId>bcprov-jdk15on</artifactId>
				</exclusion>
			</exclusions>
>>>>>>> a947327a
		</dependency>
		<dependency>
			<groupId>org.mindrot</groupId>
			<artifactId>jbcrypt</artifactId>
			<version>0.4</version>
		</dependency>
		<dependency>
			<groupId>org.jfree</groupId>
			<artifactId>jcommon</artifactId>
			<version>1.0.24</version>
		</dependency>
		<dependency>
			<groupId>org.jfree</groupId>
			<artifactId>jfreechart</artifactId>
			<version>1.5.0</version>
		</dependency>
		<dependency>
			<groupId>com.googlecode.json-simple</groupId>
			<artifactId>json-simple</artifactId>
			<version>1.1.1</version>
		</dependency>
		<dependency>
			<groupId>org.jsoup</groupId>
			<artifactId>jsoup</artifactId>
			<version>1.12.1</version>
		</dependency>
		<dependency>
			<groupId>junit</groupId>
			<artifactId>junit</artifactId>
			<version>4.12</version>
			<scope>test</scope>
		</dependency>
		<dependency>
			<groupId>org.postgresql</groupId>
			<artifactId>postgresql</artifactId>
			<version>42.2.5</version>
		</dependency>
		<dependency>
			<groupId>org.quartz-scheduler</groupId>
			<artifactId>quartz</artifactId>
			<version>2.3.1</version>
		</dependency>
	</dependencies>

	<build>
		<finalName>OpenElis</finalName>
		<plugins>
			<plugin>
				<artifactId>maven-compiler-plugin</artifactId>
				<version>3.8.0</version>
			</plugin>
		</plugins>
	</build>

</project><|MERGE_RESOLUTION|>--- conflicted
+++ resolved
@@ -265,19 +265,11 @@
 			<artifactId>jasperreports</artifactId>
 			<version>6.9.0</version>
 			<exclusions>
-<<<<<<< HEAD
-                <exclusion>
-                    <groupId>org.bouncycastle</groupId>
-                    <artifactId>bcprov-jdk15on</artifactId>
-                </exclusion>
-            </exclusions>
-=======
 				<exclusion>
 					<groupId>org.bouncycastle</groupId>
 					<artifactId>bcprov-jdk15on</artifactId>
 				</exclusion>
 			</exclusions>
->>>>>>> a947327a
 		</dependency>
 		<dependency>
 			<groupId>org.mindrot</groupId>

--- conflicted
+++ resolved
@@ -35,11 +35,7 @@
         restart: always
         environment:
               # context.xml doesn't seem to be able to pick up environment variables directly, so we are passing them in as CATALINA_OPTS
-<<<<<<< HEAD
-            - CATALINA_OPTS= -Ddatasource.url=jdbc:postgresql://[% db_host %]:[% db_port %]/clinlims?currentSchema=clinlims -Ddatasource.username=clinlims
-=======
             - CATALINA_OPTS= -Ddatasource.url=jdbc:postgresql://[% db_host %]:[% db_port %]/clinlims -Ddatasource.username=clinlims
->>>>>>> 8a663368
         volumes:
             - [% plugins_dir %]:/var/lib/openelis-global/plugins
             - [% etc_dir %]oe_server.xml:/usr/local/tomcat/conf/server.xml
@@ -63,7 +59,6 @@
         volumes:
             - [% etc_dir %]hapi_server.xml:/usr/local/tomcat/conf/server.xml
         secrets:
-<<<<<<< HEAD
             - source: hapi.properties
             - source: common.properties
             - source: keystore
@@ -108,18 +103,4 @@
     file: [% etc_dir %]keystore
   truststore:
     file: [% etc_dir %]truststore
-    
-=======
-            - source: tomcat_cert.crt
-            - source: tomcat_cert.key
-              # this will be read into CATALINA_OPTS in docker-entrypoint.sh
-            - source: datasource.password
-            
-secrets:
-  datasource.password:
-    file: [% secrets_dir %]datasource.password
-  tomcat_cert.crt:
-    file: /etc/tomcat/ssl/certs/tomcat_cert.crt
-  tomcat_cert.key:
-    file: /etc/tomcat/ssl/private/tomcat_cert.key
->>>>>>> 8a663368
+    
#!/usr/bin/env python
# -*- coding: utf-8 -*-

import getopt
import grp
import glob
import os
import subprocess
import sys
import string
import shutil
import stat
import time
import re
from time import gmtime, strftime
import random
import ConfigParser
from string import letters
from getpass import getpass

#About
VERSION = ""
APP_NAME = "OpenELIS-Global"
LANG_NAME = "en_US.UTF-8"

#Installer directories' names
INSTALLER_CROSSTAB_DIR = "./crosstab/"
INSTALLER_DB_INIT_DIR = "./initDB/"
INSTALLER_DOCKER_DIR = "./dockerImage/"
INSTALLER_LOG_DIR = "./log/"
INSTALLER_ROLLBACK_DIR = "./rollback/"
INSTALLER_SCRIPTS_DIR = "./scripts/"
INSTALLER_STAGING_DIR = "./stagingFiles/"
INSTALLER_TEMPLATE_DIR = "./templates/"

#File Names
BACKUP_SCRIPT_NAME = "DatabaseBackup.pl"
CRON_FILE_NAME = "openElis"
LOG_FILE_NAME = "installer.log"
POSTGRES_ROLE_UPDATE_FILE_NAME = "updateDBPassword.sql"
SETUP_CONFIG_FILE_NAME = "setup.ini"
KEYSTORE = "keystore"
TRUSTSTORE = "truststore"

#install directories
OE_VAR_DIR = "/var/lib/openelis-global/"
OE_ETC_DIR = "/etc/openelis-global/"
#Install sub-directories (if running in docker, these directories will be mounted by the docker container)
DB_BACKUPS_DIR = OE_VAR_DIR + "backups/"  
DB_DATA_DIR = OE_VAR_DIR + "data/"  
DB_ENVIRONMENT_DIR = OE_VAR_DIR + "database/env/"
DB_INIT_DIR = OE_VAR_DIR + "initDB/"
SECRETS_DIR = OE_VAR_DIR + "secrets/"
PLUGINS_DIR = OE_VAR_DIR + "plugins/"
CRON_INSTALL_DIR = "/etc/cron.d/"

#full file paths
KEYSTORE_PATH = OE_ETC_DIR + KEYSTORE
TRUSTSTORE_PATH = OE_ETC_DIR + TRUSTSTORE

#database variables
DB_HOST="localhost"
DB_HOST_FOR_DOCKER_SERVICES="172.17.0.1" #docker containers can't point to 'localhost' without a loopback
DB_PORT="5432"

#Docker variables
DOCKER_OE_REPO_NAME = "openelisglobal" #must match docker image name (not container name)
DOCKER_OE_CONTAINER_NAME = "openelisglobal-webapp" 
DOCKER_FHIR_API_CONTAINER_NAME = "external-fhir-api"
DOCKER_OE_SUB_CONTAINER_NAME = "datasubscriber-webapp"
DOCKER_OE_IMPORT_CONTAINER_NAME = "dataimport-webapp"
DOCKER_DB_CONTAINER_NAME = "openelisglobal-database" 
DOCKER_DB_BACKUPS_DIR = "/backups/"  # path in docker container
DOCKER_DB_HOST_PORT = "5432"

#Behaviour variables
DOCKER_DB = False 
LOCAL_DB = True
PRINT_TO_CONSOLE = True
MODE = "update-install"

POSTGRES_LIB_DIR = "/usr/lib/postgresql/8.3/lib/"
POSTGRES_MAIN_DIR = "/etc/postgresql/9.6/main/"
EXPECTED_CROSSTAB_FUNCTIONS = "3"

#Generated values
CLINLIMS_PWD = ''
ADMIN_PWD = ''
ACTION_TIME = ''

#Get from user values
SITE_ID = ''
KEYSTORE_PWD = ''
TRUSTSTORE_PWD = ''

#Stateful objects
LOG_FILE = ''


def write_help():
    print """
setup_OpenELIS.py <options>
    This script must be run as sudo or else it will fail due to permission problems.

    <options>
        -m --mode <mode>        -   chose what mode you want to run in, default is install
        <mode>
            update-install      - Installs OpenELIS or updates if already installed (default option)
            
            install             - Installs OpenELIS.  Assumes that there is not a partial install
            
            installBackup       - Installs just the backup.  Will overwrite any existing backup
            
            update              - Updates OpenElis.  Checks to insure that the instance being updated is the same as the installed
            
            uninstall           - Removes OpenELIS from the system optionally including the database. Make sure you have the clinlims password written down someplace
            
            recover             - Will try to recover the system if somebody has tried to fix the system manually.  It will reset the database password
            
        -v --version            -   run in version mode
        
        -h --help               -   print help
        """


#this method is the starting point of the script (called at bottom of page)
def main(argv):   
    global MODE, DOCKER_DB     
    os.putenv("LANG", LANG_NAME)
    check_on_writable_system()
    open_log_file()
    
    try:
        opts, args = getopt.getopt(argv,"m:vh",["mode=", "version", "help"])
    except getopt.GetoptError:
        write_help()
        sys.exit(2)
            
    for opt, arg in opts:
        if opt in ("-m","--mode"):
            MODE = arg
        elif opt in ("-v","--version"):
            write_version()
            return
        elif opt in ("-h","--help"):
            write_help()()
            return
          
    get_app_details()
    write_version()
    
    write_setup_properties_file()
    read_setup_properties_file()
    ensure_dir_exists(INSTALLER_STAGING_DIR)
    ensure_dir_exists(INSTALLER_ROLLBACK_DIR)
        
    #default mode
    if MODE == "update-install":
        if check_preconditions('install'):
            MODE = "install"
        elif check_preconditions('update'):
            MODE = "update"
        
    if MODE == "install":
        log("install " + strftime("%a, %d %b %Y %H:%M:%S", gmtime()), not PRINT_TO_CONSOLE)
        install()
    
    elif MODE == "installCrossTabs":
        log("installCrossTabs " + strftime("%a, %d %b %Y %H:%M:%S", gmtime()), not PRINT_TO_CONSOLE)
        install_crosstab()
    
    elif MODE == "uninstall":
        log("uninstall " + strftime("%a, %d %b %Y %H:%M:%S", gmtime()), not PRINT_TO_CONSOLE)
        print "This will uninstall OpenELIS from this machine including **ALL** data from database"
        remove = raw_input("Do you want to continue with the uninstall? y/n: ")
        if remove.lower() == 'y':
            uninstall()
    
    elif MODE == "update":
        log("update " + strftime("%a, %d %b %Y %H:%M:%S", gmtime()), not PRINT_TO_CONSOLE)
        update()
    
    elif MODE == "installBackup":
        log("installBackup " + strftime("%a, %d %b %Y %H:%M:%S", gmtime()), not PRINT_TO_CONSOLE)
        find_password()
        install_backup_task()
    
    elif MODE == "recover":
        log("recover " + strftime("%a, %d %b %Y %H:%M:%S", gmtime()), not PRINT_TO_CONSOLE)
        recover_database()
        
    else: # if all else fails give help
        write_help()
        
    # remove files that potentially contain passwords
    ensure_dir_not_exists(INSTALLER_STAGING_DIR)
    log("done", PRINT_TO_CONSOLE)
    clean_exit()



#---------------------------------------------------------------------
#             INSTALL
#---------------------------------------------------------------------
def install():
    if not check_preconditions('install'):
        print "Please either do an uninstall or update first"
        clean_exit()
    do_install()
        
    
def do_install():

    log("installing " + APP_NAME, PRINT_TO_CONSOLE)
    
    generate_passwords()
    
<<<<<<< HEAD
    get_user_values()
=======
    get_site_id()    
    
#    get_fhir_api_user()

    install_docker()
>>>>>>> ef93bdb0
    
    install_files_from_templates()
    
    install_site_info_config_file()
    
    install_db()
    
    preserve_database_user_password()

    install_crosstab()

    load_docker_image()
    
    install_plugins_dir()

    start_docker_containers()


def install_files_from_templates():
    log("installing files from templates", PRINT_TO_CONSOLE)
    create_docker_compose_file()
    create_properties_files()
    create_server_xml_files()
    install_backup_task()
    install_permissions_file()
    if DOCKER_DB:
        install_environment_file()


def create_docker_compose_file():
    global DB_HOST_FOR_DOCKER_SERVICES
    template_file = open(INSTALLER_TEMPLATE_DIR + "docker-compose.yml", "r")
    output_file = open("docker-compose.yml", "w")
    
    if DOCKER_DB:
        DB_HOST_FOR_DOCKER_SERVICES = "database" #use docker network to connect by service name
    if DB_HOST == "localhost" or DB_HOST == "127.0.0.1":
        DB_HOST_FOR_DOCKER_SERVICES = get_docker_host_ip() #get docker host loopback
    
    for line in template_file:
        #set docker db attributes
        if DOCKER_DB:
            if line.find("#db") >= 0:
                line = line.replace("#db", "")
            if line.find("[% db_env_dir %]")  >= 0:
                line = line.replace("[% db_env_dir %]", DB_ENVIRONMENT_DIR)  
            if line.find("[% db_data_dir %]")  >= 0:
                line = line.replace("[% db_data_dir %]", DB_DATA_DIR)  
            if line.find("[% db_init_dir %]")  >= 0:
                line = line.replace("[% db_init_dir %]", DB_INIT_DIR)  
            if line.find("[% docker_backups_dir %]")  >= 0:
                line = line.replace("[% docker_backups_dir %]", DOCKER_DB_BACKUPS_DIR)  
            if line.find("[% db_backups_dir %]")  >= 0:
                line = line.replace("[% db_backups_dir %]", DB_BACKUPS_DIR)
            if line.find("[% db_host_port %]")  >= 0:
                line = line.replace("[% db_host_port %]", DOCKER_DB_HOST_PORT)
            if line.find("[% db_name %]")  >= 0:
                line = line.replace("[% db_name %]", DOCKER_DB_CONTAINER_NAME )
        
        #common attributes
        if line.find("[% db_host %]")  >= 0:
            line = line.replace("[% db_host %]", DB_HOST_FOR_DOCKER_SERVICES) 
        if line.find("[% db_port %]")  >= 0:
            line = line.replace("[% db_port %]", DB_PORT) 
        if line.find("[% secrets_dir %]")  >= 0:
            line = line.replace("[% secrets_dir %]", SECRETS_DIR)  
        if line.find("[% plugins_dir %]")  >= 0:
            line = line.replace("[% plugins_dir %]", PLUGINS_DIR)
        if line.find("[% etc_dir %]")  >= 0:
            line = line.replace("[% etc_dir %]", OE_ETC_DIR )
        if line.find("[% oe_name %]")  >= 0:
            line = line.replace("[% oe_name %]", DOCKER_OE_CONTAINER_NAME )
        if line.find("[% fhir_api_name %]")  >= 0:
            line = line.replace("[% fhir_api_name %]", DOCKER_FHIR_API_CONTAINER_NAME )
        if line.find("[% data_subscriber_name %]")  >= 0:
            line = line.replace("[% data_subscriber_name %]", DOCKER_OE_SUB_CONTAINER_NAME )
        if line.find("[% data_import_name %]")  >= 0:
            line = line.replace("[% data_import_name %]", DOCKER_OE_IMPORT_CONTAINER_NAME )
        
        output_file.write(line)

    template_file.close()
    output_file.close()
    
    
def create_properties_files():
    ensure_dir_exists(SECRETS_DIR)
    template_file = open(INSTALLER_TEMPLATE_DIR + "common.properties", "r")
    output_file = open(SECRETS_DIR + "common.properties", "w")

    for line in template_file:
        #common attributes
        if line.find("[% db_host %]")  >= 0:
            line = line.replace("[% db_host %]", DB_HOST_FOR_DOCKER_SERVICES) 
        if line.find("[% db_port %]")  >= 0:
            line = line.replace("[% db_port %]", DB_PORT) 
        if line.find("[% db_password %]")  >= 0:
            line = line.replace("[% db_password %]", CLINLIMS_PWD)
        if line.find("[% truststore_password %]")  >= 0:
            line = line.replace("[% truststore_password %]", TRUSTSTORE_PWD)
        if line.find("[% keystore_password %]")  >= 0:
            line = line.replace("[% keystore_password %]", KEYSTORE_PWD) 
        
        output_file.write(line)

    template_file.close()
    output_file.close()
    os.chmod(SECRETS_DIR + "common.properties", 0640)   
    os.chown(SECRETS_DIR + 'common.properties', 8443, 8443) 
    
    template_file = open(INSTALLER_TEMPLATE_DIR + "hapi.properties", "r")
    output_file = open(SECRETS_DIR + "hapi.properties", "w")

    for line in template_file:
        #common attributes
        if line.find("[% db_host %]")  >= 0:
            line = line.replace("[% db_host %]", DB_HOST_FOR_DOCKER_SERVICES) 
        if line.find("[% db_port %]")  >= 0:
            line = line.replace("[% db_port %]", DB_PORT) 
        if line.find("[% db_password %]")  >= 0:
            line = line.replace("[% db_password %]", CLINLIMS_PWD) 
        
        output_file.write(line)

    template_file.close()
    output_file.close()
    os.chmod(SECRETS_DIR + "hapi.properties", 0640)  
    os.chown(SECRETS_DIR + 'hapi.properties', 8443, 8443)   
    

def create_server_xml_files():
    ensure_dir_exists(SECRETS_DIR)
    template_file = open(INSTALLER_TEMPLATE_DIR + "oe_server.xml", "r")
    output_file = open(OE_ETC_DIR + "oe_server.xml", "w")

    for line in template_file:
        if line.find("[% truststore_password %]")  >= 0:
            line = line.replace("[% truststore_password %]", TRUSTSTORE_PWD)
        if line.find("[% keystore_password %]")  >= 0:
            line = line.replace("[% keystore_password %]", KEYSTORE_PWD) 
        
        output_file.write(line)

    template_file.close()
    output_file.close()
    os.chmod(OE_ETC_DIR + "oe_server.xml", 0640) 
    os.chown(OE_ETC_DIR + 'oe_server.xml', 8443, 8443)  
    
    template_file = open(INSTALLER_TEMPLATE_DIR + "hapi_server.xml", "r")
    output_file = open(OE_ETC_DIR + "hapi_server.xml", "w")

    for line in template_file:
        if line.find("[% truststore_password %]")  >= 0:
            line = line.replace("[% truststore_password %]", TRUSTSTORE_PWD)
        if line.find("[% keystore_password %]")  >= 0:
            line = line.replace("[% keystore_password %]", KEYSTORE_PWD) 
        
        output_file.write(line)

    template_file.close()
    output_file.close()
    os.chmod(OE_ETC_DIR + "hapi_server.xml", 0640) 
    os.chown(OE_ETC_DIR + 'hapi_server.xml', 8443, 8443)      
    

def install_backup_task():
    install_backup_script()
    install_cron_file()
        
        
def install_backup_script():
    if os.path.exists(DB_BACKUPS_DIR + BACKUP_SCRIPT_NAME):
        over_ride = raw_input("The backup script is already installed. Do you want to overwrite it? y/n ")
        if not over_ride.lower() == "y":
            return
    
    backup_script_template = INSTALLER_TEMPLATE_DIR + BACKUP_SCRIPT_NAME 
    # make sure the template files for the backup exits
    if not os.path.exists(backup_script_template):
        log("Not installing backup. Script missing", PRINT_TO_CONSOLE)
        return
    else:
        log("Installing backup", True)

    # make sure curl is installed
    log("Checking for curl", True)
    if os.system('which curl') == 256:
        log('curl is not installed. http://curl.linux-mirror.org/', PRINT_TO_CONSOLE)
        return
    else:
        log("Curl found, continuing with backup installation", PRINT_TO_CONSOLE)
      
    #create DatabaseBackup.pl from template
    ensure_dir_exists(DB_BACKUPS_DIR)
    template_file = open(backup_script_template, "r")
    staging_file = open(INSTALLER_STAGING_DIR + BACKUP_SCRIPT_NAME, "w")

    for line in template_file:
        if line.find("[% installName %]") >= 0:
            line = line.replace("[% installName %]", APP_NAME)
        if line.find("[% siteId %]") >= 0:
            line = line.replace("[% siteId %]", SITE_ID)
        #if line.find("[% postgres_password %]") >= 0:
        #    line = line.replace("[% postgres_password %]", CLINLIMS_PWD)
        if line.find("[% db_install_type %]") >= 0:
            if DOCKER_DB:
                line = line.replace("[% db_install_type %]", "docker")
            elif LOCAL_DB:
                line = line.replace("[% db_install_type %]", "host")
            else:
                line = line.replace("[% db_install_type %]", "remote")
        if line.find("[% db_backups_dir %]") >= 0:
            line = line.replace("[% db_backups_dir %]", DB_BACKUPS_DIR)
        if line.find("[% docker_backups_dir %]") >= 0:
            line = line.replace("[% docker_backups_dir %]", DOCKER_DB_BACKUPS_DIR)
        if line.find("[% secrets_dir %]") >= 0:
            line = line.replace("[% secrets_dir %]", SECRETS_DIR)

        staging_file.write(line)

    template_file.close()
    staging_file.close()

    if not os.path.exists(DB_BACKUPS_DIR):
        os.makedirs(DB_BACKUPS_DIR, 0640)
    if not os.path.exists(DB_BACKUPS_DIR + "daily"):
        os.makedirs(DB_BACKUPS_DIR + "daily", 0640)
    if not os.path.exists(DB_BACKUPS_DIR + "cumulative"):
        os.makedirs(DB_BACKUPS_DIR + "cumulative", 0640)
    if not os.path.exists(DB_BACKUPS_DIR + "transmissionQueue"):
        os.makedirs(DB_BACKUPS_DIR + "transmissionQueue", 0640)

    shutil.copy(INSTALLER_STAGING_DIR + BACKUP_SCRIPT_NAME, DB_BACKUPS_DIR + BACKUP_SCRIPT_NAME)
    os.chmod(DB_BACKUPS_DIR + BACKUP_SCRIPT_NAME, 0744)    


def install_cron_file():
    #create backup cron job from template
    template_file = open(INSTALLER_TEMPLATE_DIR + CRON_FILE_NAME, "r")
    staging_file = open(INSTALLER_STAGING_DIR + CRON_FILE_NAME, "w")

    for line in template_file:
        if line.find("[% backups_dir %]") >= 0:
            line = line.replace("[% backups_dir %]", DB_BACKUPS_DIR)
        staging_file.write(line)

    template_file.close()
    staging_file.close()
    shutil.copy(INSTALLER_STAGING_DIR + CRON_FILE_NAME, CRON_INSTALL_DIR)
    

def install_permissions_file():
    # set values for database users
    pg_permissions = open(INSTALLER_TEMPLATE_DIR + 'pgsql-permissions.sql')
    output_file = open(INSTALLER_DB_INIT_DIR + '1-pgsqlPermissions.sql', 'w')
    for line in pg_permissions:
        if line.find('itechappPassword') >= 0:
            line = line.replace('[% itechappPassword %]', CLINLIMS_PWD)
            output_file.write(line)
        elif line.find('adminPassword') >= 0:
            line = line.replace('[% adminPassword %]', ADMIN_PWD)
            output_file.write(line)
        else:
            output_file.write(line)
    output_file.close()
    pg_permissions.close() 
    os.chmod(INSTALLER_DB_INIT_DIR + '1-pgsqlPermissions.sql', 0640)  
    
    
def install_environment_file():
    ensure_dir_exists(DB_ENVIRONMENT_DIR)
    # set values for database admin user if installing with docker
    database_environment = open(INSTALLER_TEMPLATE_DIR + 'dockerDB/database.env')
    output_file = open(DB_ENVIRONMENT_DIR + 'database.env', 'w')
    for line in database_environment:
        if line.find('adminPassword') >= 0:
            line = line.replace('[% adminPassword %]', ADMIN_PWD)
            output_file.write(line)
        else:
            output_file.write(line)
    output_file.close()
    database_environment.close()
    os.chmod(DB_ENVIRONMENT_DIR + 'database.env', 0640) 
        
        
def install_site_info_config_file():
    log("installing site info config", PRINT_TO_CONSOLE)
    ensure_dir_exists(INSTALLER_DB_INIT_DIR)
    site_file = open(INSTALLER_DB_INIT_DIR + 'siteInfo.sql', 'w')
    persist_site_information(site_file, 'siteNumber', 'The site number of the this lab', SITE_ID)
    persist_site_information(site_file, 'Accession number prefix',
                            'Prefix for SITEYEARNUM format.  Can not be changed if there are samples', SITE_ID)
    site_file.close()   


def install_docker():
    cmd = 'sudo ' + INSTALLER_SCRIPTS_DIR + 'setupDocker.sh'
    os.system(cmd)
    
    cmd = 'sudo ' + INSTALLER_SCRIPTS_DIR + 'setupTomcatDocker.sh'
    os.system(cmd)
    

def install_db():
    log("installing database", PRINT_TO_CONSOLE)
    
    if DOCKER_DB:
        ensure_dir_not_exists(DB_INIT_DIR)
        #every .sql and .sh in db_init_dir will be auto run by docker on install
        shutil.copytree(INSTALLER_DB_INIT_DIR, DB_INIT_DIR)
        #make sure docker can read this file to run it
        os.chown(DB_INIT_DIR + '1-pgsqlPermissions.sql', 0, grp.getgrnam('docker')[2])
    elif LOCAL_DB:
        #configure the postgres installation to make sure it can be connected to from the docker container
        cmd = 'sudo ' + INSTALLER_SCRIPTS_DIR + 'configureHostPostgres.sh ' + POSTGRES_MAIN_DIR
        os.system(cmd)
        
        cmd = 'su -c "createdb  clinlims" postgres'
        os.system(cmd)
        #make sure postgres can read this file to run it
        os.chown(INSTALLER_DB_INIT_DIR + '1-pgsqlPermissions.sql', 0, grp.getgrnam('postgres')[2])
        cmd = 'su -c "psql  <  ' + INSTALLER_DB_INIT_DIR + '1-pgsqlPermissions.sql" postgres'
        os.system(cmd)
        cmd = 'su -c "psql clinlims  < ' + INSTALLER_DB_INIT_DIR + 'OpenELIS-Global.sql" postgres'
        os.system(cmd)
        cmd = 'su -c "psql clinlims <  ' + INSTALLER_DB_INIT_DIR + 'siteInfo.sql" postgres'
        os.system(cmd)
    else:
        log("can't install database remotely". PRINT_TO_CONSOLE)
        log("please follow instructions for setting up a remote database". PRINT_TO_CONSOLE)
        log("if you have already done so, please ignore this". PRINT_TO_CONSOLE)


def preserve_database_user_password():
    ensure_dir_exists(SECRETS_DIR)
    db_user_password_file = open(SECRETS_DIR + 'datasource.password', 'w')
    db_user_password_file.write(CLINLIMS_PWD)
    db_user_password_file.close()

    # own directory by tomcat user
    os.chown(SECRETS_DIR + 'datasource.password', 8443, 8443)
    os.chmod(SECRETS_DIR + 'datasource.password', 0640)
    
    
# note There is a fair amount of copying files, it should be re-written using shutil
def install_crosstab():
    if LOCAL_DB:
        log("Checking if crosstab is installed in Postgres", True)
    
        # this creates an empty file to write to
        result = open(INSTALLER_STAGING_DIR + 'crosstabResult.txt', 'wr')
        result.close()
        os.chmod(INSTALLER_STAGING_DIR + 'crosstabResult.txt', stat.S_IROTH | stat.S_IWOTH)
    
        cmd = cmd = 'sudo -u postgres psql -d clinlims -L ' + INSTALLER_STAGING_DIR + 'crosstabResult.txt  -f' + INSTALLER_CROSSTAB_DIR + 'crosstabCheck.sql'
        os.system(cmd)
    
        check_file = open(INSTALLER_STAGING_DIR + 'crosstabResult.txt')
    
        for line in check_file:
            if line.find(EXPECTED_CROSSTAB_FUNCTIONS) != -1:
                log("Crosstabs are installed", True)
                return
    
        log("Installing crosstabs", True)
    
        # if tablefunc.so is not present in POSTGRES_LIB_DIR then copy it from INSTALLER_CROSSTAB_DIR
        # the version in INSTALLER_CROSSTAB_DIR is for 8.3 (assumes all new installs will be VM based)
        # if not os.path.exists(POSTGRES_LIB_DIR + "tablefunc.so") and "8.3" in POSTGRES_LIB_DIR:
        if not os.path.exists(POSTGRES_LIB_DIR + "tablefunc.so"):
            # copy the lib file to the lib directory
            shutil.copy(INSTALLER_CROSSTAB_DIR + "tablefunc.so", POSTGRES_LIB_DIR)
            # run the installer
        cmd = cmd = 'sudo -u postgres psql -d clinlims -f ' + INSTALLER_CROSSTAB_DIR + 'tablefunc.sql'
        os.system(cmd)
        

def install_plugins_dir():
    ensure_dir_exists(PLUGINS_DIR)
    


#---------------------------------------------------------------------
#             UPDATE
#---------------------------------------------------------------------
def update():
    if not check_preconditions('update'):
        log(APP_NAME + " is not an existing installation, can not update.\n", PRINT_TO_CONSOLE)
        print "Please either do an install first"
        clean_exit()

    do_update()


def do_update():
    log("Updating " + APP_NAME, PRINT_TO_CONSOLE)

    if not find_password():
        log("Unable to find password from secrets file. Exiting", PRINT_TO_CONSOLE)
        return

    backup_db()

    load_docker_image()
    
    get_keystore_password()
    get_truststore_password()
    
    create_docker_compose_file()
    
    create_properties_files()
    
    create_server_xml_files()

    start_docker_containers()

    install_backup_task()

    time.sleep(10)

    log("Finished updating " + APP_NAME, PRINT_TO_CONSOLE)



#---------------------------------------------------------------------
#             UNINSTALL
#---------------------------------------------------------------------
def uninstall():
    if not check_preconditions('uninstall'):
        log(APP_NAME + " is not an existing installation, can not uninstall.\n", PRINT_TO_CONSOLE)
        print "Nothing to uninstall"
        clean_exit()

    do_uninstall()


def do_uninstall():
    log("removing " + APP_NAME, PRINT_TO_CONSOLE)
    backup_db()
    
    uninstall_docker_images()
    
    delete_database()
    
    uninstall_backup_task()
    
    do_uninstall_backups = raw_input("Do you want to remove backupfiles from this machines y/n ")
    if do_uninstall_backups.lower() == 'y':
        uninstall_backups()
        
    uninstall_program_files()


def delete_database():
    log("removing database " + APP_NAME, PRINT_TO_CONSOLE)
    if DOCKER_DB:
        if os.path.exists(DB_DATA_DIR):
            log("removing database data ", PRINT_TO_CONSOLE)
            shutil.rmtree(DB_DATA_DIR)
    elif LOCAL_DB:
        log("Dropping clinlims database and OpenELIS database roles", PRINT_TO_CONSOLE)
        os.system('su -c "dropdb -e clinlims" postgres')
        os.system('su -c "dropuser -e clinlims" postgres')
        os.system('su -c "dropuser -e admin" postgres')
    else:
        log("please manually remove remote database". PRINT_TO_CONSOLE)


def uninstall_docker_images():
    log("removing docker image " + APP_NAME, PRINT_TO_CONSOLE)
    if DOCKER_DB:
        log("stopping database docker image...", PRINT_TO_CONSOLE)
        cmd = 'docker rm $(docker stop $(docker ps -a -q --filter="name=' + DOCKER_DB_CONTAINER_NAME + '" --format="{{.ID}}"))'
        os.system(cmd)
        
    log("removing openelis docker image...", PRINT_TO_CONSOLE)
    cmd = 'docker rm $(docker stop $(docker ps -a -q --filter="name=' + DOCKER_OE_CONTAINER_NAME + '" --format="{{.ID}}"))'
    os.system(cmd)
    cmd = 'docker rmi $(docker images \'' + DOCKER_OE_REPO_NAME + '\' -q)'
    os.system(cmd)
    
    log("removing fhir api image...", PRINT_TO_CONSOLE)
    cmd = 'docker rm $(docker stop $(docker ps -a -q --filter="name=' + DOCKER_FHIR_API_CONTAINER_NAME + '" --format="{{.ID}}"))'
    os.system(cmd)
    
#     log("removing data subscriber image...", PRINT_TO_CONSOLE)
#     cmd = 'docker rm $(docker stop $(docker ps -a -q --filter="name=' + DOCKER_OE_SUB_CONTAINER_NAME + '" --format="{{.ID}}"))'
#     os.system(cmd)
#     
#     log("removing data import image...", PRINT_TO_CONSOLE)
#     cmd = 'docker rm $(docker stop $(docker ps -a -q --filter="name=' + DOCKER_OE_IMPORT_CONTAINER_NAME + '" --format="{{.ID}}"))'
#     os.system(cmd)


def uninstall_backup_task():
    log("removing backup task " + APP_NAME, PRINT_TO_CONSOLE)
    if os.path.exists(DB_BACKUPS_DIR + BACKUP_SCRIPT_NAME):
        os.remove(DB_BACKUPS_DIR + BACKUP_SCRIPT_NAME)

    if os.path.exists(CRON_INSTALL_DIR + CRON_FILE_NAME):
        log("removing crontab", PRINT_TO_CONSOLE)
        os.remove(CRON_INSTALL_DIR + CRON_FILE_NAME)


def uninstall_backups():
    if os.path.exists(DB_BACKUPS_DIR):
        log("removing backup", PRINT_TO_CONSOLE)
        shutil.rmtree(DB_BACKUPS_DIR)
        
        
def uninstall_program_files():
    log("cleaning up various program files", PRINT_TO_CONSOLE)
    if os.path.exists(OE_ETC_DIR):
        shutil.rmtree(OE_ETC_DIR)
    if os.path.exists(DB_ENVIRONMENT_DIR):
        shutil.rmtree(DB_ENVIRONMENT_DIR)
    if os.path.exists(DB_INIT_DIR):
        shutil.rmtree(DB_INIT_DIR)
    if os.path.exists(SECRETS_DIR):
        shutil.rmtree(SECRETS_DIR)



#---------------------------------------------------------------------
#             RECOVER 
#---------------------------------------------------------------------
def recover_database():
    over_ride = raw_input("This will reset the database password.  Do you want to keep going? y/n ")
    if not over_ride.lower() == "y":
        return

    generate_database_user_password()
    preserve_database_user_password()
    update_database_user_role()
    log("Updated postgres password in database and config file.", PRINT_TO_CONSOLE)


def update_database_user_role():
    template_file = open(INSTALLER_TEMPLATE_DIR + POSTGRES_ROLE_UPDATE_FILE_NAME, "r")
    staging_file = open(INSTALLER_STAGING_DIR + POSTGRES_ROLE_UPDATE_FILE_NAME, "w")

    for line in template_file:
        if line.find("[% postgres_password %]") >= 0:
            line = line.replace("[% postgres_password %]", CLINLIMS_PWD)

    staging_file.write(line)

    template_file.close()
    staging_file.close()
    #in case staging isn't deleted, make sure we're not storing password without protection
    os.chmod(INSTALLER_STAGING_DIR + POSTGRES_ROLE_UPDATE_FILE_NAME, 0640)
    if DOCKER_DB:
        cmd = 'docker exec ' + DOCKER_DB_CONTAINER_NAME + ' psql -f ' + INSTALLER_STAGING_DIR + POSTGRES_ROLE_UPDATE_FILE_NAME
        os.system(cmd)
    elif LOCAL_DB:
        cmd = 'su -c "psql  <  ' + INSTALLER_STAGING_DIR + POSTGRES_ROLE_UPDATE_FILE_NAME + '" postgres > /dev/null'
        os.system(cmd)
    else:
        log("cannot update remote databases users". PRINT_TO_CONSOLE)
        
        
        
#---------------------------------------------------------------------
#             GET/SET SETUP PROPERTIES
#---------------------------------------------------------------------
def read_setup_properties_file():
    global DB_BACKUPS_DIR, SECRETS_DIR, PLUGINS_DIR
    global DB_DATA_DIR, DB_ENVIRONMENT_DIR, DB_INIT_DIR, DOCKER_DB, DOCKER_DB_BACKUPS_DIR, DOCKER_DB_HOST_PORT
    global DB_HOST, DB_PORT
    global LOCAL_DB
    
    config = ConfigParser.ConfigParser() 
    config.read(OE_ETC_DIR + SETUP_CONFIG_FILE_NAME)
    
    install_dirs_info = "INSTALL_DIRS"
    DB_BACKUPS_DIR = ensure_dir_string(config.get(install_dirs_info, 'backup_dir'))
    SECRETS_DIR = ensure_dir_string(config.get(install_dirs_info,'secrets_dir'))
    PLUGINS_DIR = ensure_dir_string(config.get(install_dirs_info,'plugins_dir'))
    
    database_info = "DATABASE_CONNECTION"
    DB_HOST = config.get(database_info, "host") # unused if docker_db
    DB_PORT = config.get(database_info, "port") # unused if docker_db
    
    docker_db_info = "DOCKER_DB_VALUES"
    DOCKER_DB = is_true_string(config.get(docker_db_info, 'provide_database'))
    if DOCKER_DB:
        DB_HOST = "docker"
        DB_PORT = "5432" 
    DOCKER_DB_HOST_PORT = config.get(docker_db_info,'host_port')
    DOCKER_DB_BACKUPS_DIR = ensure_dir_string(config.get(docker_db_info,'backups_dir'))
    DB_DATA_DIR = ensure_dir_string(config.get(docker_db_info,'host_data_dir'))
    DB_ENVIRONMENT_DIR = ensure_dir_string(config.get(docker_db_info,'host_env_dir'))
    DB_INIT_DIR = ensure_dir_string(config.get(docker_db_info,'host_init_dir'))
    
    #if localhost database, get the docker host ip address so services can connect to db on host
    if DB_HOST == "localhost" or DB_HOST == "127.0.0.1":
        LOCAL_DB = True
    else:
        LOCAL_DB = False
    
    
def write_setup_properties_file():
    ensure_dir_exists(OE_ETC_DIR)
    if os.path.exists(OE_ETC_DIR + SETUP_CONFIG_FILE_NAME):
        log(OE_ETC_DIR + SETUP_CONFIG_FILE_NAME + " already exists, using already installed version", PRINT_TO_CONSOLE)
        return
    
    shutil.copy(SETUP_CONFIG_FILE_NAME, OE_ETC_DIR + SETUP_CONFIG_FILE_NAME)

    
def get_app_details():
    global APP_NAME, VERSION

    docker_files = glob.glob(INSTALLER_DOCKER_DIR + '*.tar.gz')
    for file in docker_files:
        filename = get_file_name(file)
        if re.match('.*OpenELIS-Global-.*.tar.gz', filename):
            APP_NAME = ""
            filename_parts = filename.split('-')
            i = 0
            filename_parts_size = len(filename_parts)
            # get everything before final '-' (version delimiter) for APP_NAME
            while i < filename_parts_size - 1:
                APP_NAME = APP_NAME + filename_parts[i] + "-"
                i += 1                                   
            APP_NAME = APP_NAME[:-1]                 
            
            VERSION = filename_parts[len(filename_parts) - 1][:-7]  # strip .tar.gz off
            log("app name is: " + APP_NAME, PRINT_TO_CONSOLE)
            log("Version is: " + VERSION, PRINT_TO_CONSOLE)
            return


def find_password():
    global CLINLIMS_PWD
    try:
        config_file = open(SECRETS_DIR + 'datasource.password')

        for line in config_file:
            CLINLIMS_PWD = line
            return True
    except IOError:
        return False


def get_action_time():
    global ACTION_TIME

    if ACTION_TIME == '':
        ACTION_TIME = strftime("%Y_%m_%d-%H_%M_%S", time.localtime())
        cmd = 'mkdir ' + INSTALLER_ROLLBACK_DIR + '/' + ACTION_TIME
        os.system(cmd)

    return ACTION_TIME


def get_user_values():
    get_keystore_password()
    get_truststore_password()
    get_site_id()


def get_keystore_password():
    global KEYSTORE_PWD
    print "keystore location: " + KEYSTORE_PATH
    KEYSTORE_PWD = getpass("keystore password: ")


def  get_truststore_password():
    global TRUSTSTORE_PWD
    print "truststore location: " + TRUSTSTORE_PATH
    TRUSTSTORE_PWD = getpass("truststore password: ")
    
        
def get_site_id():
    global SITE_ID

    # Get site specific information
    print """
    Some installations require configuration.  
        You will be asked for specific information which may or may not be needed for this installation.
        If you do not know if it is needed or you do not know the correct value it may be left blank.
        You can set the values after the installation is complete.
    """
    SITE_ID = raw_input("site number for this lab (5 character): ")
    
        
        
#---------------------------------------------------------------------
#             PASSWORD GENERATION
#---------------------------------------------------------------------
def generate_passwords():
    generate_database_user_password()
    generate_database_admin_password()
    
    
def generate_database_user_password():
    global CLINLIMS_PWD
    CLINLIMS_PWD = ''.join(random.SystemRandom().choice(string.letters + string.digits) for _ in range(12))

    
def generate_database_admin_password():
    global ADMIN_PWD
    ADMIN_PWD = ''.join(random.SystemRandom().choice(string.letters + string.digits) for _ in range(12))
    print "This is the postgres admin password.  Please record it in a safe and private place."
    print "It will not be able to be recovered once this script is finished\n"
    print ADMIN_PWD
    print raw_input("\npress any key once you have recorded it")
    os.system('clear')
        
        
        
#---------------------------------------------------------------------
#             STATE CHECKING
#---------------------------------------------------------------------
def check_preconditions(goal):
    """Checks if server is in right state for goal"""
    global POSTGRES_LIB_DIR

    if LOCAL_DB:
        log("Checking for Postgres 8.3 or later installation", PRINT_TO_CONSOLE)
        if not check_postgres_preconditions():
            return False
        
    if goal == 'install':
        if (db_installed('clinlims')):
            log("\nThere is a currently installed version of OpenElis", PRINT_TO_CONSOLE)
            return False
        if (not os.path.isfile(KEYSTORE_PATH) or not os.access(KEYSTORE_PATH, os.R_OK)):
            log("\ncould not find a readable keystore. Check that file exists and is readable by the current user", PRINT_TO_CONSOLE)
            log("\nkeystore should exist at: " + KEYSTORE_PATH, PRINT_TO_CONSOLE)
            return False
        if (not os.path.isfile(TRUSTSTORE_PATH) or not os.access(TRUSTSTORE_PATH, os.R_OK)):
            log("\ncould not find a readable trsutstore. Check that file exists and is readable by the current user", PRINT_TO_CONSOLE)
            log("\ntruststore should exist at: " + TRUSTSTORE_PATH, PRINT_TO_CONSOLE)
            return False
        
    elif goal == 'update':
        if (not db_installed('clinlims')):
            log("\nThere is no currently installed version of OpenElis", PRINT_TO_CONSOLE)
            return False
        if (not os.path.isfile(KEYSTORE_PATH) or not os.access(KEYSTORE_PATH, os.R_OK)):
            log("\ncould not find a readable keystore. Check that file exists and is readable by the current user", PRINT_TO_CONSOLE)
            log("\nkeystore should exist at: " + KEYSTORE_PATH, PRINT_TO_CONSOLE)
            return False
        if (not os.path.isfile(TRUSTSTORE_PATH) or not os.access(TRUSTSTORE_PATH, os.R_OK)):
            log("\ncould not find a readable trsutstore. Check that file exists and is readable by the current user", PRINT_TO_CONSOLE)
            log("\ntruststore should exist at: " + TRUSTSTORE_PATH, PRINT_TO_CONSOLE)
            return False
        
    elif goal == 'uninstall':
        if (not db_installed('clinlims')):
            log("\nThere is no currently installed version of OpenElis", PRINT_TO_CONSOLE)
            return False

    return True
        
    
def db_installed(db_name):
    if DOCKER_DB:
        return os.path.isdir(DB_DATA_DIR)
    elif LOCAL_DB:
        cmd = 'sudo -u postgres psql -c "SELECT datname FROM pg_catalog.pg_database WHERE lower(datname) = lower(\'' + db_name + '\');"'
        result = subprocess.check_output(cmd, shell=True)
        return db_name in result
    else:
        log("cannot check if remote database is installed. proceeding", PRINT_TO_CONSOLE)
        return True


def check_postgres_preconditions():
    global POSTGRES_LIB_DIR, POSTGRES_MAIN_DIR
    log("Checking for Postgres 8.3 or later installation", PRINT_TO_CONSOLE)
    os.system('psql --version > tmp')
    tmp_file = open('tmp')
    first_line = tmp_file.readline()
    tmp_file.close()

    if len(first_line) < 1:
        log("Postgress not installed.  Please install postgres8.3 or later", PRINT_TO_CONSOLE)
        return False

    split_line = first_line.split()
    version = split_line[2]
    split_version = version.split('.')

    valid = False

    if split_version[0].isdigit() and split_version[1].isdigit():
        major = int(split_version[0])
        minor = int(split_version[1])

        valid = major > 8 or (major == 8 and minor >= 3)

    if valid:
        log("Postgres" + str(major) + "." + str(minor) + " found!\n", PRINT_TO_CONSOLE)
        POSTGRES_LIB_DIR = "/usr/lib/postgresql/" + str(major) + "." + str(minor) + "/lib/"
        POSTGRES_MAIN_DIR = "/etc/postgresql/" + str(major) + "." + str(minor) + "/main/"
        return True
    else:
        log("Postgres must be 8.3 or later\n", PRINT_TO_CONSOLE)
        return False



#---------------------------------------------------------------------
#             DOCKER FUCNTIONS
#---------------------------------------------------------------------
def load_docker_image():
    log("loading openelis-global docker image", PRINT_TO_CONSOLE)
    cmd = 'sudo docker load < ' + INSTALLER_DOCKER_DIR + APP_NAME + '-' + VERSION + '.tar.gz'
    os.system(cmd)
    
    log("loading jpa-server docker image", PRINT_TO_CONSOLE)
    cmd = 'sudo docker load < ' + INSTALLER_DOCKER_DIR + 'JPAServer_DockerImage.tar.gz'
    os.system(cmd)
    
#     log("loading dataimport-webapp docker image", PRINT_TO_CONSOLE)
#     cmd = 'sudo docker load < ' + INSTALLER_DOCKER_DIR + 'DataImporter_DockerImage.tar.gz'
#     os.system(cmd)
    
#    log("loading datasubscriber-webapp docker image", PRINT_TO_CONSOLE)
#    cmd = 'sudo docker load < ' + INSTALLER_DOCKER_DIR + 'DataSubscriber_DockerImage.tar.gz'
#    os.system(cmd)

    if DOCKER_DB:
        log("loading postgres docker image", PRINT_TO_CONSOLE)
        cmd = 'sudo docker load < ' + INSTALLER_DOCKER_DIR + 'Postgres_DockerImage.tar.gz'
        os.system(cmd)
    

def start_docker_containers():
    log("starting docker containers", PRINT_TO_CONSOLE)
    cmd = 'sudo docker-compose up -d '
    os.system(cmd)
    
    
def get_docker_host_ip():
    cmd = "ip -4 addr show docker0 | grep -Po 'inet \K[\d.]+'"
    return subprocess.check_output(cmd, shell=True).strip()



#---------------------------------------------------------------------
#             ASSORTED UTILITIES
#---------------------------------------------------------------------
def is_true_string(compare_string):
    if "true" == compare_string.lower() or "t" == compare_string.lower():
        return True
    else:
        return False
    


def persist_site_information(file, name, description, value):
    DELETE_PRE = 'DELETE from clinlims.site_information where name = \''
    DELETE_POST = '\';\n'

    INSERT_PRE = 'INSERT INTO clinlims.site_information( id, lastupdated, "name", description, "value") VALUES ( nextval(\'clinlims.site_information_seq\'), now(), \''
    INSERT_POST = ' );\n\n'

    delete_line = DELETE_PRE + name + DELETE_POST

    insert_value = 'null'
    if len(value) > 0:
        insert_value = '\'' + value + '\''
    insert_line = INSERT_PRE + name + '\', \'' + description + '\', ' + insert_value + INSERT_POST

    file.write(delete_line)
    file.write(insert_line)


def backup_db():
    action_time = get_action_time()
    backup_name = action_time + '/openElis.backup'
    
    if find_password():
        log("backing up database to " + INSTALLER_ROLLBACK_DIR + backup_name, PRINT_TO_CONSOLE)
        if DOCKER_DB:
            ensure_dir_exists(DB_BACKUPS_DIR + action_time)
            os.system(
                'docker exec ' + DOCKER_DB_CONTAINER_NAME + ' /usr/bin/pg_dump -U clinlims -f "' 
                + DOCKER_DB_BACKUPS_DIR + backup_name + '" clinlims')
            if os.path.exists(DB_BACKUPS_DIR + backup_name):
                shutil.move(DB_BACKUPS_DIR + backup_name, INSTALLER_ROLLBACK_DIR + backup_name)
            else:
                over_ride = raw_input("Database could not be backed up properly. Do you want to continue without a proper backup? y/n ")
                if not over_ride.lower() == "y":
                    clean_exit()  
        elif LOCAL_DB:
            os.system(
                "PGPASSWORD=\"" + CLINLIMS_PWD + "\";export PGPASSWORD; su -c  'pg_dump -h localhost -U clinlims clinlims > " + INSTALLER_ROLLBACK_DIR + backup_name + "'")
        else:
            log("can't backup remote databases. proceeding". PRINT_TO_CONSOLE)
    else:
        log("can't back up database, missing password file ", PRINT_TO_CONSOLE)
    
    
def ensure_dir_exists(dir):
    if not os.path.exists(dir):
        os.makedirs(dir)
        
        
def ensure_dir_not_exists(dir):
    if os.path.exists(dir):
        shutil.rmtree(dir)


def get_file_name(file):
    filename_parts = file.split('/')
    return filename_parts[len(filename_parts) - 1]
 
 
def ensure_dir_string(dir_string):
    if not dir_string.endswith('/'):
        return dir_string + '/'
    return dir_string

        
def check_on_writable_system():
    if not os.access('./', os.W_OK | os.X_OK):
        print("Unable to write to file system.  Please copy installer to hard disk")
        print("Exiting")
        exit()


def write_version():
    log("\n", PRINT_TO_CONSOLE)
    log("------------------------------------", not PRINT_TO_CONSOLE)
    log("OpenELIS installer Version " + VERSION, PRINT_TO_CONSOLE)


def open_log_file():
    global LOG_FILE
    ensure_dir_exists(INSTALLER_LOG_DIR)
    LOG_FILE = open(INSTALLER_LOG_DIR + LOG_FILE_NAME, 'a')


def log(message, to_console):
    LOG_FILE.write(message + "\n")
    if to_console:
        print message
        
        
def clean_exit():
    global LOG_FILE
    LOG_FILE.close()
    exit()
        
    
# call the main function
if __name__ == "__main__":
   main(sys.argv[1:])<|MERGE_RESOLUTION|>--- conflicted
+++ resolved
@@ -215,15 +215,9 @@
     
     generate_passwords()
     
-<<<<<<< HEAD
     get_user_values()
-=======
-    get_site_id()    
-    
-#    get_fhir_api_user()
 
     install_docker()
->>>>>>> ef93bdb0
     
     install_files_from_templates()
     

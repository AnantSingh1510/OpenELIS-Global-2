##
# Build Stage
#
FROM maven:3-jdk-11 as build

<<<<<<< HEAD
RUN --mount=target=/var/lib/apt/lists,type=cache,sharing=locked \
    --mount=target=/var/cache/apt,type=cache,sharing=locked \
    rm -f /etc/apt/apt.conf.d/docker-clean \
    && apt-get -y update \
    && apt-get -y --no-install-recommends install \
    git apache2-utils
=======
RUN apt-get update && apt-get install -y nodejs npm
RUN apt-get -y install git apache2-utils
>>>>>>> c027dcda

##
# Copy Source Code
#
ADD ./pom.xml /build/pom.xml
ADD ./tools /build/tools
ADD ./src /build/src
ADD ./dev /build/dev

WORKDIR /build

##
# Checkout Dependencies
#
# this ensures caching isn't used if there's a change in the dataexport
ADD https://api.github.com/repos/I-TECH-UW/dataexport/git/refs/heads/master version.json 
RUN git clone https://github.com/I-TECH-UW/dataexport.git /build/dataexport

# OE Default Password
ARG DEFAULT_PW="adminADMIN!"
ADD ./install/createDefaultPassword.sh /build/install/createDefaultPassword.sh
RUN ./install/createDefaultPassword.sh -c -p ${DEFAULT_PW}

##
# Build DataExport
#
WORKDIR /build/dataexport/dataexport-core
RUN --mount=type=cache,target=/root/.m2,sharing=locked \
    mvn dependency:go-offline 
RUN --mount=type=cache,target=/root/.m2,sharing=locked \
    mvn clean install -DskipTests
WORKDIR /build/dataexport/
RUN --mount=type=cache,target=/root/.m2,sharing=locked \
    mvn dependency:go-offline 
RUN --mount=type=cache,target=/root/.m2,sharing=locked \
    mvn clean install -DskipTests

WORKDIR /build

RUN --mount=type=cache,target=/root/.m2,sharing=locked \
    mvn dependency:go-offline 
RUN --mount=type=cache,target=/root/.m2,sharing=locked \
    mvn clean install -DskipTests

##
# Run Stage
#
FROM tomcat:8.5-jdk11

ADD install/createDefaultPassword.sh ./


#Clean out unneccessary files from tomcat (especially pre-existing applications) 
RUN rm -rf /usr/local/tomcat/webapps/* \ 
    /usr/local/tomcat/conf/Catalina/localhost/manager.xml

#Deploy the war into tomcat image and point root to it
ADD install/tomcat-resources/ROOT.war /usr/local/tomcat/webapps/ROOT.war
COPY --from=build /build/target/OpenELIS-Global.war /usr/local/tomcat/webapps/OpenELIS-Global.war

#rewrite cataline.properties with our catalina.properties so it contains:
#    org.apache.catalina.STRICT_SERVLET_COMPLIANCE=true
#    org.apache.catalina.connector.RECYCLE_FACADES=true
#    org.apache.catalina.connector.CoyoteAdapter.ALLOW_BACKSLASH=false
#    org.apache.tomcat.util.buf.UDecoder.ALLOW_ENCODED_SLASH=false
#    org.apache.coyote.USE_CUSTOM_STATUS_MSG_IN_HEADER=false
ADD install/tomcat-resources/catalina.properties /usr/local/tomcat/conf/catalina.properties
ADD install/tomcat-resources/logging.properties /usr/local/tomcat/conf/logging.properties

#replace ServerInfo.properties with a less informative one
RUN mkdir -p /usr/local/tomcat/lib/org/apache/catalina/util
ADD install/tomcat-resources/ServerInfo.properties /usr/local/tomcat/lib/org/apache/catalina/util/ServerInfo.properties 

#restrict files
#GID AND UID must be kept the same as setupTomcat.sh (if using default certificate group)
RUN groupadd tomcat; \
    groupadd tomcat-ssl-cert -g 8443; \ 
    useradd -M -s /bin/bash -u 8443 tomcat_admin; \
    usermod -a -G tomcat,tomcat-ssl-cert tomcat_admin; \
    chown -R tomcat_admin:tomcat $CATALINA_HOME; \
    chmod g-w,o-rwx $CATALINA_HOME; \
    chmod g-w,o-rwx $CATALINA_HOME/conf; \
    chmod o-rwx $CATALINA_HOME/logs; \
    chmod o-rwx $CATALINA_HOME/temp; \
    chmod g-w,o-rwx $CATALINA_HOME/bin; \
    chmod g-w,o-rwx $CATALINA_HOME/webapps; \
    chmod 770 $CATALINA_HOME/conf/catalina.policy; \
    chmod g-w,o-rwx $CATALINA_HOME/conf/catalina.properties; \
    chmod g-w,o-rwx $CATALINA_HOME/conf/context.xml; \
    chmod g-w,o-rwx $CATALINA_HOME/conf/logging.properties; \
    chmod g-w,o-rwx $CATALINA_HOME/conf/server.xml; \
    chmod g-w,o-rwx $CATALINA_HOME/conf/tomcat-users.xml; \
    chmod g-w,o-rwx $CATALINA_HOME/conf/web.xml

ADD install/openelis_healthcheck.sh /healthcheck.sh
RUN chown tomcat_admin:tomcat /healthcheck.sh; \
    chmod 770 /healthcheck.sh;  

ADD install/docker-entrypoint.sh /docker-entrypoint.sh
RUN chown tomcat_admin:tomcat /docker-entrypoint.sh; \
    chmod 770 /docker-entrypoint.sh;

RUN mkdir -p /var/lib/lucene_index; \
    chown -R tomcat_admin:tomcat /var/lib/lucene_index; \
    chmod -R 770 /var/lib/lucene_index;

USER tomcat_admin

ENTRYPOINT [ "/docker-entrypoint.sh" ]
<|MERGE_RESOLUTION|>--- conflicted
+++ resolved
@@ -3,17 +3,12 @@
 #
 FROM maven:3-jdk-11 as build
 
-<<<<<<< HEAD
 RUN --mount=target=/var/lib/apt/lists,type=cache,sharing=locked \
     --mount=target=/var/cache/apt,type=cache,sharing=locked \
     rm -f /etc/apt/apt.conf.d/docker-clean \
     && apt-get -y update \
     && apt-get -y --no-install-recommends install \
-    git apache2-utils
-=======
-RUN apt-get update && apt-get install -y nodejs npm
-RUN apt-get -y install git apache2-utils
->>>>>>> c027dcda
+    git apache2-utils nodejs npm
 
 ##
 # Copy Source Code
